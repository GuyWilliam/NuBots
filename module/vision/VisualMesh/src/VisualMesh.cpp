--- conflicted
+++ resolved
@@ -85,14 +85,9 @@
                                 msg->classifications = std::move(result.classifications);
                                 msg->class_map       = runner.class_map;
 
-<<<<<<< HEAD
                                 if (image.vision_ground_truth.exists) {
                                     msg->vision_ground_truth = image.vision_ground_truth;
                                 }
-=======
-
-                                std::cout << "EMITTING VM MESSAGE" << std::endl;
->>>>>>> 942ecc7f
 
                                 // Emit the inference
                                 emit(msg);
