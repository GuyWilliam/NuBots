# This role is used with Webots to test individual behaviours together in different configurations. Modify Tester.yaml
# to specify which behaviours to test.
nuclear_role(
  # FileWatcher, ConsoleLogHandler and Signal Catcher Must Go First
  extension::FileWatcher # Watches configuration files for changes
  support::SignalCatcher # Allows for graceful shutdown
  support::logging::ConsoleLogHandler # `log()` calls show in the console filtered for log level
  # Configuration
  actuation::KinematicsConfiguration # Must go early in the role as other modules depend on it
  support::configuration::SoccerConfig # Field description
  # Network (output)
  network::NUClearNet
  network::NetworkForwarder
  output::Overview
  output::ImageCompressor
  # Sensors and network input
  input::GameController
  network::RobotCommunication
  input::SensorFilter
  platform::Webots
  # Vision
  vision::VisualMesh
  vision::GreenHorizonDetector
  vision::BallDetector
  vision::FieldLineDetector
  # Localisation
  localisation::FieldLocalisation
  localisation::BallLocalisation
  # Director
  extension::Director
  # Servos
  actuation::Kinematics
  actuation::Servos
  actuation::FootController
  # Skills
  skill::Walk
  skill::SplineKick
  skill::GetUp
  skill::Look
<<<<<<< HEAD
  skill::Dive
  skill::Say
  skill::GPT
=======
  skill::Say
>>>>>>> d8962e84
  # Planners
  planning::PlanWalkPath
  planning::PlanLook
  planning::PlanKick
  planning::GetUpPlanner
  planning::FallingRelaxPlanner
  # Strategies
  strategy::FallRecovery
  strategy::StandStill
  strategy::WalkToFieldPosition
  strategy::StrategiseLook
  strategy::WalkToBall
  strategy::FindObject
  strategy::KickToGoal
  strategy::AlignBallToGoal
  # Purposes
  purpose::Tester
)<|MERGE_RESOLUTION|>--- conflicted
+++ resolved
@@ -37,13 +37,9 @@
   skill::SplineKick
   skill::GetUp
   skill::Look
-<<<<<<< HEAD
   skill::Dive
   skill::Say
   skill::GPT
-=======
-  skill::Say
->>>>>>> d8962e84
   # Planners
   planning::PlanWalkPath
   planning::PlanLook
