--- conflicted
+++ resolved
@@ -39,13 +39,6 @@
 		class SegmentFilter {
 		public:
 			static const bool PREFILTER_ON = true;
-<<<<<<< HEAD
-=======
-			
-			void addTransitionRule(ColourTransitionRule& rule);
-			void addReplacementRule(ColourReplacementRule& rule);
->>>>>>> a60627b0
-
 			SegmentFilter();
 			
 			/**
@@ -56,6 +49,9 @@
 			  */
 			void run(const SegmentedRegion& horizontalSegments, const SegmentedRegion& verticalSegments) const;
 				
+			void addTransitionRule(ColourTransitionRule& rule);
+			void addReplacementRule(ColourReplacementRule& rule);
+
 		private:
 			/**
 			  @brief runs the segment prefilter rules over a segment std::list.
