--- conflicted
+++ resolved
@@ -22,10 +22,7 @@
 package message.platform.webots;
 
 import "Matrix.proto";
-<<<<<<< HEAD
 import "Vector.proto";
-=======
->>>>>>> 67f570a7
 
 // Copy of cyberbotics/webots projects/samples/contests/robocup/controllers/player/messages.proto
 
@@ -89,7 +86,15 @@
     string      text         = 2;
 }
 
-<<<<<<< HEAD
+/// NUbots specific data sent from our own controllers rather than the official RoboCup Webots controller
+message OdometryGroundTruth {
+    /// Indicates if this message exists
+    bool exists = 1;
+    /// Affine3d transform from odometry (world) space to the robot (torso) space.
+    /// It measures the world in robot space
+    mat4 Htw = 2;
+}
+
 message VisionGroundTruth {
     /// Indicates if this message exists
     bool exists = 1;
@@ -99,22 +104,10 @@
     fvec3 rFWw = 3;
 }
 
-=======
->>>>>>> 67f570a7
-/// NUbots specific data sent from our own controllers rather than the official RoboCup Webots controller
-message OdometryGroundTruth {
-    /// Indicates if this message exists
-    bool exists = 1;
-    /// Affine3d transform from odometry (world) space to the robot (torso) space.
-    /// It measures the world in robot space
-    mat4 Htw = 2;
-}
-
 message SensorMeasurements {
     // simulation time stamp at which the measurements were performed expressed in [ms] from the start of the connection
     uint32 time = 1;
     // real unix time stamp at which the measurements were performed in [ms]
-<<<<<<< HEAD
     uint64                             real_time             = 2;
     repeated Message                   messages              = 3;
     repeated AccelerometerMeasurement  accelerometers        = 4;
@@ -125,22 +118,9 @@
     repeated Force6DMeasurement        force6ds              = 9;
     repeated GyroMeasurement           gyros                 = 10;
     repeated PositionSensorMeasurement position_sensors      = 11;
+    // NUbots-specific data. Set to 100 in case other data is added in by the RoboCup TC
     OdometryGroundTruth                odometry_ground_truth = 100;
     VisionGroundTruth                  vision_ground_truth   = 101;
-=======
-    uint64                             real_time        = 2;
-    repeated Message                   messages         = 3;
-    repeated AccelerometerMeasurement  accelerometers   = 4;
-    repeated BumperMeasurement         bumpers          = 5;
-    repeated CameraMeasurement         cameras          = 6;
-    repeated ForceMeasurement          forces           = 7;
-    repeated Force3DMeasurement        force3ds         = 8;
-    repeated Force6DMeasurement        force6ds         = 9;
-    repeated GyroMeasurement           gyros            = 10;
-    repeated PositionSensorMeasurement position_sensors = 11;
-    // NUbots-specific data. Set to 100 in case other data is added in by the RoboCup TC
-    OdometryGroundTruth odometry_ground_truth = 100;
->>>>>>> 67f570a7
 }
 
 message MotorPosition {
