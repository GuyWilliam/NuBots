/*
 * This file is part of the NUbots Codebase.
 *
 * The NUbots Codebase is free software: you can redistribute it and/or modify
 * it under the terms of the GNU General Public License as published by
 * the Free Software Foundation, either version 3 of the License, or
 * (at your option) any later version.
 *
 * The NUbots Codebase is distributed in the hope that it will be useful,
 * but WITHOUT ANY WARRANTY; without even the implied warranty of
 * MERCHANTABILITY or FITNESS FOR A PARTICULAR PURPOSE.  See the
 * GNU General Public License for more details.
 *
 * You should have received a copy of the GNU General Public License
 * along with the NUbots Codebase.  If not, see <http://www.gnu.org/licenses/>.
 *
 * Copyright 2021 NUbots <nubots@nubots.net>
 */

syntax = "proto3";

package message.platform.webots;

import "Matrix.proto";
import "Vector.proto";

// Copy of cyberbotics/webots projects/samples/contests/robocup/controllers/player/messages.proto


message Vector3 {
    double X = 1;
    double Y = 2;
    double Z = 3;
}

message PositionSensorMeasurement {
    string name  = 1;
    double value = 2;
}

message AccelerometerMeasurement {
    string  name  = 1;
    Vector3 value = 2;  // [m/sˆ2], x-axis, y-axis, z-axis
}

message GyroMeasurement {
    string  name  = 1;
    Vector3 value = 2;  // [rad/s], x-axis, y-axis, z-axis
}

message BumperMeasurement {
    string name  = 1;
    bool   value = 2;
}

message ForceMeasurement {
    string name  = 1;
    double value = 2;  // [N]
}

message Force3DMeasurement {
    string  name  = 1;
    Vector3 value = 2;  // [N], x-axis, y-axis, z-axis
}

message Force6DMeasurement {  // not yet implemented by cyberbotics/tc, but we don't use it anyway
    string  name   = 1;
    Vector3 force  = 2;  // [N], x-axis, y-axis, z-axis
    Vector3 torque = 3;  // [N.m], x-axis, y-axis, z-axis
}

message CameraMeasurement {
    string name    = 1;
    uint32 width   = 2;
    uint32 height  = 3;
    sint32 quality = 4;  // -1 = raw image, 100 = no compression, 0 = high compression
    bytes  image   = 5;  // RAW or JPEG encoded data (note: JPEG is not yet implemented)
}

message Message {
    enum MessageType {
        ERROR_MESSAGE   = 0;
        WARNING_MESSAGE = 1;
    }
    MessageType message_type = 1;
    string      text         = 2;
}

/// NUbots specific data sent from our own controllers rather than the official RoboCup Webots controller
message OdometryGroundTruth {
    /// Indicates if this message exists
    bool exists = 1;
    /// Isometry3d transform from odometry (world) space to the robot (torso) space.
    /// It measures the world in robot space
    mat4 Htw = 2;
}

message VisionGroundTruth {
    /// Indicates if this message exists
    bool exists = 1;
    /// Vector from the world to the ball in world space.
    fvec3 rBWw = 2;
<<<<<<< HEAD
    // Vector from the world to the field in world space.
    fvec3 rFWw = 3;
=======
>>>>>>> 413761c4
}

message SensorMeasurements {
    // simulation time stamp at which the measurements were performed expressed in [ms] from the start of the connection
    uint32 time = 1;
    // real unix time stamp at which the measurements were performed in [ms]
    uint64                             real_time        = 2;
    repeated Message                   messages         = 3;
    repeated AccelerometerMeasurement  accelerometers   = 4;
    repeated BumperMeasurement         bumpers          = 5;
    repeated CameraMeasurement         cameras          = 6;
    repeated ForceMeasurement          forces           = 7;
    repeated Force3DMeasurement        force3ds         = 8;
    repeated Force6DMeasurement        force6ds         = 9;
    repeated GyroMeasurement           gyros            = 10;
    repeated PositionSensorMeasurement position_sensors = 11;
    // NUbots-specific data. Set to 100 in case other data is added in by the RoboCup TC
    OdometryGroundTruth odometry_ground_truth = 100;
    VisionGroundTruth   vision_ground_truth   = 101;
}

message MotorPosition {
    string name     = 1;
    double position = 2;  // linear or angular target position expressed in [m] or [rad]
}

message MotorVelocity {
    string name     = 1;
    double velocity = 2;  // linear or angular target velocity expressed in [m/s] or [rad/s]
}

message MotorForce {
    string name  = 1;
    double force = 2;  // target force expressed in [N]
}

message MotorTorque {
    string name   = 1;
    double torque = 2;  // target torque expressed in [N.m]
}

message MotorPID {
    string  name = 1;
    Vector3 PID  = 2;  // PID controller values
}

message SensorTimeStep {  // apply to all sensors: Accelerometer, Camera, Gyro, PositionSensor and TouchSensor
    string name     = 1;
    uint32 timeStep = 2;  // time between two measurements expressed in [ms], disabled if 0
}

message CameraQuality {
    string name    = 1;
    sint32 quality = 2;  // JPEG quality
}

message CameraExposure {
    string name     = 1;
    double exposure = 2;  // photometric exposure of the scene in joule per square meter [J/m^2]
}

message ActuatorRequests {
    repeated MotorPosition  motor_positions   = 1;
    repeated MotorVelocity  motor_velocities  = 2;
    repeated MotorForce     motor_forces      = 3;
    repeated MotorTorque    motor_torques     = 4;
    repeated MotorPID       motor_pids        = 5;
    repeated SensorTimeStep sensor_time_steps = 6;
    repeated CameraQuality  camera_qualities  = 7;
    repeated CameraExposure camera_exposures  = 8;
}<|MERGE_RESOLUTION|>--- conflicted
+++ resolved
@@ -100,11 +100,8 @@
     bool exists = 1;
     /// Vector from the world to the ball in world space.
     fvec3 rBWw = 2;
-<<<<<<< HEAD
     // Vector from the world to the field in world space.
     fvec3 rFWw = 3;
-=======
->>>>>>> 413761c4
 }
 
 message SensorMeasurements {
