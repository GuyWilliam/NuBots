--- conflicted
+++ resolved
@@ -324,28 +324,7 @@
         vector<float> position = getOwnGoalPosition(fieldobjects, gameinfo);
         return position[1];
     }
-<<<<<<< HEAD
-
-    static bool opponentsGoalLinedUp(FieldObjects* fieldobjects, GameInformation* gameinfo)
-    {
-        StationaryObject* targetGoalLeftPost;
-        StationaryObject* targetGoalRightPost;
-        Self& self = fieldobjects->self;
-        if (gameinfo->getTeamColour() == GameInformation::RedTeam)
-        {
-            targetGoalLeftPost = &(fieldobjects->stationaryFieldObjects[FieldObjects::FO_BLUE_LEFT_GOALPOST]);
-            targetGoalRightPost = &(fieldobjects->stationaryFieldObjects[FieldObjects::FO_BLUE_RIGHT_GOALPOST]);
-        }
-        else
-        {
-            targetGoalLeftPost = &(fieldobjects->stationaryFieldObjects[FieldObjects::FO_YELLOW_LEFT_GOALPOST]);
-            targetGoalRightPost = &(fieldobjects->stationaryFieldObjects[FieldObjects::FO_YELLOW_RIGHT_GOALPOST]);
-        }
-        float leftGoalBearing = self.CalculateBearingToStationaryObject(*targetGoalLeftPost);
-        float rightGoalBearing = self.CalculateBearingToStationaryObject(*targetGoalRightPost);
-        return (leftGoalBearing > 0.0f) && (rightGoalBearing < 0.0f);
-=======
-    
+
     /*! @brief Returns the [x,y] of the support player position */
     static vector<float> CalculateSupportPlayerPosition(MobileObject& ball, Self& self, float distancefromball = 100)
     {
@@ -374,7 +353,27 @@
         cartesian[0] = polar[0]*cos(polar[1]);
         cartesian[1] = polar[0]*sin(polar[1]);
         return cartesian;
->>>>>>> 5d108165
+    }
+
+    /*! @brief Returns true if goal is lined up, false if it is not. */
+    static bool opponentsGoalLinedUp(FieldObjects* fieldobjects, GameInformation* gameinfo)
+    {
+        StationaryObject* targetGoalLeftPost;
+        StationaryObject* targetGoalRightPost;
+        Self& self = fieldobjects->self;
+        if (gameinfo->getTeamColour() == GameInformation::RedTeam)
+        {
+            targetGoalLeftPost = &(fieldobjects->stationaryFieldObjects[FieldObjects::FO_BLUE_LEFT_GOALPOST]);
+            targetGoalRightPost = &(fieldobjects->stationaryFieldObjects[FieldObjects::FO_BLUE_RIGHT_GOALPOST]);
+        }
+        else
+        {
+            targetGoalLeftPost = &(fieldobjects->stationaryFieldObjects[FieldObjects::FO_YELLOW_LEFT_GOALPOST]);
+            targetGoalRightPost = &(fieldobjects->stationaryFieldObjects[FieldObjects::FO_YELLOW_RIGHT_GOALPOST]);
+        }
+        float leftGoalBearing = self.CalculateBearingToStationaryObject(*targetGoalLeftPost);
+        float rightGoalBearing = self.CalculateBearingToStationaryObject(*targetGoalRightPost);
+        return (leftGoalBearing > 0.0f) && (rightGoalBearing < 0.0f);
     }
 };
 
