/*
 * This file is part of the NUbots Codebase.
 *
 * The NUbots Codebase is free software: you can redistribute it and/or modify
 * it under the terms of the GNU General Public License as published by
 * the Free Software Foundation, either version 3 of the License, or
 * (at your option) any later version.
 *
 * The NUbots Codebase is distributed in the hope that it will be useful,
 * but WITHOUT ANY WARRANTY; without even the implied warranty of
 * MERCHANTABILITY or FITNESS FOR A PARTICULAR PURPOSE.  See the
 * GNU General Public License for more details.
 *
 * You should have received a copy of the GNU General Public License
 * along with the NUbots Codebase.  If not, see <http://www.gnu.org/licenses/>.
 *
 * Copyright 2013 NUBots <nubots@nubots.net>
 */

#ifndef MESSAGES_INPUT_SENSORS_H
#define MESSAGES_INPUT_SENSORS_H

#include <nuclear>
#include <armadillo>
#include <nuclear>
#include "ServoID.h"
#include "utility/math/geometry/Line.h"

namespace messages {
    namespace input {


        struct Sensors {
            struct Servo {
                uint16_t errorFlags;

                ServoID id;

                bool enabled;

                float pGain;
                float iGain;
                float dGain;

                float goalPosition;
                float goalSpeed;

                float presentPosition;
                float presentSpeed;

                float load;
                float voltage;
                float temperature;
            };

            NUClear::clock::time_point timestamp;

            arma::vec3 accelerometer;
            arma::vec3 gyroscope;
            arma::mat33 orientation;
            arma::vec3 leftFSR;
            arma::vec3 rightFSR;

<<<<<<< HEAD
=======
            utility::math::geometry::Line orientationHorizon;
            utility::math::geometry::Line kinematicsHorizon;

>>>>>>> 279b5932
            bool leftFootDown;
            bool rightFootDown;

            std::map<messages::input::ServoID, arma::mat44> forwardKinematics;

            arma::mat44 odometry;

            float bodyCentreHeight;

            arma::vec4 centreOfMass;

            arma::mat44 orientationCamToGround;
            arma::mat44 kinematicsCamToGround;

            std::vector<Servo> servos;
        };
    }
}

#endif<|MERGE_RESOLUTION|>--- conflicted
+++ resolved
@@ -1,89 +1,83 @@
-/*
- * This file is part of the NUbots Codebase.
- *
- * The NUbots Codebase is free software: you can redistribute it and/or modify
- * it under the terms of the GNU General Public License as published by
- * the Free Software Foundation, either version 3 of the License, or
- * (at your option) any later version.
- *
- * The NUbots Codebase is distributed in the hope that it will be useful,
- * but WITHOUT ANY WARRANTY; without even the implied warranty of
- * MERCHANTABILITY or FITNESS FOR A PARTICULAR PURPOSE.  See the
- * GNU General Public License for more details.
- *
- * You should have received a copy of the GNU General Public License
- * along with the NUbots Codebase.  If not, see <http://www.gnu.org/licenses/>.
- *
- * Copyright 2013 NUBots <nubots@nubots.net>
- */
-
-#ifndef MESSAGES_INPUT_SENSORS_H
-#define MESSAGES_INPUT_SENSORS_H
-
-#include <nuclear>
-#include <armadillo>
-#include <nuclear>
-#include "ServoID.h"
-#include "utility/math/geometry/Line.h"
-
-namespace messages {
-    namespace input {
-
-
-        struct Sensors {
-            struct Servo {
-                uint16_t errorFlags;
-
-                ServoID id;
-
-                bool enabled;
-
-                float pGain;
-                float iGain;
-                float dGain;
-
-                float goalPosition;
-                float goalSpeed;
-
-                float presentPosition;
-                float presentSpeed;
-
-                float load;
-                float voltage;
-                float temperature;
-            };
-
-            NUClear::clock::time_point timestamp;
-
-            arma::vec3 accelerometer;
-            arma::vec3 gyroscope;
-            arma::mat33 orientation;
-            arma::vec3 leftFSR;
-            arma::vec3 rightFSR;
-
-<<<<<<< HEAD
-=======
-            utility::math::geometry::Line orientationHorizon;
-            utility::math::geometry::Line kinematicsHorizon;
-
->>>>>>> 279b5932
-            bool leftFootDown;
-            bool rightFootDown;
-
-            std::map<messages::input::ServoID, arma::mat44> forwardKinematics;
-
-            arma::mat44 odometry;
-
-            float bodyCentreHeight;
-
-            arma::vec4 centreOfMass;
-
-            arma::mat44 orientationCamToGround;
-            arma::mat44 kinematicsCamToGround;
-
-            std::vector<Servo> servos;
-        };
-    }
-}
-
+/*
+ * This file is part of the NUbots Codebase.
+ *
+ * The NUbots Codebase is free software: you can redistribute it and/or modify
+ * it under the terms of the GNU General Public License as published by
+ * the Free Software Foundation, either version 3 of the License, or
+ * (at your option) any later version.
+ *
+ * The NUbots Codebase is distributed in the hope that it will be useful,
+ * but WITHOUT ANY WARRANTY; without even the implied warranty of
+ * MERCHANTABILITY or FITNESS FOR A PARTICULAR PURPOSE.  See the
+ * GNU General Public License for more details.
+ *
+ * You should have received a copy of the GNU General Public License
+ * along with the NUbots Codebase.  If not, see <http://www.gnu.org/licenses/>.
+ *
+ * Copyright 2013 NUBots <nubots@nubots.net>
+ */
+
+#ifndef MESSAGES_INPUT_SENSORS_H
+#define MESSAGES_INPUT_SENSORS_H
+
+#include <nuclear>
+#include <armadillo>
+#include <nuclear>
+#include "ServoID.h"
+#include "utility/math/geometry/Line.h"
+
+namespace messages {
+    namespace input {
+
+
+        struct Sensors {
+            struct Servo {
+                uint16_t errorFlags;
+
+                ServoID id;
+
+                bool enabled;
+
+                float pGain;
+                float iGain;
+                float dGain;
+
+                float goalPosition;
+                float goalSpeed;
+
+                float presentPosition;
+                float presentSpeed;
+
+                float load;
+                float voltage;
+                float temperature;
+            };
+
+            NUClear::clock::time_point timestamp;
+
+            arma::vec3 accelerometer;
+            arma::vec3 gyroscope;
+            arma::mat33 orientation;
+            arma::vec3 leftFSR;
+            arma::vec3 rightFSR;
+
+            bool leftFootDown;
+            bool rightFootDown;
+
+            std::map<messages::input::ServoID, arma::mat44> forwardKinematics;
+
+            arma::mat44 odometry;
+
+            float bodyCentreHeight;
+
+            arma::vec4 centreOfMass;
+
+            arma::mat44 orientationCamToGround;
+            arma::mat44 kinematicsCamToGround;
+
+            std::vector<Servo> servos;
+        };
+    }
+}
+
 #endif