--- conflicted
+++ resolved
@@ -1,4 +1,3 @@
-<<<<<<< HEAD
 /*
  * This file is part of the NUbots Codebase.
  *
@@ -15,7 +14,7 @@
  * You should have received a copy of the GNU General Public License
  * along with the NUbots Codebase.  If not, see <http://www.gnu.org/licenses/>.
  *
- * Copyright 2013 NUBots <nubots@nubots.net>
+ * Copyright 2013 NUbots <nubots@nubots.net>
  */
 
 #include "NUbugger.h"
@@ -230,238 +229,4 @@
     }
 
 }  // namespace support
-}  // namespace module
-=======
-/*
- * This file is part of the NUbots Codebase.
- *
- * The NUbots Codebase is free software: you can redistribute it and/or modify
- * it under the terms of the GNU General Public License as published by
- * the Free Software Foundation, either version 3 of the License, or
- * (at your option) any later version.
- *
- * The NUbots Codebase is distributed in the hope that it will be useful,
- * but WITHOUT ANY WARRANTY; without even the implied warranty of
- * MERCHANTABILITY or FITNESS FOR A PARTICULAR PURPOSE.  See the
- * GNU General Public License for more details.
- *
- * You should have received a copy of the GNU General Public License
- * along with the NUbots Codebase.  If not, see <http://www.gnu.org/licenses/>.
- *
- * Copyright 2013 NUbots <nubots@nubots.net>
- */
-
-#include "NUbugger.h"
-
-#include "extension/Configuration.h"
-
-#include "message/support/SaveConfiguration.h"
-#include "message/support/nubugger/Command.h"
-#include "message/support/nubugger/Ping.h"
-#include "message/support/nubugger/ReactionHandles.h"
-#include "message/vision/LookUpTable.h"
-
-#include "utility/math/angle.h"
-#include "utility/math/coordinates.h"
-#include "utility/nubugger/NUhelpers.h"
-#include "utility/time/time.h"
-
-namespace module {
-namespace support {
-
-    using utility::nubugger::graph;
-
-    using extension::Configuration;
-    using message::support::nubugger::Ping;
-    using message::support::nubugger::ReactionHandles;
-    using message::support::nubugger::Command;
-
-    using message::vision::LookUpTable;
-    using message::vision::SaveLookUpTable;
-
-    using message::support::SaveConfiguration;
-
-    using utility::time::durationFromSeconds;
-
-    // Flag struct to upload a lut
-    struct UploadLUT {};
-
-    NUbugger::NUbugger(std::unique_ptr<NUClear::Environment> environment)
-        : Reactor(std::move(environment))
-        , max_image_duration()
-        , max_classified_image_duration()
-        , handles()
-        , dataPointFilterIds()
-        , overview()
-        , actionRegisters()
-        , outputFile()
-        , networkMutex()
-        , fileMutex() {
-
-        // These go first so the config can do things with them
-        provideOverview();
-        provideDataPoints();
-        provideDrawObjects();
-        provideSubsumption();
-        provideGameController();
-        provideLocalisation();
-        provideReactionStatistics();
-        provideSensors();
-        provideVision();
-
-        on<Configuration>("NUbugger.yaml").then([this](const Configuration& config) {
-
-            max_image_duration = durationFromSeconds(1.0 / config["output"]["network"]["max_image_fps"].as<double>());
-            max_classified_image_duration =
-                durationFromSeconds(1.0 / config["output"]["network"]["max_classified_image_fps"].as<double>());
-
-            // If we are using the network
-            networkEnabled = config["output"]["network"]["enabled"].as<bool>();
-
-            // If we are using files and haven't set one up yet
-            if (!fileEnabled && config["output"]["file"]["enabled"].as<bool>()) {
-
-                // Lock the file
-                std::lock_guard<std::mutex> lock(fileMutex);
-
-                // Get our timestamp
-                std::string timestamp = std::to_string(
-                    std::chrono::duration_cast<std::chrono::seconds>(NUClear::clock::now().time_since_epoch()).count());
-
-                // Open a file using the file name and timestamp
-                outputFile.close();
-                outputFile.clear();
-                outputFile.open(config["output"]["file"]["path"].as<std::string>() + "/" + timestamp + ".nbs",
-                                std::ios::binary);
-
-                fileEnabled = true;
-            }
-            else if (fileEnabled && !config["output"]["file"]["enabled"].as<bool>()) {
-
-                // Lock the file
-                std::lock_guard<std::mutex> lock(fileMutex);
-
-                // Close the file
-                outputFile.close();
-                fileEnabled = false;
-            }
-
-            for (auto& setting : config["reaction_handles"].config) {
-                // Lowercase the name
-                std::string name = setting.first.as<std::string>();
-                std::transform(name.begin(), name.end(), name.begin(), ::tolower);
-
-                bool enabled = setting.second.as<bool>();
-
-                bool found = false;
-                for (auto& handle : handles[name]) {
-                    if (enabled && !handle.enabled()) {
-                        handle.enable();
-                        found = true;
-                    }
-
-                    else if (!enabled && handle.enabled()) {
-                        handle.disable();
-                        found = true;
-                    }
-                }
-
-                if (found) {
-                    if (enabled) {
-                        log<NUClear::INFO>("Enabled:", name);
-                    }
-                    else {
-                        log<NUClear::INFO>("Disabled:", name);
-                    }
-                }
-            }
-        });
-
-        on<Every<1, Per<std::chrono::seconds>>, Single, Priority::LOW>().then([this] {
-            // Send a ping message
-            send(Ping(), 0, false, NUClear::clock::time_point());
-        });
-
-        on<Trigger<UploadLUT>, With<LookUpTable>>().then([this](const LookUpTable& lut) { send(lut); });
-
-        on<Network<Command>>().then("Network Command", [this](const Command& message) {
-            std::string command = message.command;
-            log<NUClear::INFO>("Received command:", command);
-            if (command == "download_lut") {
-
-                // Emit something to make it upload the lut
-                emit<Scope::DIRECT>(std::make_unique<UploadLUT>());
-            }
-            else if (command == "get_reaction_handles") {
-                sendReactionHandles();
-            }
-            else if (command == "get_subsumption") {
-                sendSubsumption();
-            }
-        });
-
-        on<Network<LookUpTable>>().then([this](const LookUpTable& lut) {
-
-            log<NUClear::INFO>("Loading LUT");
-            emit<Scope::DIRECT>(std::make_unique<LookUpTable>(lut));
-
-            log<NUClear::INFO>("Saving LUT to file");
-            emit<Scope::DIRECT>(std::make_unique<SaveLookUpTable>());
-        });
-
-        on<Network<ReactionHandles>>().then(
-            [this](const NetworkSource& /*source*/, const ReactionHandles& /*command*/) {
-                // auto config = std::make_unique<SaveConfiguration>();
-                // config->config = currentConfig->config;
-
-                // for (const auto& command : message.reaction_handles().handles()) {
-
-                //     Message::Type type = command.type();
-                //     bool enabled = command.enabled();
-                //     std::string key = getStringFromMessageType(type);
-
-                //     std::transform(key.begin(), key.end(), key.begin(), ::tolower);
-
-                //     config->path = CONFIGURATION_PATH;
-                //     config->config["reaction_handles"][key] = enabled;
-                //     for (auto& handle : handles[type]) {
-                //         handle.enable(enabled);
-                //     }
-                // }
-
-                // emit(std::move(config));
-            });
-
-        sendReactionHandles();
-
-        // When we shutdown, close our publisher and our file if we have one
-        on<Shutdown>().then([this] {
-
-            // Close the file if it exists
-            fileEnabled = false;
-            outputFile.close();
-        });
-
-        on<Trigger<SaveConfiguration>>().then("Save Config", [this](const SaveConfiguration& config) {
-            saveConfigurationFile(config.path, config.config);
-        });
-    }
-
-    void NUbugger::sendReactionHandles() {
-
-        ReactionHandles reactionHandles;
-
-        for (auto& handle : handles) {
-            ReactionHandles::Handle objHandle;
-            objHandle.type    = handle.first;
-            auto& value       = handle.second;
-            objHandle.enabled = (value.empty()) ? true : value.front().enabled();
-            reactionHandles.handles.push_back(objHandle);
-        }
-
-        send(reactionHandles, 0, true, NUClear::clock::now());
-    }
-
-}  // namespace support
-}  // namespace module
->>>>>>> 5340b184
+}  // namespace module