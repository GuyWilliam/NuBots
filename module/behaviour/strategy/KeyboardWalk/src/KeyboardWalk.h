--- conflicted
+++ resolved
@@ -20,13 +20,9 @@
 #ifndef MODULES_BEHAVIOUR_STRATEGY_CONTROLLABLEDARWIN_H
 #define MODULES_BEHAVIOUR_STRATEGY_CONTROLLABLEDARWIN_H
 
-<<<<<<< HEAD
 #include <Eigen/Core>
-=======
-#include <armadillo>
 #include <mutex>
 #include <ncurses.h>
->>>>>>> cb90b3ce
 #include <nuclear>
 
 #include "utility/input/LimbID.h"
@@ -46,14 +42,14 @@
 
         class KeyboardWalk : public NUClear::Reactor {
         private:
-            static constexpr const double DIFF     = 0.10;
-            static constexpr const double ROT_DIFF = 0.10;
+            static constexpr const float DIFF     = 0.10f;
+            static constexpr const float ROT_DIFF = 0.10f;
 
-            static constexpr const double HEAD_DIFF = 1.0 * M_PI / 180.0;
+            static constexpr const float HEAD_DIFF = 1.0f * float(M_PI) / 180.0f;
 
             bool moving = false;
-            Eigen::Vector2d velocity;
-            float rotation = 0;
+            Eigen::Vector2f velocity;
+            float rotation = 0.0f;
 
             float head_yaw   = 0.0f;
             float head_pitch = 0.0f;
