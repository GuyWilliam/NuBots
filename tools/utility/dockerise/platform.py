--- conflicted
+++ resolved
@@ -1,7 +1,5 @@
 #!/usr/bin/env python3
-<<<<<<< HEAD
-import grp
-=======
+
 #
 # MIT License
 #
@@ -28,7 +26,7 @@
 # OUT OF OR IN CONNECTION WITH THE SOFTWARE OR THE USE OR OTHER DEALINGS IN THE
 # SOFTWARE.
 #
->>>>>>> fac94962
+
 import json
 import os
 import re
