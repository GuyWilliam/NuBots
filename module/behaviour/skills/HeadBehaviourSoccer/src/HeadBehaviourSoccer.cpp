--- conflicted
+++ resolved
@@ -496,8 +496,6 @@
         headSearcher.replaceSearchPoints(fixationPoints, currentPos);
     }
 
-<<<<<<< HEAD
-=======
     Eigen::Vector2d HeadBehaviourSoccer::getIMUSpaceDirection(const Eigen::Vector2d& screenAngles,
                                                               const Eigen::Matrix3d& headToIMUSpace) {
 
@@ -524,7 +522,6 @@
         return result;
     }
 
->>>>>>> 6990ca84
     /*! Get search points which keep everything in view.
     Returns vector of Eigen::Vector2d
     */
