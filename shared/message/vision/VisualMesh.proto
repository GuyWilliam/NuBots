--- conflicted
+++ resolved
@@ -32,9 +32,8 @@
         /// The on-screen nodes in the row
         int32 segments = 2;
     }
-<<<<<<< HEAD
     /// The camera which took the measurements
-    uint32 camera_id = 1;
+    uint32                    id              = 1;
     /// Unit vectors in world space at camera origin. They represent points in the
     /// mesh (vector projected from optical axis through a pixel coordinate and on
     /// to the observation plane). This matrix has shape `3 x N`, where N is the
@@ -59,15 +58,4 @@
     /// objects, but this message refers to this mesh alone
     repeated Row              mesh      = 8;
     google.protobuf.Timestamp timestamp = 9;
-=======
-    uint32                    id              = 1;
-    fmat                      rays            = 2;
-    imat                      neighbourhood   = 3;
-    fmat                      classifications = 4;
-    fmat                      coordinates     = 5;
-    repeated int32            indices         = 6 [packed = true];
-    mat4                      Hcw             = 7;
-    repeated Row              mesh            = 8;
-    google.protobuf.Timestamp timestamp       = 9;
->>>>>>> 217c8121
 }