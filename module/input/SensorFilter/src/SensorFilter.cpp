--- conflicted
+++ resolved
@@ -104,7 +104,6 @@
                 detect_button_press(sensors);
             });
 
-<<<<<<< HEAD
         update_loop =
             on<Trigger<RawSensors>,
                Optional<With<Sensors>>,
@@ -138,6 +137,9 @@
                               case FilteringMethod::MAHONY:
                                   update_odometry_mahony(sensors, previous_sensors, raw_sensors, stability, walk_state);
                                   break;
+                              case FilteringMethod::GROUND_TRUTH:
+                                  update_odometry_ground_truth(sensors, raw_sensors);
+                                  break;
                               default: log<NUClear::WARN>("Unknown Filtering Method"); break;
                           }
 
@@ -149,83 +151,6 @@
                           emit(std::move(sensors));
                       })
                 .disable();
-=======
-        on<Trigger<WalkingState>>().then([this](const WalkingState& walking_state) {
-            walk_command        = walking_state.walk_command.cast<double>();
-            walk_engine_enabled = walking_state.is_walking;
-        });
-
-        on<Trigger<Stability>>().then([this](const Stability& stability) {
-            if (stability == Stability::FALLEN) {
-                falling = true;
-            }
-            else {
-                falling = false;
-            }
-        });
-
-        on<Trigger<WalkCommand>>().then([this](const WalkCommand& wc) {
-            if (!walk_engine_enabled) {
-                walk_engine_enabled = true;
-            }
-            walk_command = wc.command;
-        });
-
-        on<Trigger<EnableWalkEngineCommand>>().then([this]() { walk_engine_enabled = true; });
-
-        on<Trigger<DisableWalkEngineCommand>>().then([this]() {
-            walk_command        = Eigen::Vector3d::Zero();
-            walk_engine_enabled = false;
-        });
-
-        on<Trigger<StopCommand>>().then([this]() {
-            walk_command        = Eigen::Vector3d::Zero();
-            walk_engine_enabled = false;
-        });
-
-        on<Trigger<ExecuteGetup>>().then([this]() { falling = true; });
-
-        on<Trigger<KillGetup>>().then([this]() { falling = false; });
-
-        update_loop = on<Trigger<RawSensors>, Optional<With<Sensors>>, With<KinematicsModel>, Single, Priority::HIGH>()
-                          .then("Main Sensors Loop",
-                                [this](const RawSensors& raw_sensors,
-                                       const std::shared_ptr<const Sensors>& previous_sensors,
-                                       const KinematicsModel& kinematics_model) {
-                                    auto sensors = std::make_unique<Sensors>();
-
-                                    // Updates message with raw sensor data
-                                    update_raw_sensors(sensors, previous_sensors, raw_sensors);
-
-                                    // Updates the message with kinematics data
-                                    update_kinematics(sensors, kinematics_model, raw_sensors);
-
-                                    // Updates the Sensors message with odometry data filtered using specified filter
-                                    switch (cfg.filtering_method.value) {
-                                        case FilteringMethod::UKF:
-                                            update_odometry_ukf(sensors, previous_sensors, raw_sensors);
-                                            break;
-                                        case FilteringMethod::KF:
-                                            update_odometry_kf(sensors, previous_sensors, raw_sensors);
-                                            break;
-                                        case FilteringMethod::MAHONY:
-                                            update_odometry_mahony(sensors, previous_sensors, raw_sensors);
-                                            break;
-                                        case FilteringMethod::GROUND_TRUTH:
-                                            update_odometry_ground_truth(sensors, raw_sensors);
-                                            break;
-                                        default: log<NUClear::WARN>("Unknown Filtering Method"); break;
-                                    }
-
-                                    // Graph debug information
-                                    if (log_level <= NUClear::DEBUG) {
-                                        debug_sensor_filter(sensors, raw_sensors);
-                                    }
-
-                                    emit(std::move(sensors));
-                                })
-                          .disable();
->>>>>>> 982c6dd1
     }
 
     void SensorFilter::debug_sensor_filter(std::unique_ptr<Sensors>& sensors, const RawSensors& raw_sensors) {
