/*
 * This file is part of the NUbots Codebase.
 *
 * The NUbots Codebase is free software: you can redistribute it and/or modify
 * it under the terms of the GNU General Public License as published by
 * the Free Software Foundation, either version 3 of the License, or
 * (at your option) any later version.
 *
 * The NUbots Codebase is distributed in the hope that it will be useful,
 * but WITHOUT ANY WARRANTY; without even the implied warranty of
 * MERCHANTABILITY or FITNESS FOR A PARTICULAR PURPOSE.  See the
 * GNU General Public License for more details.
 *
 * You should have received a copy of the GNU General Public License
 * along with the NUbots Codebase.  If not, see <http://www.gnu.org/licenses/>.
 *
 * Copyright 2013 NUbots <nubots@nubots.net>
 */

#ifndef UTILITY_MATH_MATRIX_HPP
#define UTILITY_MATH_MATRIX_HPP

#include <armadillo>

/**
 * Matrix related helper methods
 *
 * @author Brendan Annable
 */

namespace utility::math::matrix {


    /**
     * @brief Returns an orthogonal vec3 to a given vec3
     * See: http://a.pomf.se/egicug.pdf
     * Efficient Construction of Perpendicular Vectors without Branching
     * Michael M. Stark
     */
    inline arma::vec3 orthogonal(const arma::vec3& v) {
<<<<<<< HEAD
        const unsigned int uyx = static_cast<const unsigned int>(std::signbit(std::abs(v[0]) - std::abs(v[1])));
        const unsigned int uzx = static_cast<const unsigned int>(std::signbit(std::abs(v[0]) - std::abs(v[2])));
        const unsigned int uzy = static_cast<const unsigned int>(std::signbit(std::abs(v[1]) - std::abs(v[2])));
=======
        const unsigned int uyx = std::signbit(std::abs(v[0]) - std::abs(v[1]));
        const unsigned int uzx = std::signbit(std::abs(v[0]) - std::abs(v[2]));
        const unsigned int uzy = std::signbit(std::abs(v[1]) - std::abs(v[2]));
>>>>>>> c0449200
        const unsigned int xm  = uyx & uzx;
        const unsigned int ym  = (1 ^ xm) & uzy;
        const unsigned int zm  = 1 ^ (xm & ym);
        return {zm * v[1] - ym * v[2], xm * v[2] - zm * v[0], ym * v[0] - xm * v[1]};
    }

    /**
     * @brief An alternative method for returning a orthogonal vec3 to a given vec3
     * See: http://lolengine.net/blog/2013/09/21/picking-orthogonal-vector-combing-coconuts
     */
    inline arma::vec3 orthogonal2(const arma::vec3& v) {
        return std::abs(v[0]) > std::abs(v[2]) ? arma::vec3({-v[1], v[0], 0}) : arma::vec3({0, -v[2], v[1]});
    }

    /**
     * @brief Returns an arbitary orthonormal vec3 to the given vec3
     */
    inline arma::vec3 orthonormal(const arma::vec3& v) {
        auto u = orthogonal(v);
        return arma::normalise(u);
    }
}  // namespace utility::math::matrix
#endif  // UTILITY_MATH_MATRIX_HPP<|MERGE_RESOLUTION|>--- conflicted
+++ resolved
@@ -38,15 +38,9 @@
      * Michael M. Stark
      */
     inline arma::vec3 orthogonal(const arma::vec3& v) {
-<<<<<<< HEAD
-        const unsigned int uyx = static_cast<const unsigned int>(std::signbit(std::abs(v[0]) - std::abs(v[1])));
-        const unsigned int uzx = static_cast<const unsigned int>(std::signbit(std::abs(v[0]) - std::abs(v[2])));
-        const unsigned int uzy = static_cast<const unsigned int>(std::signbit(std::abs(v[1]) - std::abs(v[2])));
-=======
-        const unsigned int uyx = std::signbit(std::abs(v[0]) - std::abs(v[1]));
-        const unsigned int uzx = std::signbit(std::abs(v[0]) - std::abs(v[2]));
-        const unsigned int uzy = std::signbit(std::abs(v[1]) - std::abs(v[2]));
->>>>>>> c0449200
+        const unsigned int uyx = static_cast<unsigned int>(std::signbit(std::abs(v[0]) - std::abs(v[1])));
+        const unsigned int uzx = static_cast<unsigned int>(std::signbit(std::abs(v[0]) - std::abs(v[2])));
+        const unsigned int uzy = static_cast<unsigned int>(std::signbit(std::abs(v[1]) - std::abs(v[2])));
         const unsigned int xm  = uyx & uzx;
         const unsigned int ym  = (1 ^ xm) & uzy;
         const unsigned int zm  = 1 ^ (xm & ym);
