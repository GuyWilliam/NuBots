--- conflicted
+++ resolved
@@ -30,32 +30,6 @@
             progress.n = decoder.bytes_read()
             progress.update(0)
 
-<<<<<<< HEAD
-def run(in_file, out_path, **kwargs):
-
-    output_path = os.path.join(out_path, os.path.basename(os.path.splitext(in_file)[0]))
-    os.makedirs(output_path, exist_ok=True)
-
-    for packet in decoder.decode(in_file):
-        if packet.type == "message.output.CompressedImage":
-            with open(os.path.join(output_path, "{}_{:012d}.jpg".format(packet.msg.name, packet.timestamp)), "wb") as f:
-                f.write(packet.msg.data)
-            with open(os.path.join(output_path, "{}_{:012d}.json".format(packet.msg.name, packet.timestamp)), "w") as f:
-                Hcw = packet.msg.Hcw
-                json.dump(
-                    {
-                        "Hcw": [
-                            [Hcw.x.x, Hcw.x.y, Hcw.x.z, Hcw.x.t],
-                            [Hcw.y.x, Hcw.y.y, Hcw.y.z, Hcw.y.t],
-                            [Hcw.z.x, Hcw.z.y, Hcw.z.z, Hcw.z.t],
-                            [Hcw.t.x, Hcw.t.y, Hcw.t.z, Hcw.t.t],
-                        ],
-                        "lens": {
-                            "projection": packet.msg.lens.projection,
-                            "focal_length": packet.msg.lens.focal_length,
-                            "centre": [0, 0],
-                            "fov": packet.msg.lens.fov,
-=======
             if packet.type == "message.output.CompressedImage":
                 with open(
                     os.path.join(
@@ -91,7 +65,6 @@
                                 "centre": [0, 0],
                                 "fov": packet.msg.lens.fov,
                             },
->>>>>>> 2432608a
                         },
                         f,
                         indent=4,
