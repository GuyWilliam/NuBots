/*
* This file is part of the NUbots Codebase.
*
* The NUbots Codebase is free software: you can redistribute it and/or modify
* it under the terms of the GNU General Public License as published by
* the Free Software Foundation, either version 3 of the License, or
* (at your option) any later version.
*
* The NUbots Codebase is distributed in the hope that it will be useful,
* but WITHOUT ANY WARRANTY; without even the implied warranty of
* MERCHANTABILITY or FITNESS FOR A PARTICULAR PURPOSE.  See the
* GNU General Public License for more details.
*
* You should have received a copy of the GNU General Public License
* along with the NUbots Codebase.  If not, see <http://www.gnu.org/licenses/>.
*
* Copyright 2013 NUBots <nubots@nubots.net>
*/

#ifndef UTILITY_STRUTIL_H
#define UTILITY_STRUTIL_H

#include <string>
#include <algorithm>

namespace utility {

<<<<<<< HEAD
/**
 * TODO document
 *
 * @author Trent Houliston
 * @note Alex Biddulph added trimLeft, trimRight, trim, and removeAll functions 10-12-2012
 * @note Monica Olejniczak added split functions
 */
namespace strutil {
=======
    /**
     * TODO document
     *
     * @author Trent Houliston
     * @author Alex Biddulph: added trimLeft, trimRight, trim, and removeAll functions 10-12-2012
     * @author Brendan Annable
     */
    namespace strutil {
>>>>>>> b2731bd8

    // http://stackoverflow.com/a/874160/1387006
    inline bool endsWith(const std::string& str, const std::string& ending) {

        if (str.length() >= ending.length()) {
            return (0 == str.compare (str.length() - ending.length(), ending.length(), ending));
        }
        else {
            return false;
        }
    }

    bool startsWith(const std::string& str, const std::string& start) {

        if (str.length() >= start.length()) {
            return (0 == str.compare (0, start.length(), start));
        }
        else {
            return false;
        }
    }

    void trimLeft(std::string& str, const std::string& tokens) {
        str.erase(0, str.find_first_not_of(tokens));        // remove tokens from the beginning of the string.
    }

    void trimRight(std::string& str, const std::string& tokens) {
        str.erase(str.find_last_not_of(tokens), str.length() - 1);        // remove tokens from the beginning of the string.
    }

    void trim(std::string& str, const std::string& tokens) {
        trimLeft(str, tokens);
        trimRight(str, tokens);
    }

    // http://stackoverflow.com/a/237280
    std::vector<std::string> &split(const std::string &str, char delimeter, std::vector<std::string> &elements) {
        std::stringstream ss(str);
        std::string item;
        while (std::getline(ss, item, delimeter)) {
            elements.push_back(item);
        }
        return elements;
    }

    std::vector<std::string> split(const std::string &string, char delimeter) {
        std::vector<std::string> elements;
        split(string, delimeter, elements);
        return elements;
    }

    void removeAll(std::string& str, const std::string& tokens) {
        str.erase(std::remove_if(str.begin(), str.end(),
            [&tokens](const char& c) {
                return tokens.find(c) != std::string::npos;
            }
            ), str.end());        // remove all tokens from the string.
    }
}
}
#endif<|MERGE_RESOLUTION|>--- conflicted
+++ resolved
@@ -25,25 +25,15 @@
 
 namespace utility {
 
-<<<<<<< HEAD
 /**
  * TODO document
  *
  * @author Trent Houliston
- * @note Alex Biddulph added trimLeft, trimRight, trim, and removeAll functions 10-12-2012
- * @note Monica Olejniczak added split functions
+ * @author Alex Biddulph: added trimLeft, trimRight, trim, and removeAll functions 10-12-2012
+ * @author Monica Olejniczak added split functions
+ * @author Brendan Annable
  */
 namespace strutil {
-=======
-    /**
-     * TODO document
-     *
-     * @author Trent Houliston
-     * @author Alex Biddulph: added trimLeft, trimRight, trim, and removeAll functions 10-12-2012
-     * @author Brendan Annable
-     */
-    namespace strutil {
->>>>>>> b2731bd8
 
     // http://stackoverflow.com/a/874160/1387006
     inline bool endsWith(const std::string& str, const std::string& ending) {
@@ -80,7 +70,7 @@
     }
 
     // http://stackoverflow.com/a/237280
-    std::vector<std::string> &split(const std::string &str, char delimeter, std::vector<std::string> &elements) {
+    std::vector<std::string>& split(const std::string& str, char delimeter, std::vector<std::string>& elements) {
         std::stringstream ss(str);
         std::string item;
         while (std::getline(ss, item, delimeter)) {
@@ -89,7 +79,7 @@
         return elements;
     }
 
-    std::vector<std::string> split(const std::string &string, char delimeter) {
+    std::vector<std::string> split(const std::string& string, char delimeter) {
         std::vector<std::string> elements;
         split(string, delimeter, elements);
         return elements;
