--- conflicted
+++ resolved
@@ -21,14 +21,8 @@
 
     #Vision
     vision::VisualMesh
-<<<<<<< HEAD
     vision::GreenHorizonDetector
-    vision::BallDetector
-    vision::GoalDetector
-    vision::LUTClassifier
-=======
     output::ImageCompressor
->>>>>>> ba108a42
 
     # Data logger
     # support::logging::DataLogging
