--- conflicted
+++ resolved
@@ -90,11 +90,7 @@
                 Eigen::Vector3f(cfg.ready_position.x(), cfg.ready_position.y(), 0),
                 cfg.ready_position.z()));
             emit<Task>(std::make_unique<Localise>(), 2);
-<<<<<<< HEAD
-            emit<Task>(std::make_unique<Look>(Eigen::Vector3d::UnitX()), 2);
-=======
             emit<Task>(std::make_unique<Look>(Eigen::Vector3d::UnitX()), 3);  // Look straight ahead
->>>>>>> 4f693c9c
         });
 
         // Normal PLAYING state
@@ -108,11 +104,7 @@
         on<Provide<NormalDefender>>().then([this] {
             log<NUClear::DEBUG>("INITIAL");
             emit<Task>(std::make_unique<StandStill>());
-<<<<<<< HEAD
-            emit<Task>(std::make_unique<Look>(Eigen::Vector3d::UnitX()), 2);
-=======
             emit<Task>(std::make_unique<Look>(Eigen::Vector3d::UnitX()), 3);  // Look straight ahead
->>>>>>> 4f693c9c
         });
 
         // Direct free kick
