--- conflicted
+++ resolved
@@ -1,8 +1,4 @@
-<<<<<<< HEAD
-serial_number: 0115138C
-=======
 serial_number: 011885A9
->>>>>>> 9c49f03b
 
 lens:
   # Lens: Lensagon BF10M19828S118C
@@ -32,10 +28,6 @@
 
 is_left_camera: true
 
-<<<<<<< HEAD
-roll_offset: 0.0 * pi / 180
-=======
 roll_offset: -2.5 * pi / 180
->>>>>>> 9c49f03b
 
 pitch_offset: 0.0 * pi / 180