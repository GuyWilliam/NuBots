--- conflicted
+++ resolved
@@ -167,7 +167,6 @@
             int width    = config["settings"]["Width"].as<Expression>();
             int height   = config["settings"]["Height"].as<Expression>();
 
-<<<<<<< HEAD
             // Renormalise the focal length
             float focal_length = config["lens"]["focal_length"].as<Expression>() * full_width / width;
             float fov          = config["lens"]["fov"].as<Expression>();
@@ -192,27 +191,6 @@
                 centre,
                 k,
             };
-=======
-            // Set the lens paramters from configuration
-            context.lens = Image::Lens{config["lens"]["projection"].as<std::string>(),
-                                       float(config["lens"]["focal_length"].as<Expression>() * full_width / width),
-                                       float(config["lens"]["fov"].as<Expression>()),
-                                       ((Eigen::Vector2f(config["lens"]["centre"].as<Expression>()) * full_width)
-                                        + Eigen::Vector2f(offset_x - (full_width - width - offset_x),
-                                                          offset_y - (full_height - height - offset_y))
-                                              * 0.5)
-                                           / width};
-
-            log<NUClear::DEBUG>(fmt::format("Lens Centre: [{} , {}] on {} camera",
-                                            config["lens"]["centre"][0].as<double>(),
-                                            config["lens"]["centre"][1].as<double>(),
-                                            name));
-            log<NUClear::DEBUG>(fmt::format("Lens Centre: [{} , {}] on {} camera",
-                                            context.lens.centre[0],
-                                            context.lens.centre[1],
-                                            name));
-
->>>>>>> 646bec2e
 
             // If the lens fov was auto we need to correct it
             if (!std::isfinite(context.lens.fov)) {
