nuclear_role(
  # FileWatcher, ConsoleLogHandler and Signal Catcher Must Go First and without it many roles do not run
  extension::FileWatcher
  support::SignalCatcher
  support::logging::ConsoleLogHandler
  # Config
  support::configuration::SoccerConfig
  actuation::KinematicsConfiguration
  support::configuration::GlobalConfig
  # Sensors
  platform::${SUBCONTROLLER}::HardwareIO
  input::SensorFilter
  input::Camera
  input::GameController
  # Vision
  vision::VisualMesh
  vision::GreenHorizonDetector
  vision::BallDetector
  # Localisation
<<<<<<< HEAD
  localisation::BallLocalisation
  localisation::RobotParticleLocalisation
  # Behaviour
  behaviour::Controller
  behaviour::skills::Getup
  behaviour::skills::KickScript
  behaviour::skills::HeadBehaviourSoccer
  behaviour::skills::Stand
  behaviour::planning::SimpleWalkPathPlanner
  behaviour::strategy::SoccerStrategy
  behaviour::skills::Nod
  # Motion
  motion::ScriptEngine
  motion::QuinticWalk
  motion::HeadController
=======
  localisation::BallFilter
  # Director
  extension::Director
  # Servos
  actuation::Kinematics
  actuation::Servos
  # Skills
  skill::QuinticWalk
  skill::ScriptKick
  skill::GetUp
  skill::Look
  skill::Dive
  # Planners
  planning::PlanWalkPath
  planning::PlanLook
  planning::PlanKick
  planning::GetUpPlanner
  planning::FallingRelaxPlanner
  # Strategies
  strategy::FallRecovery
  strategy::StandStill
  strategy::StrategiseLook
  strategy::WalkToBall
  strategy::FindObject
  strategy::Ready
  strategy::DiveToBall
  # Purposes
  purpose::Striker
  purpose::Soccer
>>>>>>> c87054a4
)<|MERGE_RESOLUTION|>--- conflicted
+++ resolved
@@ -17,24 +17,7 @@
   vision::GreenHorizonDetector
   vision::BallDetector
   # Localisation
-<<<<<<< HEAD
   localisation::BallLocalisation
-  localisation::RobotParticleLocalisation
-  # Behaviour
-  behaviour::Controller
-  behaviour::skills::Getup
-  behaviour::skills::KickScript
-  behaviour::skills::HeadBehaviourSoccer
-  behaviour::skills::Stand
-  behaviour::planning::SimpleWalkPathPlanner
-  behaviour::strategy::SoccerStrategy
-  behaviour::skills::Nod
-  # Motion
-  motion::ScriptEngine
-  motion::QuinticWalk
-  motion::HeadController
-=======
-  localisation::BallFilter
   # Director
   extension::Director
   # Servos
@@ -63,5 +46,4 @@
   # Purposes
   purpose::Striker
   purpose::Soccer
->>>>>>> c87054a4
 )