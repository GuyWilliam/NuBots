--- conflicted
+++ resolved
@@ -40,11 +40,7 @@
     using utility::math::coordinates::cartesianToSpherical;
 
     arma::vec::fixed<BallModel::size> BallModel::timeUpdate(const arma::vec::fixed<size>& state, double /*deltaT*/) {
-<<<<<<< HEAD
-        return state;  // This needs changing
-=======
         return state;
->>>>>>> 5340b184
     }
 
     arma::vec3 BallModel::predictedObservation(const arma::vec::fixed<size>& state,
@@ -76,10 +72,5 @@
     arma::mat::fixed<BallModel::size, BallModel::size> BallModel::processNoise() const {
         return arma::diagmat(processNoiseDiagonal);
     }
-<<<<<<< HEAD
 }  // namespace localisation
 }  // namespace module
-=======
-}
-}
->>>>>>> 5340b184
