--- conflicted
+++ resolved
@@ -104,15 +104,10 @@
     
     void doBallApproachAndKick(BehaviourStateLogic* logic, Navigation* movement,HeadBehaviour* head) {
         
-<<<<<<< HEAD
-        //movement->kick();
-        movement->goToBall();
-        head->prioritiseBall();        
-=======
+
         movement->goToBall();
         head->prioritiseBall();
         movement->kick();        
->>>>>>> ed89c74b
     }
     
     void goToOffensiveSupportPosition(BehaviourStateLogic* logic, Navigation* movement,HeadBehaviour* head) {
@@ -143,11 +138,8 @@
         
         //printout for states
         //XXX: send to NUbugger
-<<<<<<< HEAD
-        
-=======
+
         /*
->>>>>>> ed89c74b
         std::cout <<"IS_CLOSEST_TO_BALL" << logic->states[0] << std::endl <<
                     "IS_SECOND_FROM_BALL" << logic->states[1] << std::endl <<
                     "IS_FURTHEST_FROM_BALL" << logic->states[2] << std::endl <<
@@ -172,11 +164,7 @@
                     "JUST_PUT_DOWN" << logic->states[20] << std::endl <<
                     "JUST_UNPENALISED" << logic->states[21] << std::endl <<
                     "GAME_STATE_KICKING_OFF" << logic->states[22] << std::endl;
-<<<<<<< HEAD
-        
-=======
         */
->>>>>>> ed89c74b
         
         //do action selection logic:
         if (logic->states[BehaviourStateLogic::GAME_STATE_PENALISED] or
@@ -187,11 +175,8 @@
             logic->states[BehaviourStateLogic::IS_PICKED_UP]) {
             
             //XXX: send to NUbugger
-<<<<<<< HEAD
-            std::cout << "Stopping Movement" << std::endl;
-=======
+
             //std::cout << "Stopping Movement" << std::endl;
->>>>>>> ed89c74b
             
             stopMoving( logic, movement, head);
             
@@ -199,11 +184,8 @@
                    not logic->states[BehaviourStateLogic::GAME_STATE_KICKOFF]) {
             
             //XXX: send to NUbugger
-<<<<<<< HEAD
-            std::cout << "Going To Start Position (Non Kickoff)" << std::endl;
-=======
+
             //std::cout << "Going To Start Position (Non Kickoff)" << std::endl;
->>>>>>> ed89c74b
             
             goToStartDefensePositions( logic, movement, head);
             
@@ -211,11 +193,8 @@
                    logic->states[BehaviourStateLogic::GAME_STATE_KICKOFF]) {
             
             //XXX: send to NUbugger
-<<<<<<< HEAD
-            std::cout << "Going To Start Position (Kickoff)" << std::endl;
-=======
+
             //std::cout << "Going To Start Position (Kickoff)" << std::endl;
->>>>>>> ed89c74b
             
             goToStartOffensePositions(logic, movement, head);
             
@@ -223,11 +202,8 @@
             
             
             //XXX: send to NUbugger
-<<<<<<< HEAD
-            std::cout << "Watching The Ball" << std::endl;
-=======
+
             //std::cout << "Watching The Ball" << std::endl;
->>>>>>> ed89c74b
             
             watchTheBall( logic, movement, head);
             
@@ -237,11 +213,8 @@
                    logic->states[BehaviourStateLogic::JUST_UNPENALISED]) {
             
             //XXX: send to NUbugger
-<<<<<<< HEAD
-            std::cout << "Looking For Landmarks" << std::endl;
-=======
+
             //std::cout << "Looking For Landmarks" << std::endl;
->>>>>>> ed89c74b
             
             doFieldLocalisation( logic, movement, head);
             
@@ -249,11 +222,8 @@
                    not logic->states[BehaviourStateLogic::TEAM_SEES_BALL]) {
             
             //XXX: send to NUbugger
-<<<<<<< HEAD
-            std::cout << "Looking For Ball" << std::endl;
-=======
+
             //std::cout << "Looking For Ball" << std::endl;
->>>>>>> ed89c74b
             
             doBallLocalisation( logic, movement, head);
             
@@ -262,11 +232,8 @@
                    logic->states[BehaviourStateLogic::IS_CLOSEST_TO_BALL]) {
             
             //XXX: send to NUbugger
-<<<<<<< HEAD
-            std::cout << "In Striker Mode" << std::endl;
-=======
+
             //std::cout << "In Striker Mode" << std::endl;
->>>>>>> ed89c74b
             
             doBallApproachAndKick( logic, movement, head);
             
@@ -275,11 +242,8 @@
             
             
             //XXX: send to NUbugger
-<<<<<<< HEAD
-            std::cout << "In Offensive Support Mode" << std::endl;
-=======
+
             //std::cout << "In Offensive Support Mode" << std::endl;
->>>>>>> ed89c74b
             
             //XXX: we need to know if it's not the closest to the ball but is the closest to the offensive position....
             goToOffensiveSupportPosition(logic,  movement, head);
@@ -289,22 +253,16 @@
             
             
             //XXX: send to NUbugger
-<<<<<<< HEAD
-            std::cout << "In Defensive Support Mode" << std::endl;
-=======
+
             //std::cout << "In Defensive Support Mode" << std::endl;
->>>>>>> ed89c74b
             
             //XXX: see above
             goToDefensiveSupportPosition( logic,  movement, head);
             
         } else {
             //XXX: send to NUbugger
-<<<<<<< HEAD
-            std::cout << "I Am Doing Nothing" << std::endl;
-=======
+
             //std::cout << "I Am Doing Nothing" << std::endl;
->>>>>>> ed89c74b
         } /*else if () {
             
         } else if () {
