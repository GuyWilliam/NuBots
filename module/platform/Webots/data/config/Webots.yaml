--- conflicted
+++ resolved
@@ -17,9 +17,5 @@
 clock_smoothing: 0.6
 
 # Connection details
-<<<<<<< HEAD
-server_address: "10.1.0.102" #"127.0.0.1"
-=======
 server_address: "127.0.0.1"
->>>>>>> 81cb20fa
 port: 10001