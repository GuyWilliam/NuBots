/*
 * This file is part of the NUbots Codebase.
 *
 * The NUbots Codebase is free software: you can redistribute it and/or modify
 * it under the terms of the GNU General Public License as published by
 * the Free Software Foundation, either version 3 of the License, or
 * (at your option) any later version.
 *
 * The NUbots Codebase is distributed in the hope that it will be useful,
 * but WITHOUT ANY WARRANTY; without even the implied warranty of
 * MERCHANTABILITY or FITNESS FOR A PARTICULAR PURPOSE.  See the
 * GNU General Public License for more details.
 *
 * You should have received a copy of the GNU General Public License
 * along with the NUbots Codebase.  If not, see <http://www.gnu.org/licenses/>.
 *
 * Copyright 2013 NUBots <nubots@nubots.net>
 */

#ifndef MESSAGE_VISION_VISIONOBJECTS_H
#define MESSAGE_VISION_VISIONOBJECTS_H

#include <armadillo>

#include "utility/math/geometry/Circle.h"
#include "utility/math/geometry/Quad.h"
#include "utility/math/geometry/Polygon.h"
#include "message/input/Sensors.h"
#include "message/vision/ClassifiedImage.h"

namespace message {
    namespace vision {

        struct VisionObject {
            VisionObject() : timestamp(), measurements(), screenAngular(arma::fill::zeros), angularSize(arma::fill::zeros), sensors(), classifiedImage() {}

<<<<<<< HEAD
=======
            /**
             * Measurements are taken from the ground plane below the robot
             * It is measured in spherical coodinates and the error is a covariance
             * matrix representing the uncertinaty.
             */
            struct Measurement {
                Measurement() : position(arma::fill::zeros), error(arma::fill::zeros), velocity(arma::fill::zeros), velCov(arma::fill::zeros) {}
                Measurement(const arma::vec3& pos, const arma::mat33& err, const arma::vec3& vel, const arma::mat33& cov)
                        : position(pos), error(err), velocity(vel), velCov(cov) {}
                arma::vec3 position;
                arma::mat33 error;
                //Optional vel measurement, currently used for ball only
                //XXX: THIS IS A TURRIBLE IDEA
                arma::vec3 velocity;
                arma::mat33 velCov;
            };

>>>>>>> ea80fa00
            // Time the image was taken
            NUClear::clock::time_point timestamp;

            // The angular position and size from the perspective of the camera
            // Use these values to move the camera around to see this object
            arma::vec2 screenAngular;
            arma::vec2 angularSize;

            // The sensor frame that was used to detect this object
            std::shared_ptr<const message::input::Sensors> sensors;

            // The classified image that was used to detect this object
            // TODO: Why is this here?
            std::shared_ptr<const message::vision::ClassifiedImage<message::vision::ObjectClass>> classifiedImage;
        };

        struct Ball : public VisionObject {
<<<<<<< HEAD

            std::vector<arma::vec3> edgePoints;
=======
            Ball() : VisionObject(), circle() {}
>>>>>>> ea80fa00
            utility::math::geometry::Circle circle;
        };

        struct Goal : public VisionObject {
<<<<<<< HEAD

=======
            Goal() : VisionObject(), quad() {}
>>>>>>> ea80fa00
            enum class Side {
                UNKNOWN,
                LEFT,
                RIGHT,
            } side = Side::UNKNOWN;

            enum class Team {
                UNKNOWN,
                OWN,
                OPPONENT,
            } team = Team::UNKNOWN;

            enum class MeasurementType {
                LEFT_NORMAL,
                RIGHT_NORMAL,
                TOP_NORMAL,
                BASE_NORMAL
            };

            std::vector<std::pair<MeasurementType, arma::vec3>> measurements;
            utility::math::geometry::Quad quad;
        };

        struct Obstacle : public VisionObject {
            Obstacle() : VisionObject(), polygon() {}

            enum class Team {
                NONE,
                MAGENTA,
                CYAN
            } team = Team::NONE;

            utility::math::geometry::Polygon polygon;
        };

    }
}

#endif // MESSAGE_VISION_VISIONOBJECTS_H<|MERGE_RESOLUTION|>--- conflicted
+++ resolved
@@ -32,28 +32,8 @@
     namespace vision {
 
         struct VisionObject {
-            VisionObject() : timestamp(), measurements(), screenAngular(arma::fill::zeros), angularSize(arma::fill::zeros), sensors(), classifiedImage() {}
+            VisionObject() : timestamp(), screenAngular(arma::fill::zeros), angularSize(arma::fill::zeros), sensors(), classifiedImage() {}
 
-<<<<<<< HEAD
-=======
-            /**
-             * Measurements are taken from the ground plane below the robot
-             * It is measured in spherical coodinates and the error is a covariance
-             * matrix representing the uncertinaty.
-             */
-            struct Measurement {
-                Measurement() : position(arma::fill::zeros), error(arma::fill::zeros), velocity(arma::fill::zeros), velCov(arma::fill::zeros) {}
-                Measurement(const arma::vec3& pos, const arma::mat33& err, const arma::vec3& vel, const arma::mat33& cov)
-                        : position(pos), error(err), velocity(vel), velCov(cov) {}
-                arma::vec3 position;
-                arma::mat33 error;
-                //Optional vel measurement, currently used for ball only
-                //XXX: THIS IS A TURRIBLE IDEA
-                arma::vec3 velocity;
-                arma::mat33 velCov;
-            };
-
->>>>>>> ea80fa00
             // Time the image was taken
             NUClear::clock::time_point timestamp;
 
@@ -71,21 +51,17 @@
         };
 
         struct Ball : public VisionObject {
-<<<<<<< HEAD
+
+            Ball() : VisionObject(), edgePoints(), circle() {}
 
             std::vector<arma::vec3> edgePoints;
-=======
-            Ball() : VisionObject(), circle() {}
->>>>>>> ea80fa00
             utility::math::geometry::Circle circle;
         };
 
         struct Goal : public VisionObject {
-<<<<<<< HEAD
 
-=======
-            Goal() : VisionObject(), quad() {}
->>>>>>> ea80fa00
+            Goal() : VisionObject(), measurements(), quad() {}
+
             enum class Side {
                 UNKNOWN,
                 LEFT,
@@ -110,6 +86,7 @@
         };
 
         struct Obstacle : public VisionObject {
+
             Obstacle() : VisionObject(), polygon() {}
 
             enum class Team {
