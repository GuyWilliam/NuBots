/*
 * MIT License
 *
 * Copyright (c) 2023 NUbots
 *
 * This file is part of the NUbots codebase.
 * See https://github.com/NUbots/NUbots for further info.
 *
 * Permission is hereby granted, free of charge, to any person obtaining a copy
 * of this software and associated documentation files (the "Software"), to deal
 * in the Software without restriction, including without limitation the rights
 * to use, copy, modify, merge, publish, distribute, sublicense, and/or sell
 * copies of the Software, and to permit persons to whom the Software is
 * furnished to do so, subject to the following conditions:
 *
 * The above copyright notice and this permission notice shall be included in all
 * copies or substantial portions of the Software.
 *
 * THE SOFTWARE IS PROVIDED "AS IS", WITHOUT WARRANTY OF ANY KIND, EXPRESS OR
 * IMPLIED, INCLUDING BUT NOT LIMITED TO THE WARRANTIES OF MERCHANTABILITY,
 * FITNESS FOR A PARTICULAR PURPOSE AND NONINFRINGEMENT. IN NO EVENT SHALL THE
 * AUTHORS OR COPYRIGHT HOLDERS BE LIABLE FOR ANY CLAIM, DAMAGES OR OTHER
 * LIABILITY, WHETHER IN AN ACTION OF CONTRACT, TORT OR OTHERWISE, ARISING FROM,
 * OUT OF OR IN CONNECTION WITH THE SOFTWARE OR THE USE OR OTHER DEALINGS IN THE
 * SOFTWARE.
 */
#ifndef MODULE_PURPOSE_STRIKER_HPP
#define MODULE_PURPOSE_STRIKER_HPP


#include <Eigen/Core>
#include <nuclear>

#include "extension/Behaviour.hpp"

namespace module::purpose {

    class Striker : public ::extension::behaviour::BehaviourReactor {
    private:
        /// @brief Calls Tasks to play soccer normally for a striker
        void play();

        /// @brief Stores configuration values
        struct Config {
            /// @brief Ready position to walk to (x, y, theta)
            Eigen::Vector3f ready_position = Eigen::Vector3f::Zero();
<<<<<<< HEAD
            /// @brief x minimum bound on field to walk within
            double bounded_region_x_min = 0.0;
            /// @brief x maximum bound on field to walk within
            double bounded_region_x_max = 0.0;
            /// @brief y minimum bound on field to walk within
            double bounded_region_y_min = 0.0;
            /// @brief y maximum bound on field to walk within
            double bounded_region_y_max = 0.0;
=======
            /// @brief How far (m) the ball can be away from the centre of the field for it to be deemed as
            /// moved/touched by the other team during kickoff so we can start playing
            double ball_kickoff_outside_radius = 0.0;
>>>>>>> f9b06a82
        } cfg;


    public:
        /// @brief Called by the powerplant to build and setup the Striker reactor.
        explicit Striker(std::unique_ptr<NUClear::Environment> environment);
    };

}  // namespace module::purpose

#endif  // MODULE_PURPOSE_STRIKER_HPP<|MERGE_RESOLUTION|>--- conflicted
+++ resolved
@@ -44,7 +44,9 @@
         struct Config {
             /// @brief Ready position to walk to (x, y, theta)
             Eigen::Vector3f ready_position = Eigen::Vector3f::Zero();
-<<<<<<< HEAD
+            /// @brief How far (m) the ball can be away from the centre of the field for it to be deemed as
+            /// moved/touched by the other team during kickoff so we can start playing
+            double ball_kickoff_outside_radius = 0.0;
             /// @brief x minimum bound on field to walk within
             double bounded_region_x_min = 0.0;
             /// @brief x maximum bound on field to walk within
@@ -53,11 +55,6 @@
             double bounded_region_y_min = 0.0;
             /// @brief y maximum bound on field to walk within
             double bounded_region_y_max = 0.0;
-=======
-            /// @brief How far (m) the ball can be away from the centre of the field for it to be deemed as
-            /// moved/touched by the other team during kickoff so we can start playing
-            double ball_kickoff_outside_radius = 0.0;
->>>>>>> f9b06a82
         } cfg;
 
 
