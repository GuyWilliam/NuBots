<<<<<<< HEAD
#include "fileutil.h"
=======
/*
 * This file is part of NUBots Utility.
 *
 * NUBots Utility is free software: you can redistribute it and/or modify
 * it under the terms of the GNU General Public License as published by
 * the Free Software Foundation, either version 3 of the License, or
 * (at your option) any later version.
 *
 * NUBots Utility is distributed in the hope that it will be useful,
 * but WITHOUT ANY WARRANTY; without even the implied warranty of
 * MERCHANTABILITY or FITNESS FOR A PARTICULAR PURPOSE.  See the
 * GNU General Public License for more details.
 *
 * You should have received a copy of the GNU General Public License
 * along with NUBots Utility.  If not, see <http://www.gnu.org/licenses/>.
 *
 * Copyright 2013 NUBots <nubots@nubots.net>
 */
>>>>>>> 7543de60

extern "C" {
    #include <sys/stat.h>
    #include <dirent.h>
}

#include <sstream>
#include <fstream>
<<<<<<< HEAD
#include <system_error>
=======
>>>>>>> 7543de60

namespace utility {
namespace file {
    std::string loadFromFile(const std::string& path) {
        std::ifstream data(path, std::ios::in);

        // There are a lot of nice ways to read a file into a string but this is one of the quickest.
        // See: http://stackoverflow.com/a/116228
        std::stringstream stream;
        stream << data.rdbuf();

        return stream.str();
    }

    void writeToFile(const std::string& path, const std::string& data, bool append) {
        std::ofstream file(path,
            append
                ? std::ios::out | std::ios::app
                : std::ios::out);
        file << data;
    }

    bool exists(const std::string& path) {
        // Shamelessly stolen from: http://stackoverflow.com/a/12774387/1387006
        struct stat buffer;
        return (stat (path.c_str(), &buffer) == 0);
    }

    // Test if a passed path is a directory
    bool isDir(const std::string& path) {

        int status;
        struct stat st_buf;

        // Get the status of the file system object.
        status = stat(path.c_str(), &st_buf);
        if (status != 0) {
            throw std::system_error(errno, std::system_category(), "Error checking if path is file or directory");
        }

        // Return if our varible is a directory
        return S_ISDIR(st_buf.st_mode);
    }

    // List the contents of a directory
    std::vector<std::string> listDir(const std::string& path) {

        auto dir = opendir(path.c_str());
        std::vector<std::string> result;

        if(dir != nullptr) {
            for(dirent* ent = readdir(dir); ent != nullptr; ent = readdir(dir)) {

                auto file = std::string(ent->d_name);

                if(file == "." || file == "..") {
                    continue;
                }

                if(ent->d_type & DT_DIR) {
                    result.push_back(file + "/");
                }
                else {
                    result.push_back(file);
                }
            }

            closedir(dir);
        }
        else {
            // TODO Throw an error or something
        }

        return result;
    }
}
}<|MERGE_RESOLUTION|>--- conflicted
+++ resolved
@@ -1,6 +1,3 @@
-<<<<<<< HEAD
-#include "fileutil.h"
-=======
 /*
  * This file is part of NUBots Utility.
  *
@@ -19,7 +16,8 @@
  *
  * Copyright 2013 NUBots <nubots@nubots.net>
  */
->>>>>>> 7543de60
+
+#include "fileutil.h"
 
 extern "C" {
     #include <sys/stat.h>
@@ -28,10 +26,7 @@
 
 #include <sstream>
 #include <fstream>
-<<<<<<< HEAD
 #include <system_error>
-=======
->>>>>>> 7543de60
 
 namespace utility {
 namespace file {
