/*
 * This file is part of OldWalkEngine.
 *
 * OldWalkEngine is free software: you can redistribute it and/or modify
 * it under the terms of the GNU General Public License as published by
 * the Free Software Foundation, either version 3 of the License, or
 * (at your option) any later version.
 *
 * OldWalkEngine is distributed in the hope that it will be useful,
 * but WITHOUT ANY WARRANTY; without even the implied warranty of
 * MERCHANTABILITY or FITNESS FOR A PARTICULAR PURPOSE.  See the
 * GNU General Public License for more details.
 *
 * You should have received a copy of the GNU General Public License
 * along with OldWalkEngine.  If not, see <http://www.gnu.org/licenses/>.
 *
 * Copyright 2013 NUbots <nubots@nubots.net>
 */

#include "OldWalkEngine.h"

#include <algorithm>
#include <armadillo>
#include <chrono>
#include <cmath>

#include "extension/Configuration.h"
#include "extension/Script.h"

#include "message/behaviour/FixedWalkCommand.h"
#include "message/behaviour/ServoCommand.h"
#include "message/motion/KinematicsModel.h"
#include "message/motion/ServoTarget.h"
#include "message/motion/WalkCommand.h"
#include "message/support/SaveConfiguration.h"

#include "utility/math/angle.h"
#include "utility/math/comparison.h"
#include "utility/math/matrix/Rotation3D.h"
#include "utility/motion/Balance.h"
#include "utility/motion/ForwardKinematics.h"
#include "utility/motion/InverseKinematics.h"
#include "utility/nusight/NUhelpers.h"
#include "utility/support/yaml_armadillo.h"
#include "utility/support/yaml_expression.h"

namespace module {
namespace motion {

    using extension::Configuration;
    using extension::Script;

    using message::behaviour::ServoCommand;
    using message::behaviour::WalkConfigSaved;
    using message::behaviour::WalkOptimiserCommand;
    using message::input::Sensors;
    using message::motion::DisableWalkEngineCommand;
    using message::motion::EnableWalkEngineCommand;
    using message::motion::KinematicsModel;
    using message::motion::ServoTarget;
    using message::motion::StopCommand;
    using message::motion::WalkCommand;
    using message::motion::WalkStopped;
    using message::support::SaveConfiguration;

    using ServoID = utility::input::ServoID;
    using LimbID  = utility::input::LimbID;
    using utility::math::clamp;
    using utility::math::angle::normalizeAngle;
    using utility::math::matrix::Rotation3D;
    using utility::math::matrix::Transform2D;
    using utility::math::matrix::Transform3D;
    using utility::motion::kinematics::calculateLegJoints;
    using utility::motion::kinematics::calculateLegJointsTeamDarwin;
    using utility::nusight::graph;
    using utility::support::Expression;

    OldWalkEngine::OldWalkEngine(std::unique_ptr<NUClear::Environment> environment)
        : Reactor(std::move(environment))

        , updateHandle()
        , state()
        , startFromStep(false)
        , beginStepTime(0.0)
        , initialStep(0)
        , uTorso()
        , uTorsoSource()
        , uTorsoDestination()
        , uLeftFoot()
        , uLeftFootSource()
        , uLeftFootDestination()
        , uRightFoot()
        , uRightFootSource()
        , uRightFootDestination()
        , uSupport()
        , velocityCurrent()
        , velocityCommand()
        , velocityDifference()
        , zmpCoefficients(arma::fill::zeros)
        , zmpParams(arma::fill::zeros)
        , swingLeg()
        , lastFootGoalRotation()
        , footGoalErrorSum()
        , stanceLimitY2(0.0)
        , stepLimits(arma::fill::zeros)
        , velocityLimits(arma::fill::zeros)
        , accelerationLimits(arma::fill::zeros)
        , accelerationLimitsHigh(arma::fill::zeros)
        , velocityHigh(0.0)
        , accelerationTurningFactor(0.0)
        , bodyHeight(0.0)
        , bodyTilt(0.0)
        , gainArms(0.0f)
        , gainLegs(0.0f)
        , stepTime(0.0)
        , zmpTime(0.0)
        , stepHeight(0.0)
        , step_height_slow_fraction(0.0f)
        , step_height_fast_fraction(0.0f)
        , phase1Single(0.0)
        , phase2Single(0.0)
        , footOffset(arma::fill::zeros)
        , legYaw(0.0)
        , uLRFootOffset()
        , qLArmStart(arma::fill::zeros)
        , qLArmEnd(arma::fill::zeros)
        , qRArmStart(arma::fill::zeros)
        , qRArmEnd(arma::fill::zeros)
        , balanceEnabled(0.0)
        , balanceAmplitude(0.0)
        , balanceWeight(0.0)
        , balanceOffset(0.0)
        , balancePGain(0.0)
        , balanceIGain(0.0)
        , balanceDGain(0.0)
        , lastVeloctiyUpdateTime()
        , jointGains()
        , servoControlPGains()
        , balancer()
        , pushTime()
        , kinematicsModel()
        , hipRollCompensation(0.0)
        , STAND_SCRIPT_DURATION(0.0)
        , generateStandScriptReaction() {
        // , subsumptionId(size_t(this) * size_t(this) - size_t(this)) {

        // emit<Scope::INITIALIZE>(std::make_unique<RegisterAction>(RegisterAction {
        //     subsumptionId,
        //     "Walk Engine",
        //     {
        //         std::pair<double, std::set<LimbID>>(0, {LimbID::LEFT_LEG,
        //         LimbID::RIGHT_LEG}), std::pair<double, std::set<LimbID>>(0,
        //         {LimbID::LEFT_ARM, LimbID::RIGHT_ARM}),
        //     },
        //     [this] (const std::set<LimbID>& givenLimbs) {
        //         if (givenLimbs.find(LimbID::LEFT_LEG) != givenLimbs.end()) {
        //             // legs are available, start
        //             stanceReset(); // reset stance as we don't know where our limbs
        //             are interrupted = false; updateHandle.enable();
        //         }
        //     },
        //     [this] (const std::set<LimbID>& takenLimbs) {
        //         if (takenLimbs.find(LimbID::LEFT_LEG) != takenLimbs.end()) {
        //             // legs are no longer available, reset walking (too late to
        //             stop walking) updateHandle.disable(); interrupted = true;
        //         }
        //     },
        //     [this] (const std::set<ServoID>&) {
        //         // nothing
        //     }
        // }));

        on<Startup, Trigger<KinematicsModel>>().then("Update Kin Model",
                                                     [this](const KinematicsModel& model) { kinematicsModel = model; });

        on<Trigger<EnableWalkEngineCommand>>().then([this](const EnableWalkEngineCommand& command) {
            subsumptionId = command.subsumptionId;

            stanceReset();  // Reset stance as we don't know where our limbs are.
            updateHandle.enable();
        });

        on<Trigger<DisableWalkEngineCommand>>().then([this] {
            // Nobody needs the walk engine, so we stop updating it.
            updateHandle.disable();

            // TODO: Also disable the other walk command reactions?
        });

        updateHandle = on<Every<UPDATE_FREQUENCY, Per<std::chrono::seconds>>, With<Sensors>, Single, Priority::HIGH>()
                           .then([this](const Sensors& sensors) { update(sensors); })
                           .disable();

        on<Trigger<WalkCommand>>().then([this](const WalkCommand& walkCommand) {
            Transform2D velocity = convert(walkCommand.command);
            if (velocity.x() == 0 && velocity.y() == 0 && velocity.angle() == 0) {
                requestStop();
            }

            velocity.x() *= velocity.x() > 0 ? velocityLimits(0, 1) : -velocityLimits(0, 0);
            velocity.y() *= velocity.y() > 0 ? velocityLimits(1, 1) : -velocityLimits(1, 0);
            velocity.angle() *= velocity.angle() > 0 ? velocityLimits(2, 1) : -velocityLimits(2, 0);

            setVelocity(velocity);
            lastVeloctiyUpdateTime = NUClear::clock::now();
            start();
        });

        on<Trigger<StopCommand>>().then([this] {
            // TODO: This sets STOP_REQUEST, which appears not to be used anywhere.
            // If this is the case, we should delete or rethink the WalkStopCommand.
            requestStop();
        });

        on<Configuration>("OldWalkEngine.yaml").then([this](const Configuration& config) { configure(config.config); });

        // TODO: finish push detection and compensation
        // pushTime = NUClear::clock::now();
        // on<Trigger<PushDetection>, With<Configuration>>().then([this](const
        // PushDetection& pd, const Configuration& config) {
        //     balanceEnabled = true;
        //     // balanceAmplitude = balance["amplitude"].as<Expression>();
        //     // balanceWeight = balance["weight"].as<Expression>();
        //     // balanceOffset = balance["offset"].as<Expression>();

        //     balancer.configure(config["walk_cycle"]["balance"]["push_recovery"]);
        //     pushTime = NUClear::clock::now();

        //     // configure(config.config);
        // });

        // on<
        //     Every<10, std::chrono::milliseconds>>(
        //     With<Configuration<WalkEngine>>
        // >().then([this](const Configuration& config) {
        //     [this](const WalkOptimiserCommand& command) {
        //     if ((NUClear::clock::now() - pushTime) >
        //     std::chrono::milliseconds(config["walk_cycle"]["balance"]["balance_time"].as<int>))
        //     {
        //         balancer.configure(config["walk_cycle"]["balance"]);
        //     }
        // });

        on<Trigger<WalkOptimiserCommand>>().then([this](const WalkOptimiserCommand& command) {
            configure(YAML::Load(command.walkConfig));
            emit(std::make_unique<WalkConfigSaved>());
        });

        generateStandScriptReaction = on<Trigger<Sensors>, Single>().then([this](const Sensors& /*sensors*/) {
            generateStandScriptReaction.disable();
            // generateAndSaveStandScript(sensors);
            // state = State::LAST_STEP;
            // start();
        });

        reset();
    }

    void OldWalkEngine::configure(const YAML::Node& config) {
        use_com      = config["use_com"].as<bool>();
        auto& stance = config["stance"];
        bodyHeight   = stance["body_height"].as<Expression>();
        bodyTilt     = stance["body_tilt"].as<Expression>();
        qLArmStart   = stance["arms"]["left"]["start"].as<arma::vec>();
        qLArmEnd     = stance["arms"]["left"]["end"].as<arma::vec>();
        qRArmStart   = stance["arms"]["right"]["start"].as<arma::vec>();
        qRArmEnd     = stance["arms"]["right"]["end"].as<arma::vec>();
        footOffset   = stance["foot_offset"].as<arma::vec>();
        // gToe/heel overlap checking values
        stanceLimitY2 = kinematicsModel.leg.LENGTH_BETWEEN_LEGS - stance["limit_margin_y"].as<Expression>();

        auto& gains = stance["gains"];
        gainArms    = gains["arms"].as<Expression>();
        gainLegs    = gains["legs"].as<Expression>();

        for (int i = 0; i < ServoID::NUMBER_OF_SERVOS; ++i) {
            if (int(i) < 6) {
                jointGains[i] = gainArms;
            }
            else {
                jointGains[i] = gainLegs;
            }
        }

        auto& walkCycle     = config["walk_cycle"];
        stepTime            = walkCycle["step_time"].as<Expression>();
        zmpTime             = walkCycle["zmp_time"].as<Expression>();
        hipRollCompensation = walkCycle["hip_roll_compensation"].as<Expression>();
        stepHeight          = walkCycle["step"]["height"].as<Expression>();
        stepLimits          = walkCycle["step"]["limits"].as<arma::mat::fixed<3, 2>>();
        legYaw              = walkCycle["step"]["leg_yaw"].as<Expression>();
        ankleRollComp       = walkCycle["step"]["compensation"]["roll_coef"].as<Expression>();
        ankleRollLimit      = walkCycle["step"]["compensation"]["roll_limit"].as<Expression>();
        anklePitchComp      = walkCycle["step"]["compensation"]["pitch_coef"].as<Expression>();
        anklePitchLimit     = walkCycle["step"]["compensation"]["pitch_limit"].as<Expression>();

        step_height_slow_fraction = walkCycle["step"]["height_slow_fraction"].as<float>();
        step_height_fast_fraction = walkCycle["step"]["height_fast_fraction"].as<float>();

        auto& velocity = walkCycle["velocity"];
        velocityLimits = velocity["limits"].as<arma::mat::fixed<3, 2>>();
        velocityHigh   = velocity["high_speed"].as<Expression>();

        auto& acceleration        = walkCycle["acceleration"];
        accelerationLimits        = acceleration["limits"].as<arma::vec>();
        accelerationLimitsHigh    = acceleration["limits_high"].as<arma::vec>();
        accelerationTurningFactor = acceleration["turning_factor"].as<Expression>();

        phase1Single = walkCycle["single_support_phase"]["start"].as<Expression>();
        phase2Single = walkCycle["single_support_phase"]["end"].as<Expression>();

        auto& balance  = walkCycle["balance"];
        balanceEnabled = balance["enabled"].as<bool>();
        // balanceAmplitude = balance["amplitude"].as<Expression>();
        // balanceWeight = balance["weight"].as<Expression>();
        // balanceOffset = balance["offset"].as<Expression>();

        balancer.configure(balance);

        for (auto& gain : balance["servo_gains"]) {
            float p = gain["p"].as<Expression>();
            ServoID sr(gain["id"].as<std::string>(), utility::input::ServoSide::RIGHT);
            ServoID sl(gain["id"].as<std::string>(), utility::input::ServoSide::LEFT);
            servoControlPGains[sr] = p;
            servoControlPGains[sl] = p;
        }
        /* TODO
        // gCompensation parameters
        toeTipCompensation = config["toeTipCompensation"].as<Expression>();
        ankleMod = {-toeTipCompensation, 0};

        // gGyro stabilization parameters
        ankleImuParamX = config["ankleImuParamX"].as<arma::vec>();
        ankleImuParamY = config["ankleImuParamY"].as<arma::vec>();
        kneeImuParamX = config["kneeImuParamX"].as<arma::vec>();
        hipImuParamY = config["hipImuParamY"].as<arma::vec>();
        armImuParamX = config["armImuParamX"].as<arma::vec>();
        armImuParamY = config["armImuParamY"].as<arma::vec>();

        // gSupport bias parameters to reduce backlash-based instability
        velFastForward = config["velFastForward"].as<Expression>();
        velFastTurn = config["velFastTurn"].as<Expression>();
        supportFront = config["supportFront"].as<Expression>();
        supportFront2 = config["supportFront2"].as<Expression>();
        supportBack = config["supportBack"].as<Expression>();
        supportSideX = config["supportSideX"].as<Expression>();
        supportSideY = config["supportSideY"].as<Expression>();
        supportTurn = config["supportTurn"].as<Expression>();

        */
        STAND_SCRIPT_DURATION = config["STAND_SCRIPT_DURATION"].as<Expression>();
    }

    void OldWalkEngine::generateAndSaveStandScript(const Sensors& sensors) {
        reset();
        stanceReset();
        auto waypoints = updateStillWayPoints(sensors);

        Script standScript;
        Script::Frame frame;
        frame.duration = std::chrono::milliseconds(int(round(1000 * STAND_SCRIPT_DURATION)));
        for (auto& waypoint : *waypoints) {
            frame.targets.push_back(
                Script::Frame::Target({waypoint.id, waypoint.position, std::max(waypoint.gain, 60.0f), 100}));
        }
        standScript.frames.push_back(frame);
        standScript.save("Stand.yaml");

        // Try update(); ?
        reset();
        stanceReset();
    }

    void OldWalkEngine::stanceReset() {
        // standup/sitdown/falldown handling
        if (startFromStep) {
            uLeftFoot  = arma::zeros(3);
            uRightFoot = arma::zeros(3);
            uTorso     = arma::zeros(3);

            // start walking asap
            initialStep = 1;
        }
        else {
            // stance resetted
            uLeftFoot   = uTorso.localToWorld({footOffset[0], kinematicsModel.leg.HIP_OFFSET_Y - footOffset[1], 0});
            uRightFoot  = uTorso.localToWorld({footOffset[0], -kinematicsModel.leg.HIP_OFFSET_Y + footOffset[1], 0});
            initialStep = 2;
        }

        swingLeg = swingLegInitial;

        uLeftFootSource      = uLeftFoot;
        uLeftFootDestination = uLeftFoot;

        uRightFootSource      = uRightFoot;
        uRightFootDestination = uRightFoot;

        uSupport      = uTorso;
        beginStepTime = getTime();
        uLRFootOffset = {0, kinematicsModel.leg.HIP_OFFSET_Y - footOffset[1], 0};
        startFromStep = false;

        calculateNewStep();
    }

    void OldWalkEngine::reset() {
        uTorso     = {-footOffset[0], 0, 0};
        uLeftFoot  = {0, kinematicsModel.leg.HIP_OFFSET_Y, 0};
        uRightFoot = {0, -kinematicsModel.leg.HIP_OFFSET_Y, 0};

        uTorsoSource          = arma::zeros(3);
        uTorsoDestination     = arma::zeros(3);
        uLeftFootSource       = arma::zeros(3);
        uLeftFootDestination  = arma::zeros(3);
        uRightFootSource      = arma::zeros(3);
        uRightFootDestination = arma::zeros(3);

        velocityCurrent    = arma::zeros(3);
        velocityCommand    = arma::zeros(3);
        velocityDifference = arma::zeros(3);

        // gZMP exponential coefficients:
        zmpCoefficients = arma::zeros(4);
        zmpParams       = arma::zeros(4);

        // gGyro stabilization variables
        swingLeg      = swingLegInitial;
        beginStepTime = getTime();
        initialStep   = 2;

        // gStandard offset
        uLRFootOffset = {0, kinematicsModel.leg.HIP_OFFSET_Y - footOffset[1], 0};

        // gWalking/Stepping transition variables
        startFromStep = false;

        state = State::STOPPED;

        // interrupted = false;
    }

    void OldWalkEngine::start() {
        if (state != State::WALKING) {
            swingLeg      = swingLegInitial;
            beginStepTime = getTime();
            initialStep   = 2;
            state         = State::WALKING;
        }
    }

    void OldWalkEngine::requestStop() {
        // always stops with feet together (which helps transition)
        if (state == State::WALKING) {
            state = State::STOP_REQUEST;
        }
    }

    void OldWalkEngine::stop() {
        state = State::STOPPED;
        // emit(std::make_unique<ActionPriorites>(ActionPriorites { subsumptionId, {
        // 0, 0 }})); // TODO: config
        log<NUClear::TRACE>("Walk Engine:: Stop request complete");
        emit(std::make_unique<WalkStopped>());
    }
    void OldWalkEngine::update(const Sensors& sensors) {
        double now = getTime();

        if (state == State::STOPPED) {
            updateStill(sensors);
            return;
        }

        // The phase of the current step, range: [0,1]
        double phase = (now - beginStepTime) / stepTime;

        bool newStep = false;

        if (phase > 1) {
            phase = std::fmod(phase, 1);
            beginStepTime += stepTime;
            newStep = true;
        }

        if (newStep && state == State::LAST_STEP) {
            stop();
            return;
        }

        // Compute FootSource and FootDestination for this step
        if (newStep) {
            calculateNewStep();
        }

        updateStep(phase, sensors);
    }

    void OldWalkEngine::updateStep(double phase, const Sensors& sensors) {
        // Get unitless phases for x and z motion
        arma::vec3 foot = footPhase(phase, phase1Single, phase2Single);

        // Lift foot by amount depending on walk speed
        auto& limit = (velocityCurrent.x() > velocityHigh ? accelerationLimitsHigh
                                                          : accelerationLimits);  // TODO: use a function instead
        float speed = std::min(
            1.0,
            std::max(std::abs(velocityCurrent.x() / (limit[0] * 10)), std::abs(velocityCurrent.y() / (limit[1] * 10))));
        float scale = (step_height_fast_fraction - step_height_slow_fraction) * speed + step_height_slow_fraction;
        foot[2] *= scale;

        // don't lift foot at initial step, TODO: review
        if (initialStep > 0) {
            foot[2] = 0;
        }

        // Interpolate Transform2D from start to destination
        if (swingLeg == LimbID::RIGHT_LEG) {
            uRightFoot = uRightFootSource.interpolate(foot[0], uRightFootDestination);
        }
        else {
            uLeftFoot = uLeftFootSource.interpolate(foot[0], uLeftFootDestination);
        }
        // I hear you like arguments...
        uTorso = zmpCom(phase,
                        zmpCoefficients,
                        zmpParams,
                        stepTime,
                        zmpTime,
                        phase1Single,
                        phase2Single,
                        uSupport,
                        uLeftFootDestination,
                        uLeftFootSource,
                        uRightFootDestination,
                        uRightFootSource);

        Transform3D leftFoot  = uLeftFoot;
        Transform3D rightFoot = uRightFoot;

        // Lift swing leg
        if (swingLeg == LimbID::RIGHT_LEG) {
            rightFoot = rightFoot.translateZ(stepHeight * foot[2]);
        }
        else {
            leftFoot = leftFoot.translateZ(stepHeight * foot[2]);
        }

        Transform2D uTorsoActual = uTorso.localToWorld({-kinematicsModel.leg.HIP_OFFSET_X, 0, 0});
        Transform3D torso =
            arma::vec6({uTorsoActual.x(), uTorsoActual.y(), bodyHeight, 0, bodyTilt, uTorsoActual.angle()});

        // Transform feet targets to be relative to the torso
        Transform3D leftFootCOM  = leftFoot.worldToLocal(torso);
        Transform3D rightFootCOM = rightFoot.worldToLocal(torso);

        // TODO: what is this magic?
        double phaseComp = std::min({1.0, foot[1] / 0.1, (1 - foot[1]) / 0.1});

        // Rotate foot around hip by the given hip roll compensation
        if (swingLeg == LimbID::LEFT_LEG) {
<<<<<<< HEAD
            rightFootCOM =
                rightFootCOM.rotateZLocal(-hipRollCompensation * phaseComp,
                                          convert<double, 4, 4>(sensors.forward_kinematics[ServoID::R_HIP_ROLL]));
        }
        else {
            leftFootCOM =
                leftFootCOM.rotateZLocal(hipRollCompensation * phaseComp,
                                         convert<double, 4, 4>(sensors.forward_kinematics[ServoID::L_HIP_ROLL]));
=======
            rightFootTorso = rightFootTorso.rotateZLocal(-hipRollCompensation * phaseComp,
                                                         convert(sensors.forward_kinematics[ServoID::R_HIP_ROLL]));
        }
        else {
            leftFootTorso = leftFootTorso.rotateZLocal(hipRollCompensation * phaseComp,
                                                       convert(sensors.forward_kinematics[ServoID::L_HIP_ROLL]));
>>>>>>> 89803482
        }

        if (balanceEnabled) {
            // Apply balance to our support foot
            balancer.balance(kinematicsModel,
                             swingLeg == LimbID::LEFT_LEG ? rightFootCOM : leftFootCOM,
                             swingLeg == LimbID::LEFT_LEG ? LimbID::RIGHT_LEG : LimbID::LEFT_LEG,
                             sensors);
        }

        // Assume the previous calculations were done in CoM space, now convert them to torso space
        // Height of CoM is assumed to be constant
        Transform3D Htc =
            Transform3D::createTranslation({-sensors.centre_of_mass.x(), -sensors.centre_of_mass.y(), 0.0});

        Transform3D leftFootTorso  = Htc * leftFootCOM;
        Transform3D rightFootTorso = Htc * rightFootCOM;

        // Calculate roll and pitch compensation based on limits and compensation factors
        float rollComp  = clamp(-ankleRollLimit, ankleRollComp * sensors.angular_position[0], ankleRollLimit);
        float pitchComp = clamp(-anklePitchLimit, anklePitchComp * sensors.angular_position[1], anklePitchLimit);
        // Apply compensation to left and right feet positions
        leftFootTorso  = leftFootTorso.rotateX(rollComp).rotateY(pitchComp).rotateZ(legYaw);
        rightFootTorso = rightFootTorso.rotateX(-rollComp).rotateY(pitchComp).rotateZ(-legYaw);

        std::vector<std::pair<ServoID, float>> joints;
        joints = calculateLegJoints(kinematicsModel, leftFootTorso, rightFootTorso);

        auto waypoints = motionLegs(joints);
        auto arms      = motionArms(phase);

        waypoints->insert(waypoints->end(), arms->begin(), arms->end());
        emit(std::move(waypoints));
    }

    std::unique_ptr<std::vector<ServoCommand>> OldWalkEngine::updateStillWayPoints(const Sensors& sensors) {
        uTorso = stepTorso(uLeftFoot, uRightFoot, 0.5);

        Transform2D uTorsoActual = uTorso.localToWorld({-kinematicsModel.leg.HIP_OFFSET_X, 0, 0});
        Transform3D torso =
            arma::vec6({uTorsoActual.x(), uTorsoActual.y(), bodyHeight, 0, bodyTilt, uTorsoActual.angle()});

        // Transform feet targets to be relative to the torso
        Transform3D leftFootCOM  = Transform3D(uLeftFoot).worldToLocal(torso);
        Transform3D rightFootCOM = Transform3D(uRightFoot).worldToLocal(torso);

        if (balanceEnabled) {
            // Apply balance to both legs when standing still
            balancer.balance(kinematicsModel, leftFootCOM, LimbID::LEFT_LEG, sensors);
            balancer.balance(kinematicsModel, rightFootCOM, LimbID::RIGHT_LEG, sensors);
        }

        // Assume the previous calculations were done in CoM space, now convert them to torso space
        // Height of CoM is assumed to be constant
        Transform3D Htc =
            Transform3D::createTranslation({-sensors.centre_of_mass.x(), -sensors.centre_of_mass.y(), 0.0});

        Transform3D leftFootTorso  = Htc * leftFootCOM;
        Transform3D rightFootTorso = Htc * rightFootCOM;

        std::vector<std::pair<ServoID, float>> joints;
        joints = calculateLegJoints(kinematicsModel, leftFootTorso, rightFootTorso);

        auto waypoints = motionLegs(joints);

        auto arms = motionArms(0.5);
        waypoints->insert(waypoints->end(), arms->begin(), arms->end());

        return waypoints;
    }

    void OldWalkEngine::updateStill(const Sensors& sensors) {
        emit(std::move(updateStillWayPoints(sensors)));
    }

    std::unique_ptr<std::vector<ServoCommand>> OldWalkEngine::motionLegs(
        std::vector<std::pair<ServoID, float>> joints) {
        auto waypoints = std::make_unique<std::vector<ServoCommand>>();
        waypoints->reserve(16);

        NUClear::clock::time_point time =
            NUClear::clock::now() + std::chrono::nanoseconds(std::nano::den / UPDATE_FREQUENCY);

        for (auto& joint : joints) {
            waypoints->push_back({subsumptionId,
                                  time,
                                  joint.first,
                                  joint.second,
                                  jointGains[joint.first],
                                  100});  // TODO: support separate gains for each leg
        }

        return std::move(waypoints);
    }

    std::unique_ptr<std::vector<ServoCommand>> OldWalkEngine::motionArms(double phase) {
        // Converts the phase into a sine wave that oscillates between 0 and 1 with a
        // period of 2 phases
        double easing = std::sin(M_PI * phase - M_PI / 2.0) / 2.0 + 0.5;
        if (swingLeg == LimbID::LEFT_LEG) {
            easing = -easing + 1.0;  // Gets the 2nd half of the sine wave
        }

        // Linearly interpolate between the start and end positions using the easing
        // parameter
        arma::vec3 qLArmActual = easing * qLArmStart + (1.0 - easing) * qLArmEnd;
        arma::vec3 qRArmActual = (1.0 - easing) * qRArmStart + easing * qRArmEnd;

        // Start arm/leg collision/prevention
        double rotLeftA           = normalizeAngle(uLeftFoot.angle() - uTorso.angle());
        double rotRightA          = normalizeAngle(uTorso.angle() - uRightFoot.angle());
        Transform2D leftLegTorso  = uTorso.worldToLocal(uLeftFoot);
        Transform2D rightLegTorso = uTorso.worldToLocal(uRightFoot);
        double leftMinValue       = 5 * M_PI / 180 + std::max(0.0, rotLeftA) / 2
                              + std::max(0.0, leftLegTorso.y() - 0.04) / 0.02 * (6 * M_PI / 180);
        double rightMinValue = -5 * M_PI / 180 - std::max(0.0, rotRightA) / 2
                               - std::max(0.0, -rightLegTorso.y() - 0.04) / 0.02 * (6 * M_PI / 180);
        // update shoulder pitch to move arm away from body
        qLArmActual[1] = std::max(leftMinValue, qLArmActual[1]);
        qRArmActual[1] = std::min(rightMinValue, qRArmActual[1]);
        // End arm/leg collision/prevention

        auto waypoints = std::make_unique<std::vector<ServoCommand>>();
        waypoints->reserve(6);

        NUClear::clock::time_point time =
            NUClear::clock::now() + std::chrono::nanoseconds(std::nano::den / UPDATE_FREQUENCY);
        waypoints->push_back({subsumptionId,
                              time,
                              ServoID::R_SHOULDER_PITCH,
                              float(qRArmActual[0]),
                              jointGains[ServoID::R_SHOULDER_PITCH],
                              100});
        waypoints->push_back({subsumptionId,
                              time,
                              ServoID::R_SHOULDER_ROLL,
                              float(qRArmActual[1]),
                              jointGains[ServoID::R_SHOULDER_ROLL],
                              100});
        waypoints->push_back(
            {subsumptionId, time, ServoID::R_ELBOW, float(qRArmActual[2]), jointGains[ServoID::R_ELBOW], 100});
        waypoints->push_back({subsumptionId,
                              time,
                              ServoID::L_SHOULDER_PITCH,
                              float(qLArmActual[0]),
                              jointGains[ServoID::L_SHOULDER_PITCH],
                              100});
        waypoints->push_back({subsumptionId,
                              time,
                              ServoID::L_SHOULDER_ROLL,
                              float(qLArmActual[1]),
                              jointGains[ServoID::L_SHOULDER_ROLL],
                              100});
        waypoints->push_back(
            {subsumptionId, time, ServoID::L_ELBOW, float(qLArmActual[2]), jointGains[ServoID::L_ELBOW], 100});

        return std::move(waypoints);
    }

    Transform2D OldWalkEngine::stepTorso(Transform2D uLeftFoot, Transform2D uRightFoot, double shiftFactor) {
        Transform2D uLeftFootSupport  = uLeftFoot.localToWorld({-footOffset[0], -footOffset[1], 0});
        Transform2D uRightFootSupport = uRightFoot.localToWorld({-footOffset[0], footOffset[1], 0});
        return uLeftFootSupport.interpolate(shiftFactor, uRightFootSupport);
    }

    void OldWalkEngine::setVelocity(Transform2D velocity) {
        // filter the commanded speed
        velocity.x()     = std::min(std::max(velocity.x(), velocityLimits(0, 0)), velocityLimits(0, 1));
        velocity.y()     = std::min(std::max(velocity.y(), velocityLimits(1, 0)), velocityLimits(1, 1));
        velocity.angle() = std::min(std::max(velocity.angle(), velocityLimits(2, 0)), velocityLimits(2, 1));

        // slow down when turning
        double vFactor = 1 - std::abs(velocity.angle()) / accelerationTurningFactor;

        double stepMag   = std::sqrt(velocity.x() * velocity.x() + velocity.y() * velocity.y());
        double magFactor = std::min(velocityLimits(0, 1) * vFactor, stepMag) / (stepMag + 0.000001);

        velocityCommand.x()     = velocity.x() * magFactor;
        velocityCommand.y()     = velocity.y() * magFactor;
        velocityCommand.angle() = velocity.angle();

        velocityCommand.x() = std::min(std::max(velocityCommand.x(), velocityLimits(0, 0)), velocityLimits(0, 1));
        velocityCommand.y() = std::min(std::max(velocityCommand.y(), velocityLimits(1, 0)), velocityLimits(1, 1));
        velocityCommand.angle() =
            std::min(std::max(velocityCommand.angle(), velocityLimits(2, 0)), velocityLimits(2, 1));
    }

    Transform2D OldWalkEngine::getVelocity() {
        return velocityCurrent;
    }

    arma::vec2 OldWalkEngine::zmpSolve(double zs,
                                       double z1,
                                       double z2,
                                       double x1,
                                       double x2,
                                       double phase1Single,
                                       double phase2Single,
                                       double stepTime,
                                       double zmpTime) {
        /*
        Solves ZMP equations.
        The resulting form of x is
        x(t) = z(t) + aP*exp(t/zmpTime) + aN*exp(-t/zmpTime) -
        zmpTime*mi*sinh((t-Ti)/zmpTime) where the ZMP point is piecewise linear: z(0)
        = z1, z(T1 < t < T2) = zs, z(stepTime) = z2
        */
        double T1 = stepTime * phase1Single;
        double T2 = stepTime * phase2Single;
        double m1 = (zs - z1) / T1;
        double m2 = -(zs - z2) / (stepTime - T2);

        double c1       = x1 - z1 + zmpTime * m1 * std::sinh(-T1 / zmpTime);
        double c2       = x2 - z2 + zmpTime * m2 * std::sinh((stepTime - T2) / zmpTime);
        double expTStep = std::exp(stepTime / zmpTime);
        double aP       = (c2 - c1 / expTStep) / (expTStep - 1 / expTStep);
        double aN       = (c1 * expTStep - c2) / (expTStep - 1 / expTStep);
        return {aP, aN};
    }

    Transform2D OldWalkEngine::zmpCom(double phase,
                                      arma::vec4 zmpCoefficients,
                                      arma::vec4 zmpParams,
                                      double stepTime,
                                      double zmpTime,
                                      double phase1Single,
                                      double phase2Single,
                                      Transform2D uSupport,
                                      Transform2D uLeftFootDestination,
                                      Transform2D uLeftFootSource,
                                      Transform2D uRightFootDestination,
                                      Transform2D uRightFootSource) {
        Transform2D com = {0, 0, 0};
        double expT     = std::exp(stepTime * phase / zmpTime);
        com.x()         = uSupport.x() + zmpCoefficients[0] * expT + zmpCoefficients[1] / expT;
        com.y()         = uSupport.y() + zmpCoefficients[2] * expT + zmpCoefficients[3] / expT;
        if (phase < phase1Single) {
            com.x() += zmpParams[0] * stepTime * (phase - phase1Single)
                       - zmpTime * zmpParams[0] * std::sinh(stepTime * (phase - phase1Single) / zmpTime);
            com.y() += zmpParams[1] * stepTime * (phase - phase1Single)
                       - zmpTime * zmpParams[1] * std::sinh(stepTime * (phase - phase1Single) / zmpTime);
        }
        else if (phase > phase2Single) {
            com.x() += zmpParams[2] * stepTime * (phase - phase2Single)
                       - zmpTime * zmpParams[2] * std::sinh(stepTime * (phase - phase2Single) / zmpTime);
            com.y() += zmpParams[3] * stepTime * (phase - phase2Single)
                       - zmpTime * zmpParams[3] * std::sinh(stepTime * (phase - phase2Single) / zmpTime);
        }
        // com[2] = .5 * (uLeftFoot[2] + uRightFoot[2]);
        // Linear speed turning
        com.angle() = phase * (uLeftFootDestination.angle() + uRightFootDestination.angle()) / 2
                      + (1 - phase) * (uLeftFootSource.angle() + uRightFootSource.angle()) / 2;
        return com;
    }

    double OldWalkEngine::getTime() {
        return std::chrono::duration_cast<std::chrono::microseconds>(NUClear::clock::now().time_since_epoch()).count()
               * 1E-6;
    }

    double OldWalkEngine::procFunc(double value, double deadband, double maxvalue) {
        return std::abs(std::min(std::max(0.0, std::abs(value) - deadband), maxvalue));
    }

}  // namespace motion
}  // namespace module<|MERGE_RESOLUTION|>--- conflicted
+++ resolved
@@ -558,7 +558,6 @@
 
         // Rotate foot around hip by the given hip roll compensation
         if (swingLeg == LimbID::LEFT_LEG) {
-<<<<<<< HEAD
             rightFootCOM =
                 rightFootCOM.rotateZLocal(-hipRollCompensation * phaseComp,
                                           convert<double, 4, 4>(sensors.forward_kinematics[ServoID::R_HIP_ROLL]));
@@ -567,14 +566,6 @@
             leftFootCOM =
                 leftFootCOM.rotateZLocal(hipRollCompensation * phaseComp,
                                          convert<double, 4, 4>(sensors.forward_kinematics[ServoID::L_HIP_ROLL]));
-=======
-            rightFootTorso = rightFootTorso.rotateZLocal(-hipRollCompensation * phaseComp,
-                                                         convert(sensors.forward_kinematics[ServoID::R_HIP_ROLL]));
-        }
-        else {
-            leftFootTorso = leftFootTorso.rotateZLocal(hipRollCompensation * phaseComp,
-                                                       convert(sensors.forward_kinematics[ServoID::L_HIP_ROLL]));
->>>>>>> 89803482
         }
 
         if (balanceEnabled) {
