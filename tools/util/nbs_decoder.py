--- conflicted
+++ resolved
@@ -67,16 +67,8 @@
             # If we know how to parse this type, parse it
             if type_hash in decoders:
                 # Yield a message
-<<<<<<< HEAD
                 try:
-                    packet = (
-                        decoders[type_hash][0],
-                        timestamp,
-                        decoders[type_hash][1].FromString(payload[16:]),
-                    )
+                    packet = (decoders[type_hash][0], timestamp, decoders[type_hash][1].FromString(payload[16:]))
                     yield packet
                 except:
-                    pass
-=======
-                yield (decoders[type_hash][0], timestamp, decoders[type_hash][1].FromString(payload[16:]))
->>>>>>> e0709db7
+                    pass