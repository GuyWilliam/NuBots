--- conflicted
+++ resolved
@@ -1,36 +1,3 @@
-<<<<<<< HEAD
-NUCLEAR_ROLE(
-    # FileWatcher, ConsoleLogHandler and Signal Catcher Must Go First. KinematicsConfiguration usually goes after these and without it many roles do not run
-    extension::FileWatcher
-    support::SignalCatcher
-    support::logging::ConsoleLogHandler
-    # This must come first as it emits config which many roles depend on (e.g. SensorFilter, WalkEngine)
-    motion::KinematicsConfiguration
-    # Support and Configuration
-    support::configuration::GlobalConfig
-    support::configuration::SoccerConfig
-    support::configuration::NetworkConfiguration
-    support::NUsight
-
-    # Hardware Interface
-    input::PS3Controller
-    platform::darwin::HardwareIO
-    platform::darwin::SensorFilter
-
-    # Motion
-    motion::OldWalkEngine
-    motion::ScriptEngine
-    motion::HeadController
-
-    # Behaviour
-    behaviour::Controller
-    behaviour::skills::Stand
-    #behaviour::skills::FallingRelax
-    #behaviour::skills::Getup
-    behaviour::skills::KickScript
-    behaviour::skills::DirectWalkController
-    behaviour::strategy::PS3Walk
-=======
 nuclear_role(
   # FileWatcher, ConsoleLogHandler and Signal Catcher Must Go First. KinematicsConfiguration usually goes after these
   # and without it many roles do not run
@@ -61,5 +28,4 @@
   behaviour::skills::KickScript
   # Motion
   motion::HeadController
->>>>>>> dd824310
 )