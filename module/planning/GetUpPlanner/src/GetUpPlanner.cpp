--- conflicted
+++ resolved
@@ -47,29 +47,16 @@
                     recovery_frames = recovery ? recovery_frames + 1 : 0;
                 }
 
-<<<<<<< HEAD
-                // If we are already getting up and not yet finished getting up, keep getting up
-                if (getup.run_state == GroupInfo::RunState::RUNNING && !getup.done) {
-                    emit<Task>(std::make_unique<Idle>());
-                    return;
-                }
-=======
                 bool running = getup.run_state == GroupInfo::RunState::RUNNING;
                 bool queued  = getup.run_state == GroupInfo::RunState::QUEUED;
->>>>>>> b9e7d1cd
 
                 // If we have been at recovery levels for long enough we can trigger a getup, but only if we haven't
                 // already requested one
                 if (recovery_frames > cfg.count && getup.run_state == GroupInfo::RunState::NO_TASK) {
                     emit<Task>(std::make_unique<GetUp>());
                 }
-<<<<<<< HEAD
-                // Need to get up and queued to run
-                else if (recovery_frames > cfg.count) {
-=======
                 // Keep requesting the get up if running and not done, or if we are queued and we need to get up
                 else if ((recovery_frames > cfg.count && queued) || (running && !getup.done)) {
->>>>>>> b9e7d1cd
                     emit<Task>(std::make_unique<Idle>());
                 }
                 // Otherwise do not need to get up so emit no tasks
