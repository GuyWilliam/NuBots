/*
 * This file is part of NUbots Codebase.
 *
 * The NUbots Codebase is free software: you can redistribute it and/or modify
 * it under the terms of the GNU General Public License as published by
 * the Free Software Foundation, either version 3 of the License, or
 * (at your option) any later version.
 *
 * The NUbots Codebase is distributed in the hope that it will be useful,
 * but WITHOUT ANY WARRANTY; without even the implied warranty of
 * MERCHANTABILITY or FITNESS FOR A PARTICULAR PURPOSE.  See the
 * GNU General Public License for more details.
 *
 * You should have received a copy of the GNU General Public License
 * along with the NUbots Codebase.  If not, see <http://www.gnu.org/licenses/>.
 *
 * Copyright 2013 NUbots <nubots@nubots.net>
 */

#include "SoccerConfig.h"

#include <armadillo>

#include "extension/Configuration.h"
#include "message/support/FieldDescription.h"

using extension::Configuration;
using message::support::FieldDescription;

namespace module {
namespace support {
    namespace configuration {

        void SetGoalpostPositions(FieldDescription& desc) {
            // Unused formulas remain as comments for completeness.

            FieldDescription::FieldDimensions& d = desc.dimensions;
            auto half_length                     = d.field_length * 0.5;
            // auto goal_line_width = d.line_width * 0.5;
<<<<<<< HEAD
            auto goal_post_radius = d.goalpost_width * 0.5;
            // auto goal_x = (half_length - d.line_width * 0.5 + d.goal_depth + goal_line_width * 0.5);
            auto goal_y = (d.goal_width + d.goalpost_width) * 0.5;
=======
            auto goal_post_radius = d.goalpost_diameter * 0.5;
            // auto goal_x = (half_length - d.line_width * 0.5 + d.goal_depth + goal_line_width * 0.5);
            auto goal_y = (d.goal_width + d.goalpost_diameter) * 0.5;
>>>>>>> 5340b184
            // auto goal_w = (d.goal_depth - d.line_width + goal_line_width * 0.5);
            // auto goal_h = (d.goal_width + d.goalpost_diameter);
            auto goal_post_x = half_length + goal_post_radius * 0.5;

            desc.goalpost_own_l = {-goal_post_x, -goal_y};
            desc.goalpost_own_r = {-goal_post_x, goal_y};
            desc.goalpost_opp_l = {goal_post_x, goal_y};
            desc.goalpost_opp_r = {goal_post_x, -goal_y};
        }

        FieldDescription LoadFieldDescription(const Configuration& config) {
            FieldDescription desc;

            desc.ball_radius = config["BallRadius"].as<double>();

            FieldDescription::FieldDimensions& d = desc.dimensions;
            d.line_width                         = config["LineWidth"].as<double>();
            d.mark_width                         = config["MarkWidth"].as<double>();
            d.field_length                       = config["FieldLength"].as<double>();
            d.field_width                        = config["FieldWidth"].as<double>();
            d.goal_depth                         = config["GoalDepth"].as<double>();
            d.goal_width                         = config["GoalWidth"].as<double>();
            d.goal_area_length                   = config["GoalAreaLength"].as<double>();
            d.goal_area_width                    = config["GoalAreaWidth"].as<double>();
            d.goal_crossbar_height               = config["GoalCrossbarHeight"].as<double>();
<<<<<<< HEAD
            d.goalpost_type                      = config["GoalpostType"].as<std::string>();
            d.goalpost_width                     = config["GoalpostWidth"].as<double>();
            d.goalpost_depth                     = config["GoalpostDepth"].as<double>();
            d.goal_crossbar_width                = config["GoalCrossbarWidth"].as<double>();
            d.goal_crossbar_depth                = config["GoalCrossbarDepth"].as<double>();
=======
            d.goalpost_diameter                  = config["GoalpostDiameter"].as<double>();
            d.goal_crossbar_diameter             = config["GoalCrossbarDiameter"].as<double>();
>>>>>>> 5340b184
            d.goal_net_height                    = config["GoalNetHeight"].as<double>();
            d.penalty_mark_distance              = config["PenaltyMarkDistance"].as<double>();
            d.center_circle_diameter             = config["CenterCircleDiameter"].as<double>();
            d.border_strip_min_width             = config["BorderStripMinWidth"].as<double>();

            desc.penalty_robot_start = config["PenaltyRobotStart"].as<double>();
<<<<<<< HEAD
            desc.goalpost_top_height = d.goal_crossbar_height + d.goal_crossbar_width;
=======
            desc.goalpost_top_height = d.goal_crossbar_height + d.goal_crossbar_diameter;
>>>>>>> 5340b184

            SetGoalpostPositions(desc);

            return desc;
        }

        SoccerConfig::SoccerConfig(std::unique_ptr<NUClear::Environment> environment)
            : Reactor(std::move(environment)) {

            on<Configuration>("FieldDescription.yaml")
                .then("FieldDescriptionConfig Update", [this](const Configuration& config) {
                    auto fd = std::make_unique<message::support::FieldDescription>(LoadFieldDescription(config));
                    emit(std::move(fd));
                });
        }
    }  // namespace configuration
}  // namespace support
}  // namespace module<|MERGE_RESOLUTION|>--- conflicted
+++ resolved
@@ -37,15 +37,9 @@
             FieldDescription::FieldDimensions& d = desc.dimensions;
             auto half_length                     = d.field_length * 0.5;
             // auto goal_line_width = d.line_width * 0.5;
-<<<<<<< HEAD
-            auto goal_post_radius = d.goalpost_width * 0.5;
-            // auto goal_x = (half_length - d.line_width * 0.5 + d.goal_depth + goal_line_width * 0.5);
-            auto goal_y = (d.goal_width + d.goalpost_width) * 0.5;
-=======
             auto goal_post_radius = d.goalpost_diameter * 0.5;
             // auto goal_x = (half_length - d.line_width * 0.5 + d.goal_depth + goal_line_width * 0.5);
             auto goal_y = (d.goal_width + d.goalpost_diameter) * 0.5;
->>>>>>> 5340b184
             // auto goal_w = (d.goal_depth - d.line_width + goal_line_width * 0.5);
             // auto goal_h = (d.goal_width + d.goalpost_diameter);
             auto goal_post_x = half_length + goal_post_radius * 0.5;
@@ -71,27 +65,15 @@
             d.goal_area_length                   = config["GoalAreaLength"].as<double>();
             d.goal_area_width                    = config["GoalAreaWidth"].as<double>();
             d.goal_crossbar_height               = config["GoalCrossbarHeight"].as<double>();
-<<<<<<< HEAD
-            d.goalpost_type                      = config["GoalpostType"].as<std::string>();
-            d.goalpost_width                     = config["GoalpostWidth"].as<double>();
-            d.goalpost_depth                     = config["GoalpostDepth"].as<double>();
-            d.goal_crossbar_width                = config["GoalCrossbarWidth"].as<double>();
-            d.goal_crossbar_depth                = config["GoalCrossbarDepth"].as<double>();
-=======
             d.goalpost_diameter                  = config["GoalpostDiameter"].as<double>();
             d.goal_crossbar_diameter             = config["GoalCrossbarDiameter"].as<double>();
->>>>>>> 5340b184
             d.goal_net_height                    = config["GoalNetHeight"].as<double>();
             d.penalty_mark_distance              = config["PenaltyMarkDistance"].as<double>();
             d.center_circle_diameter             = config["CenterCircleDiameter"].as<double>();
             d.border_strip_min_width             = config["BorderStripMinWidth"].as<double>();
 
             desc.penalty_robot_start = config["PenaltyRobotStart"].as<double>();
-<<<<<<< HEAD
-            desc.goalpost_top_height = d.goal_crossbar_height + d.goal_crossbar_width;
-=======
             desc.goalpost_top_height = d.goal_crossbar_height + d.goal_crossbar_diameter;
->>>>>>> 5340b184
 
             SetGoalpostPositions(desc);
 
