--- conflicted
+++ resolved
@@ -47,12 +47,6 @@
 
 Behaviour::Behaviour()
 {
-<<<<<<< HEAD
-    #ifdef TARGET_IS_NAOWEBOTS
-        m_behaviour = new WalkOptimisationProvider(this);
-    #else
-        // For Webots, create the behaviour you want to run here 
-=======
     #if defined(TARGET_IS_NAOWEBOTS)
         m_behaviour = new WalkOptimisationProvider(this);
     #elif defined(TARGET_IS_BEAR)
@@ -60,7 +54,6 @@
     #elif defined(TARGET_IS_CYCLOID)
         m_behaviour = new ForwardWalkProvider(this);
     #else
->>>>>>> 27925c4c
         m_behaviour = new SoccerProvider(this);
     #endif
     m_next_behaviour = NULL;
