#include "WalkToFieldPosition.hpp"

#include "extension/Behaviour.hpp"
#include "extension/Configuration.hpp"

#include "message/input/Sensors.hpp"
#include "message/localisation/Field.hpp"
#include "message/planning/WalkPath.hpp"
#include "message/strategy/StandStill.hpp"
#include "message/strategy/WalkToFieldPosition.hpp"

namespace module::strategy {

    using extension::Configuration;
    using message::input::Sensors;
    using message::localisation::Field;
    using message::planning::WalkTo;
    using message::strategy::StandStill;
    using WalkToFieldPositionTask = message::strategy::WalkToFieldPosition;

    WalkToFieldPosition::WalkToFieldPosition(std::unique_ptr<NUClear::Environment> environment)
        : BehaviourReactor(std::move(environment)) {

        on<Configuration>("WalkToFieldPosition.yaml").then([this](const Configuration& config) {
            // Use configuration here from file WalkToFieldPosition.yaml
<<<<<<< HEAD
            this->log_level      = config["log_level"].as<NUClear::LogLevel>();
            cfg.align_radius     = config["align_radius"].as<float>();
            cfg.stop_tolerance   = config["stop_tolerance"].as<float>();
            cfg.resume_tolerance = config["resume_tolerance"].as<float>();
=======
            this->log_level    = config["log_level"].as<NUClear::LogLevel>();
            cfg.align_radius   = config["align_radius"].as<double>();
            cfg.stop_tolerance = config["stop_tolerance"].as<double>();
>>>>>>> 92cff760
        });

        on<Provide<WalkToFieldPositionTask>, With<Field>, With<Sensors>, Every<30, Per<std::chrono::seconds>>>().then(
            [this](const WalkToFieldPositionTask& walk_to_field_position, const Field& field, const Sensors& sensors) {
                const Eigen::Isometry3d Hfw = Eigen::Isometry3d(field.Hfw.cast<double>());
                const Eigen::Isometry3d Hrw = Eigen::Isometry3d(sensors.Hrw.cast<double>());
                const Eigen::Isometry3d Hrf = Hrw * Hfw.inverse();
                const Eigen::Isometry3d Hfr = Hrf.inverse();
                const Eigen::Vector3d rPFf(walk_to_field_position.rPFf.x(), walk_to_field_position.rPFf.y(), 0.0);

                // Create a unit vector in the direction of the desired heading in field space
                const Eigen::Vector3d uHFf(std::cos(walk_to_field_position.heading),
                                           std::sin(walk_to_field_position.heading),
                                           0.0);

                // Transform the field position from field {f} space to robot {r} space
                const Eigen::Vector3d rPRr(Hrf * rPFf);

                // Compute the current position error and heading error in field {f} space
                const double position_error = (Hfr.translation().head(2) - rPFf.head(2)).norm();
                const Eigen::Vector3d uXRf  = Hfr.linear().col(0).head(2);
                const double heading_error  = std::acos(std::max(-1.0, std::min(1.0, uXRf.dot(uHFf.head(2)))));
                log<NUClear::DEBUG>("Position error: ", position_error, " Heading error: ", heading_error);

                // If we are stopped but our position error is too high, then we need to start walking again
                if (stopped && position_error < cfg.resume_tolerance && heading_error < cfg.resume_tolerance) {
                    emit<Task>(std::make_unique<StandStill>());
                    stopped = true;
                    return;
                }

                // If the error in the desired field position and heading is low enough, stand still
                if (!stopped && position_error < cfg.stop_tolerance && heading_error < cfg.stop_tolerance) {
                    emit<Task>(std::make_unique<StandStill>());
                    stopped = true;
                    return;
                }


                // If we are getting close to the field position begin to align with the desired heading in field space
                if (position_error < cfg.align_radius) {
                    // Rotate the desired heading in field {f} space to robot space
                    const Eigen::Vector3d uHRr(Hrf.linear() * uHFf);
                    const double desired_heading = std::atan2(uHRr.y(), uHRr.x());
                    emit<Task>(std::make_unique<WalkTo>(rPRr, desired_heading));
                }
                // Otherwise, walk directly to the field position
                else {
                    const double desired_heading = std::atan2(rPRr.y(), rPRr.x());
                    emit<Task>(std::make_unique<WalkTo>(rPRr, desired_heading));
                }
            });
    }

}  // namespace module::strategy<|MERGE_RESOLUTION|>--- conflicted
+++ resolved
@@ -23,16 +23,9 @@
 
         on<Configuration>("WalkToFieldPosition.yaml").then([this](const Configuration& config) {
             // Use configuration here from file WalkToFieldPosition.yaml
-<<<<<<< HEAD
-            this->log_level      = config["log_level"].as<NUClear::LogLevel>();
-            cfg.align_radius     = config["align_radius"].as<float>();
-            cfg.stop_tolerance   = config["stop_tolerance"].as<float>();
-            cfg.resume_tolerance = config["resume_tolerance"].as<float>();
-=======
             this->log_level    = config["log_level"].as<NUClear::LogLevel>();
             cfg.align_radius   = config["align_radius"].as<double>();
             cfg.stop_tolerance = config["stop_tolerance"].as<double>();
->>>>>>> 92cff760
         });
 
         on<Provide<WalkToFieldPositionTask>, With<Field>, With<Sensors>, Every<30, Per<std::chrono::seconds>>>().then(
