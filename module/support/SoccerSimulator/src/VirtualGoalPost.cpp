/*
 * This file is part of the NUbots Codebase.
 *
 * The NUbots Codebase is free software: you can redistribute it and/or modify
 * it under the terms of the GNU General Public License as published by
 * the Free Software Foundation, either version 3 of the License, or
 * (at your option) any later version.
 *
 * The NUbots Codebase is distributed in the hope that it will be useful,
 * but WITHOUT ANY WARRANTY; without even the implied warranty of
 * MERCHANTABILITY or FITNESS FOR A PARTICULAR PURPOSE.  See the
 * GNU General Public License for more details.
 *
 * You should have received a copy of the GNU General Public License
 * along with the NUbots Codebase.  If not, see <http://www.gnu.org/licenses/>.
 *
 * Copyright 2013 NUbots <nubots@nubots.net>
 */

#include "VirtualGoalPost.h"

#include <armadillo>

#include "message/input/CameraParameters.h"
#include "message/input/Sensors.h"
#include "message/support/FieldDescription.h"
#include "message/vision/VisionObjects.h"

#include "utility/input/ServoID.h"
#include "utility/localisation/transform.h"
#include "utility/math/coordinates.h"
#include "utility/math/geometry/Quad.h"
#include "utility/math/matrix/Rotation3D.h"
#include "utility/math/vision.h"

namespace module {
namespace support {

    using message::input::Sensors;
    using message::vision::Goal;
    using message::input::CameraParameters;
    using message::support::FieldDescription;
    using ServoID = utility::input::ServoID;

    using utility::math::vision::cameraSpaceGoalProjection;
    using utility::math::matrix::Transform2D;
    using utility::math::matrix::Transform3D;
    using utility::math::matrix::Rotation3D;
    using utility::math::geometry::Quad;

<<<<<<< HEAD
    arma::vec2 VirtualGoalPost::getCamRay(const arma::vec3& norm1, const arma::vec3& norm2, const CameraParameters& params, arma::uvec2 imSize) {
        //Solve the vector intersection between two planes to get the camera ray of the quad corner
=======
    arma::vec2 VirtualGoalPost::getCamRay(const arma::vec3& norm1,
                                          const arma::vec3& norm2,
                                          double focalLength,
                                          arma::uvec2 imSize) {
        // Solve the vector intersection between two planes to get the camera ray of the quad corner
>>>>>>> 204fc18f
        arma::vec3 result;
        const double zdiff = norm2[2] * norm1[1] - norm1[2] * norm2[1];
        const double ydiff = norm2[1] * norm1[2] - norm1[1] * norm2[2];
        if (std::abs(zdiff) > std::numeric_limits<double>::epsilon()) {
            result[0] = 1.0;
            result[2] = (norm1[0] * norm2[1] - norm1[1] * norm2[0]) / zdiff;
            result[1] = (-norm1[0] - norm1[2] * result[2]) / norm1[1];
        }
        else if (std::abs(ydiff) > std::numeric_limits<double>::epsilon()) {
            result[0] = 1.0;
            result[1] = (norm1[0] * norm2[2] - norm1[2] * norm2[0]) / ydiff;
            result[2] = (-norm1[0] - norm1[1] * result[1]) / norm1[2];
        }
        else {
            result[2]          = 1.0;
            const double ndiff = norm1[0] * norm2[1] - norm1[1] * norm2[0];
            result[1]          = (norm1[2] * norm2[0] - norm1[0] * norm2[2]) / ndiff;
            result[0]          = (-norm1[2] - norm1[1] * result[1]) / norm1[0];
            if (result[0] < 0.0) {
                result *= -1.0;
            }
        }

<<<<<<< HEAD
        return arma::conv_to<arma::vec>::from(
                    utility::math::vision::screenToImage(
                        utility::math::vision::projectCamSpaceToScreen(result, params),
                        imSize
                    )
                );
=======
        return arma::conv_to<arma::vec>::from(utility::math::vision::screenToImage(
            utility::math::vision::projectCamSpaceToScreen(result, focalLength), imSize));
>>>>>>> 204fc18f
    }

    VirtualGoalPost::VirtualGoalPost(arma::vec3 position_, float height_, Goal::Side side_, Goal::Team team_) {
        position = position_;
        height   = height_;
        side     = side_;
        team     = team_;
    }

    Goal VirtualGoalPost::detect(const CameraParameters& camParams,
                                 Transform2D& robotPose,
                                 const Sensors& sensors,
                                 arma::vec4& /*error*/,
                                 const FieldDescription& field) {
        Goal result;

        // t = torso; c = camera; g = ground; f = foot;
<<<<<<< HEAD
        Transform3D Htc  = convert<double, 4, 4>(sensors.forwardKinematics.at(ServoID::HEAD_PITCH));
        //get the torso to foot transform
=======
        Transform3D Htc = convert<double, 4, 4>(sensors.forwardKinematics.at(ServoID::HEAD_PITCH));
        // get the torso to foot transform
>>>>>>> 204fc18f
        Transform3D Hgt  = convert<double, 4, 4>(sensors.forwardKinematics.at(ServoID::R_ANKLE_ROLL));
        Transform3D Hgt2 = convert<double, 4, 4>(sensors.forwardKinematics.at(ServoID::L_ANKLE_ROLL));

        if (Hgt2(3, 2) < Hgt(3, 2)) {
            Hgt = Hgt2;
        }
        // remove translation components from the transform
        Hgt.submat(0, 3, 1, 3) *= 0.0;
        Hgt.rotation() = Rotation3D::createRotationZ(-Rotation3D(Hgt.rotation()).yaw()) * Hgt.rotation();
        // create the camera to ground transform
        Transform3D Hgc = Hgt * Htc;

        // push the new measurement types

        arma::mat::fixed<3, 4> goalNormals = cameraSpaceGoalProjection(robotPose, this->position, field, Hgc);
        if (arma::any(arma::any(goalNormals > 0.0))) {
<<<<<<< HEAD
            result.measurement.push_back(Goal::Measurement(Goal::MeasurementType::LEFT_NORMAL,  convert<double, 3>(goalNormals.col(0))));
            result.measurement.push_back(Goal::Measurement(Goal::MeasurementType::RIGHT_NORMAL, convert<double, 3>(goalNormals.col(1))));
            result.measurement.push_back(Goal::Measurement(Goal::MeasurementType::TOP_NORMAL,   convert<double, 3>(goalNormals.col(2))));
            result.measurement.push_back(Goal::Measurement(Goal::MeasurementType::BASE_NORMAL,  convert<double, 3>(goalNormals.col(3))));

            //build the predicted quad
            utility::math::geometry::Quad quad(
                    getCamRay(goalNormals.col(0), goalNormals.col(3), camParams, convert<uint, 2>(camParams.imageSizePixels)),
                    getCamRay(goalNormals.col(0), goalNormals.col(2), camParams, convert<uint, 2>(camParams.imageSizePixels)),
                    getCamRay(goalNormals.col(1), goalNormals.col(2), camParams, convert<uint, 2>(camParams.imageSizePixels)),
                    getCamRay(goalNormals.col(1), goalNormals.col(3), camParams, convert<uint, 2>(camParams.imageSizePixels))
                );

            //goal base visibility check
            if (not (quad.getBottomRight()[1] > 0 && quad.getBottomRight()[1] < camParams.imageSizePixels[1]
                    && quad.getBottomLeft()[1] > 0 && quad.getBottomLeft()[1] < camParams.imageSizePixels[1]
                    && quad.getBottomRight()[0] > 0 && quad.getBottomRight()[0] < camParams.imageSizePixels[0]
                    && quad.getBottomLeft()[0] > 0 && quad.getBottomLeft()[0] < camParams.imageSizePixels[0]) ) {

                result.measurement.erase(result.measurement.begin()+3);
=======
            result.measurement.push_back(
                Goal::Measurement(Goal::MeasurementType::LEFT_NORMAL, convert<double, 3>(goalNormals.col(0))));
            result.measurement.push_back(
                Goal::Measurement(Goal::MeasurementType::RIGHT_NORMAL, convert<double, 3>(goalNormals.col(1))));
            result.measurement.push_back(
                Goal::Measurement(Goal::MeasurementType::TOP_NORMAL, convert<double, 3>(goalNormals.col(2))));
            result.measurement.push_back(
                Goal::Measurement(Goal::MeasurementType::BASE_NORMAL, convert<double, 3>(goalNormals.col(3))));

            // build the predicted quad
            utility::math::geometry::Quad quad(getCamRay(goalNormals.col(0),
                                                         goalNormals.col(3),
                                                         camParams.focalLengthPixels,
                                                         convert<uint, 2>(camParams.imageSizePixels)),
                                               getCamRay(goalNormals.col(0),
                                                         goalNormals.col(2),
                                                         camParams.focalLengthPixels,
                                                         convert<uint, 2>(camParams.imageSizePixels)),
                                               getCamRay(goalNormals.col(1),
                                                         goalNormals.col(2),
                                                         camParams.focalLengthPixels,
                                                         convert<uint, 2>(camParams.imageSizePixels)),
                                               getCamRay(goalNormals.col(1),
                                                         goalNormals.col(3),
                                                         camParams.focalLengthPixels,
                                                         convert<uint, 2>(camParams.imageSizePixels)));

            // goal base visibility check
            if (not(quad.getBottomRight()[1] > 0 && quad.getBottomRight()[1] < camParams.imageSizePixels[1]
                    && quad.getBottomLeft()[1] > 0
                    && quad.getBottomLeft()[1] < camParams.imageSizePixels[1]
                    && quad.getBottomRight()[0] > 0
                    && quad.getBottomRight()[0] < camParams.imageSizePixels[0]
                    && quad.getBottomLeft()[0] > 0
                    && quad.getBottomLeft()[0] < camParams.imageSizePixels[0])) {

                result.measurement.erase(result.measurement.begin() + 3);
>>>>>>> 204fc18f
            }
            // goal top visibility check
            if (not(quad.getTopRight()[1] > 0 && quad.getTopRight()[1] < camParams.imageSizePixels[1]
                    && quad.getTopLeft()[1] > 0
                    && quad.getTopLeft()[1] < camParams.imageSizePixels[1]
                    && quad.getTopRight()[0] > 0
                    && quad.getTopRight()[0] < camParams.imageSizePixels[0]
                    && quad.getTopLeft()[0] > 0
                    && quad.getTopLeft()[0] < camParams.imageSizePixels[0])) {

                result.measurement.erase(result.measurement.begin() + 2);
            }
            // goal sides visibility check
            if (not((
                        // One of the top or the bottom are in the screen coordinates of x
                        (quad.getBottomLeft()[0] > 0 && quad.getBottomLeft()[0] < camParams.imageSizePixels[0]
                         && quad.getBottomRight()[0] > 0
                         && quad.getBottomRight()[0] < camParams.imageSizePixels[0])
                        || (quad.getTopLeft()[0] > 0 && quad.getTopLeft()[0] < camParams.imageSizePixels[0]
                            && quad.getTopRight()[0] > 0
                            && quad.getTopRight()[0] < camParams.imageSizePixels[0]))
                    && (
                           // Check that the bottom is below the top of the screen and the top is below the bottom of
                           // the screen
                           (quad.getBottomRight()[1] < camParams.imageSizePixels[1] && quad.getTopRight()[1] > 0)
                           || (quad.getBottomLeft()[1] < camParams.imageSizePixels[1] && quad.getTopLeft()[1] > 0)))) {
                result.measurement.erase(result.measurement.begin() + 1);
                result.measurement.erase(result.measurement.begin());
            }
            if (!result.measurement.empty()) {
                result.quad.tl = convert<double, 2>(quad.getTopLeft());
                result.quad.tr = convert<double, 2>(quad.getTopRight());
                result.quad.br = convert<double, 2>(quad.getBottomRight());
                result.quad.bl = convert<double, 2>(quad.getBottomLeft());
            }
        }
        result.visObject.sensors   = const_cast<Sensors*>(&sensors)->shared_from_this();
        result.visObject.timestamp = sensors.timestamp;  // TODO: Eventually allow this to be different to sensors.
        result.side                = side;
        result.team                = team;

        // If no measurements are in the goal, then it was not observed
        return result;
    }
}  // namespace support
}  // namespace module<|MERGE_RESOLUTION|>--- conflicted
+++ resolved
@@ -48,16 +48,11 @@
     using utility::math::matrix::Rotation3D;
     using utility::math::geometry::Quad;
 
-<<<<<<< HEAD
-    arma::vec2 VirtualGoalPost::getCamRay(const arma::vec3& norm1, const arma::vec3& norm2, const CameraParameters& params, arma::uvec2 imSize) {
-        //Solve the vector intersection between two planes to get the camera ray of the quad corner
-=======
     arma::vec2 VirtualGoalPost::getCamRay(const arma::vec3& norm1,
                                           const arma::vec3& norm2,
-                                          double focalLength,
+                                          const CameraParameters& params,
                                           arma::uvec2 imSize) {
         // Solve the vector intersection between two planes to get the camera ray of the quad corner
->>>>>>> 204fc18f
         arma::vec3 result;
         const double zdiff = norm2[2] * norm1[1] - norm1[2] * norm2[1];
         const double ydiff = norm2[1] * norm1[2] - norm1[1] * norm2[2];
@@ -81,17 +76,8 @@
             }
         }
 
-<<<<<<< HEAD
-        return arma::conv_to<arma::vec>::from(
-                    utility::math::vision::screenToImage(
-                        utility::math::vision::projectCamSpaceToScreen(result, params),
-                        imSize
-                    )
-                );
-=======
         return arma::conv_to<arma::vec>::from(utility::math::vision::screenToImage(
-            utility::math::vision::projectCamSpaceToScreen(result, focalLength), imSize));
->>>>>>> 204fc18f
+            utility::math::vision::projectCamSpaceToScreen(result, params), imSize));
     }
 
     VirtualGoalPost::VirtualGoalPost(arma::vec3 position_, float height_, Goal::Side side_, Goal::Team team_) {
@@ -109,13 +95,8 @@
         Goal result;
 
         // t = torso; c = camera; g = ground; f = foot;
-<<<<<<< HEAD
-        Transform3D Htc  = convert<double, 4, 4>(sensors.forwardKinematics.at(ServoID::HEAD_PITCH));
-        //get the torso to foot transform
-=======
         Transform3D Htc = convert<double, 4, 4>(sensors.forwardKinematics.at(ServoID::HEAD_PITCH));
         // get the torso to foot transform
->>>>>>> 204fc18f
         Transform3D Hgt  = convert<double, 4, 4>(sensors.forwardKinematics.at(ServoID::R_ANKLE_ROLL));
         Transform3D Hgt2 = convert<double, 4, 4>(sensors.forwardKinematics.at(ServoID::L_ANKLE_ROLL));
 
@@ -132,28 +113,6 @@
 
         arma::mat::fixed<3, 4> goalNormals = cameraSpaceGoalProjection(robotPose, this->position, field, Hgc);
         if (arma::any(arma::any(goalNormals > 0.0))) {
-<<<<<<< HEAD
-            result.measurement.push_back(Goal::Measurement(Goal::MeasurementType::LEFT_NORMAL,  convert<double, 3>(goalNormals.col(0))));
-            result.measurement.push_back(Goal::Measurement(Goal::MeasurementType::RIGHT_NORMAL, convert<double, 3>(goalNormals.col(1))));
-            result.measurement.push_back(Goal::Measurement(Goal::MeasurementType::TOP_NORMAL,   convert<double, 3>(goalNormals.col(2))));
-            result.measurement.push_back(Goal::Measurement(Goal::MeasurementType::BASE_NORMAL,  convert<double, 3>(goalNormals.col(3))));
-
-            //build the predicted quad
-            utility::math::geometry::Quad quad(
-                    getCamRay(goalNormals.col(0), goalNormals.col(3), camParams, convert<uint, 2>(camParams.imageSizePixels)),
-                    getCamRay(goalNormals.col(0), goalNormals.col(2), camParams, convert<uint, 2>(camParams.imageSizePixels)),
-                    getCamRay(goalNormals.col(1), goalNormals.col(2), camParams, convert<uint, 2>(camParams.imageSizePixels)),
-                    getCamRay(goalNormals.col(1), goalNormals.col(3), camParams, convert<uint, 2>(camParams.imageSizePixels))
-                );
-
-            //goal base visibility check
-            if (not (quad.getBottomRight()[1] > 0 && quad.getBottomRight()[1] < camParams.imageSizePixels[1]
-                    && quad.getBottomLeft()[1] > 0 && quad.getBottomLeft()[1] < camParams.imageSizePixels[1]
-                    && quad.getBottomRight()[0] > 0 && quad.getBottomRight()[0] < camParams.imageSizePixels[0]
-                    && quad.getBottomLeft()[0] > 0 && quad.getBottomLeft()[0] < camParams.imageSizePixels[0]) ) {
-
-                result.measurement.erase(result.measurement.begin()+3);
-=======
             result.measurement.push_back(
                 Goal::Measurement(Goal::MeasurementType::LEFT_NORMAL, convert<double, 3>(goalNormals.col(0))));
             result.measurement.push_back(
@@ -164,22 +123,16 @@
                 Goal::Measurement(Goal::MeasurementType::BASE_NORMAL, convert<double, 3>(goalNormals.col(3))));
 
             // build the predicted quad
-            utility::math::geometry::Quad quad(getCamRay(goalNormals.col(0),
-                                                         goalNormals.col(3),
-                                                         camParams.focalLengthPixels,
-                                                         convert<uint, 2>(camParams.imageSizePixels)),
-                                               getCamRay(goalNormals.col(0),
-                                                         goalNormals.col(2),
-                                                         camParams.focalLengthPixels,
-                                                         convert<uint, 2>(camParams.imageSizePixels)),
-                                               getCamRay(goalNormals.col(1),
-                                                         goalNormals.col(2),
-                                                         camParams.focalLengthPixels,
-                                                         convert<uint, 2>(camParams.imageSizePixels)),
-                                               getCamRay(goalNormals.col(1),
-                                                         goalNormals.col(3),
-                                                         camParams.focalLengthPixels,
-                                                         convert<uint, 2>(camParams.imageSizePixels)));
+            utility::math::geometry::Quad quad(
+                getCamRay(
+                    goalNormals.col(0), goalNormals.col(3), camParams, convert<uint, 2>(camParams.imageSizePixels)),
+                getCamRay(
+                    goalNormals.col(0), goalNormals.col(2), camParams, convert<uint, 2>(camParams.imageSizePixels)),
+                getCamRay(
+                    goalNormals.col(1), goalNormals.col(2), camParams, convert<uint, 2>(camParams.imageSizePixels)),
+                getCamRay(
+                    goalNormals.col(1), goalNormals.col(3), camParams, convert<uint, 2>(camParams.imageSizePixels)));
+
 
             // goal base visibility check
             if (not(quad.getBottomRight()[1] > 0 && quad.getBottomRight()[1] < camParams.imageSizePixels[1]
@@ -191,7 +144,6 @@
                     && quad.getBottomLeft()[0] < camParams.imageSizePixels[0])) {
 
                 result.measurement.erase(result.measurement.begin() + 3);
->>>>>>> 204fc18f
             }
             // goal top visibility check
             if (not(quad.getTopRight()[1] > 0 && quad.getTopRight()[1] < camParams.imageSizePixels[1]
