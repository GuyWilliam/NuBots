/*
 * This file is part of the NUbots Codebase.
 *
 * The NUbots Codebase is free software: you can redistribute it and/or modify
 * it under the terms of the GNU General Public License as published by
 * the Free Software Foundation, either version 3 of the License, or
 * (at your option) any later version.
 *
 * The NUbots Codebase is distributed in the hope that it will be useful,
 * but WITHOUT ANY WARRANTY; without even the implied warranty of
 * MERCHANTABILITY or FITNESS FOR A PARTICULAR PURPOSE.  See the
 * GNU General Public License for more details.
 *
 * You should have received a copy of the GNU General Public License
 * along with the NUbots Codebase.  If not, see <http://www.gnu.org/licenses/>.
 *
 * Copyright 2013 NUbots <nubots@nubots.net>
 */

#include "LUTClassifier.h"

#include "utility/math/geometry/Line.h"
#include "utility/math/ransac/NPartiteRansac.h"
#include "utility/math/vision.h"
#include "utility/nusight/NUhelpers.h"
#include "utility/support/eigen_armadillo.h"

namespace module {
namespace vision {

    using message::input::Image;
    using message::vision::ClassifiedImage;
    using message::vision::LookUpTable;
    using SegmentClass = message::vision::ClassifiedImage::SegmentClass::Value;
    using message::input::CameraParameters;
    using utility::math::geometry::Line;
    using utility::math::geometry::Plane;
    using utility::math::ransac::NPartiteRansac;
    using utility::math::vision::getCamFromImage;

    using utility::nusight::drawVisionLines;

    struct GoalPOI {
        GoalPOI() : midpoint(), length() {}
        GoalPOI(const arma::vec2 midpoint, uint length) : midpoint(midpoint), length(length) {}

        arma::vec2 midpoint;
        uint length;
    };

    struct GoalPOIModel {

        using DataPoint                         = GoalPOI;
        static constexpr size_t REQUIRED_POINTS = 2;

        Line line;
        std::array<uint, 2> lengths;

        GoalPOIModel() : line(), lengths() {}
        GoalPOIModel(const Line& line, const std::array<uint, 2>& lengths) : line(line), lengths(lengths) {}

        bool regenerate(const std::array<DataPoint, REQUIRED_POINTS>& pts,
                        const arma::vec2& horizonTangent,
                        const double& maxAngle) {
            line.setFromPoints(pts[0].midpoint, pts[1].midpoint);
            lengths[0] = pts[0].length;
            lengths[1] = pts[1].length;

            return arma::dot(line.normal, horizonTangent) > maxAngle;
        };

        double calculateError(const DataPoint& p) const {
            double dist = line.distanceToPoint(p.midpoint);
            uint d1     = std::abs(int(lengths[0] - p.length));
            uint d2     = std::abs(int(lengths[1] - p.length));

            return dist * dist + d1 * d1 + d2 * d2;
        };

        template <typename Iterator>
        void refineModel(Iterator& /*begin*/, Iterator& /*end*/, const double& /*threshold*/) {}
    };

    void LUTClassifier::enhanceGoals(const Image& image,
                                     const LookUpTable& lut,
                                     ClassifiedImage& classifiedImage,
                                     const CameraParameters& cam) {

        /*
            Here we improve the classification of goals.
            We do this by taking our course classification of the whole image
            and generating new segments where yellow was detected.
            We first generate segments above and below that are 2x the width of the segment
         */

        Line horizon(convert<double, 2>(classifiedImage.horizon.normal), classifiedImage.horizon.distance);
        arma::vec3 horizon_normal = convert<double, 3>(classifiedImage.horizon_normal);

        // Get our goal segments
        std::vector<GoalPOI> points;
        std::vector<ClassifiedImage::Segment>
            hSegments;  // = classifiedImage.horizontalSegments.equal_range(SegmentClass::GOAL);
        for (const auto& segment : classifiedImage.horizontalSegments) {
            // Insert all our points
            if ((segment.segmentClass.value == SegmentClass::GOAL)
                && (segment.length > GOAL_MINIMUM_RANSAC_SEGMENT_SIZE)) {
                points.push_back({{double(segment.midpoint[0]), double(segment.midpoint[1])}, segment.length});
            }
        }

        // Partition our segments so that they are split between above and below the horizon
        auto split = std::partition(std::begin(points), std::end(points), [&](const GoalPOI& point) {
            // Is the midpoint above or below the horizon?
            arma::vec3 camPoint = getCamFromImage(arma::ivec({int(point.midpoint[0]), int(point.midpoint[1])}), cam);
            return arma::dot(horizon_normal, camPoint) > 0;
        });

        // Make an array of our partitions
        std::array<std::vector<GoalPOI>::iterator, GoalPOIModel::REQUIRED_POINTS + 1> iterators = {
            points.begin(), split, points.end()};

        // Ransac for goals
        auto models = NPartiteRansac<GoalPOIModel>::fitModels(iterators,
                                                              GOAL_RANSAC_MINIMUM_POINTS_FOR_CONSENSUS,
                                                              GOAL_RANSAC_MAXIMUM_ITERATIONS_PER_FITTING,
                                                              GOAL_RANSAC_MAXIMUM_FITTED_MODELS,
                                                              GOAL_RANSAC_CONSENSUS_ERROR_THRESHOLD,
                                                              horizon.tangent(),
                                                              GOAL_MAX_HORIZON_ANGLE);


        std::vector<ClassifiedImage::Segment> newSegments;

        std::vector<std::pair<arma::ivec2, arma::ivec2>> goalLines;
        for (auto& model : models) {

            double lineMid   = 0;
            double lineWidth = 0;

            // Go through our points to find our extents
            for (auto& m : model) {
                lineMid += model.model.line.tangentialDistanceToPoint(m.midpoint);
                lineWidth += m.length;
            }

            // Normalise our line length
            lineWidth /= std::distance(model.begin(), model.end());
            double lineHalfWidth = (lineWidth / 2) * GOAL_HORIZONTAL_EXTENSION_SCALE;
            lineMid /= std::distance(model.begin(), model.end());

            // Work out how long our line should be
            // Get our actual line width
            double lineLength =
                ((lineWidth * model.model.line.normal[0]) / GOAL_WIDTH_HEIGHT_RATIO) * GOAL_VERTICAL_EXTENSION_SCALE;

            double minTangent = lineMid - lineLength / 2;
            double maxTangent = lineMid + lineLength / 2;

            // TODO clamp minTangent and maxTangent to the edges of the screen
            // Get the min and max for intersecting with top and bottom of the screen

            double jump = (maxTangent - minTangent) / double(GOAL_LINE_INTERSECTIONS);
            if (jump > 0) {
                for (auto d = minTangent; d <= maxTangent; d += jump) {

                    // Get our centre point
                    arma::vec2 p = model.model.line.pointFromTangentialDistance(d);

                    if ((p[1] > int(image.dimensions[1]) - 1) || (p[1] < 0)) {
                        continue;
                    }

                    // Start and end
                    arma::ivec2 s({std::max(0, int(std::round(p[0] - lineHalfWidth))), int(std::round(p[1]))});
                    arma::ivec2 e({std::min(int(image.dimensions[0]) - 1, int(std::round(p[0] + lineHalfWidth))),
                                   int(std::round(p[1]))});

<<<<<<< HEAD
                if (e[0] > 0) {
                    auto segments = classifier->classify(image, lut, s, e);
                    newSegments.insert(newSegments.begin(), segments.begin(), segments.end());
=======
                    if (e[0] > 0) {
                        auto segments = classifier->classify(image, lut, s, e);
                        newSegments.insert(newSegments.begin(), segments.begin(), segments.end());
                    }
>>>>>>> 46870029
                }
            }

            insertSegments(classifiedImage, newSegments, false);
        }
    }

}  // namespace vision
}  // namespace module<|MERGE_RESOLUTION|>--- conflicted
+++ resolved
@@ -175,16 +175,10 @@
                     arma::ivec2 e({std::min(int(image.dimensions[0]) - 1, int(std::round(p[0] + lineHalfWidth))),
                                    int(std::round(p[1]))});
 
-<<<<<<< HEAD
-                if (e[0] > 0) {
-                    auto segments = classifier->classify(image, lut, s, e);
-                    newSegments.insert(newSegments.begin(), segments.begin(), segments.end());
-=======
                     if (e[0] > 0) {
                         auto segments = classifier->classify(image, lut, s, e);
                         newSegments.insert(newSegments.begin(), segments.begin(), segments.end());
                     }
->>>>>>> 46870029
                 }
             }
 
