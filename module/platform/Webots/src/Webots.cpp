/*
 * This file is part of the NUbots Codebase.
 *
 * The NUbots Codebase is free software: you can redistribute it and/or modify
 * it under the terms of the GNU General Public License as published by
 * the Free Software Foundation, either version 3 of the License, or
 * (at your option) any later version.
 *
 * The NUbots Codebase is distributed in the hope that it will be useful,
 * but WITHOUT ANY WARRANTY; without even the implied warranty of
 * MERCHANTABILITY or FITNESS FOR A PARTICULAR PURPOSE.  See the
 * GNU General Public License for more details.
 *
 * You should have received a copy of the GNU General Public License
 * along with the NUbots Codebase.  If not, see <http://www.gnu.org/licenses/>.
 *
 * Copyright 2021 NUbots <nubots@nubots.net>
 */

#include "Webots.hpp"

#include <chrono>
#include <fmt/format.h>
#include <string>

#include "clock/clock.hpp"

#include "extension/Configuration.hpp"

#include "message/input/Image.hpp"
#include "message/input/Sensors.hpp"
#include "message/motion/ServoTarget.hpp"
#include "message/output/CompressedImage.hpp"
#include "message/platform/RawSensors.hpp"
#include "message/platform/webots/messages.hpp"

#include "utility/input/ServoID.hpp"
#include "utility/math/angle.hpp"
#include "utility/platform/RawSensors.hpp"
#include "utility/support/yaml_expression.hpp"
#include "utility/vision/fourcc.hpp"
#include "utility/vision/projection.hpp"

// Include headers needed for TCP connection
extern "C" {
#include <netdb.h>      /* definition of gethostbyname */
#include <netinet/in.h> /* definition of struct sockaddr_in */
#include <sys/ioctl.h>  /* definition of ioctl and FIONREAD */
#include <sys/socket.h>
#include <sys/time.h>
#include <unistd.h> /* definition of close */
}

namespace module::platform {

    using extension::Configuration;
    using message::input::Image;
    using message::input::Sensors;
    using message::motion::ServoTarget;
    using message::motion::ServoTargets;
    using message::platform::RawSensors;
    using message::platform::ResetWebotsServos;

    using message::platform::webots::ActuatorRequests;
    using message::platform::webots::Message;
    using message::platform::webots::MotorPID;
    using message::platform::webots::MotorPosition;
    using message::platform::webots::MotorVelocity;
    using message::platform::webots::OdometryGroundTruth;
    using message::platform::webots::SensorMeasurements;
    using message::platform::webots::SensorTimeStep;
    using message::platform::webots::VisionGroundTruth;

    using utility::input::ServoID;
    using utility::platform::getRawServo;
    using utility::support::Expression;
    using utility::vision::fourcc;

    // Converts the NUgus.proto servo name to the equivalent RawSensor.proto name
    [[nodiscard]] RawSensors::Servo& translate_servo_id(const std::string& name, RawSensors::Servos& servos) {

        // clang-format off
        // Left ankle
        if (name == "left_ankle_roll_sensor") { return servos.l_ankle_roll; }
        if (name == "left_ankle_pitch_sensor") { return servos.l_ankle_pitch; }
        // Right ankle
        if (name == "right_ankle_roll_sensor") { return servos.r_ankle_roll; }
        if (name == "right_ankle_pitch_sensor") { return servos.r_ankle_pitch; }
        // Knees
        if (name == "right_knee_pitch_sensor") { return servos.r_knee; }
        if (name == "left_knee_pitch_sensor") { return servos.l_knee; }
        // Left hip
        if (name == "left_hip_roll_sensor") { return servos.l_hip_roll; }
        if (name == "left_hip_pitch_sensor") { return servos.l_hip_pitch; }
        if (name == "left_hip_yaw_sensor") { return servos.l_hip_yaw; }
        // Right hip
        if (name == "right_hip_roll_sensor") { return servos.r_hip_roll; }
        if (name == "right_hip_pitch_sensor") { return servos.r_hip_pitch; }
        if (name == "right_hip_yaw_sensor") { return servos.r_hip_yaw; }
        // Elbows
        if (name == "left_elbow_pitch_sensor") { return servos.l_elbow; }
        if (name == "right_elbow_pitch_sensor") { return servos.r_elbow; }
        // Left shoulder
        if (name == "left_shoulder_roll_sensor") { return servos.l_shoulder_roll; }
        if (name == "left_shoulder_pitch_sensor") { return servos.l_shoulder_pitch; }
        // Right shoulder
        if (name == "right_shoulder_roll_sensor") { return servos.r_shoulder_roll; }
        if (name == "right_shoulder_pitch_sensor") { return servos.r_shoulder_pitch; }
        // Neck and head
        if (name == "neck_yaw_sensor") { return servos.head_pan; }
        if (name == "head_pitch_sensor") { return servos.head_tilt; }
        // clang-format on

        throw std::runtime_error(fmt::format("Unable to translate unknown NUgus.proto sensor name: {}", name));
    }

    [[nodiscard]] std::string translate_id_servo(const uint32_t& id) {
        switch (id) {
            case 0: return "right_shoulder_pitch [shoulder]";
            case 1: return "left_shoulder_pitch [shoulder]";
            case 2: return "right_shoulder_roll";
            case 3: return "left_shoulder_roll";
            case 4: return "right_elbow_pitch";
            case 5: return "left_elbow_pitch";
            case 6: return "right_hip_yaw";
            case 7: return "left_hip_yaw";
            case 8: return "right_hip_roll [hip]";
            case 9: return "left_hip_roll [hip]";
            case 10: return "right_hip_pitch";
            case 11: return "left_hip_pitch";
            case 12: return "right_knee_pitch";
            case 13: return "left_knee_pitch";
            case 14: return "right_ankle_pitch";
            case 15: return "left_ankle_pitch";
            case 16: return "right_ankle_roll";
            case 17: return "left_ankle_roll";
            case 18: return "neck_yaw";
            case 19: return "head_pitch";
        }

        throw std::runtime_error(fmt::format("Unable to translate unknown NUgus.proto servo id: {}", id));
    }

    [[nodiscard]] ActuatorRequests create_sensor_time_steps(const uint32_t& sensor_timestep,
                                                            const uint32_t& camera_timestep) {
        message::platform::webots::ActuatorRequests msg;

        msg.sensor_time_steps = {{"left_ankle_roll_sensor", sensor_timestep},
                                 {"left_ankle_pitch_sensor", sensor_timestep},
                                 {"right_ankle_roll_sensor", sensor_timestep},
                                 {"right_ankle_pitch_sensor", sensor_timestep},
                                 {"right_knee_pitch_sensor", sensor_timestep},
                                 {"left_knee_pitch_sensor", sensor_timestep},
                                 {"left_hip_roll_sensor", sensor_timestep},
                                 {"left_hip_pitch_sensor", sensor_timestep},
                                 {"left_hip_yaw_sensor", sensor_timestep},
                                 {"right_hip_roll_sensor", sensor_timestep},
                                 {"right_hip_pitch_sensor", sensor_timestep},
                                 {"right_hip_yaw_sensor", sensor_timestep},
                                 {"left_elbow_pitch_sensor", sensor_timestep},
                                 {"right_elbow_pitch_sensor", sensor_timestep},
                                 {"left_shoulder_roll_sensor", sensor_timestep},
                                 {"left_shoulder_pitch_sensor", sensor_timestep},
                                 {"right_shoulder_roll_sensor", sensor_timestep},
                                 {"right_shoulder_pitch_sensor", sensor_timestep},
                                 {"neck_yaw_sensor", sensor_timestep},
                                 {"head_pitch_sensor", sensor_timestep},
                                 {"accelerometer", sensor_timestep},
                                 {"gyroscope", sensor_timestep},
                                 //  {"right_camera", camera_timestep},
                                 {"left_camera", camera_timestep},
                                 {"right_touch_sensor_br", sensor_timestep},
                                 {"right_touch_sensor_bl", sensor_timestep},
                                 {"right_touch_sensor_fl", sensor_timestep},
                                 {"right_touch_sensor_fr", sensor_timestep},
                                 {"left_touch_sensor_br", sensor_timestep},
                                 {"left_touch_sensor_bl", sensor_timestep},
                                 {"left_touch_sensor_fl", sensor_timestep},
                                 {"left_touch_sensor_fr", sensor_timestep}};

        return msg;
    }

    int Webots::tcpip_connect() {
        // Hints for the connection type
        addrinfo hints{};
        memset(&hints, 0, sizeof(addrinfo));  // Defaults on what we do not explicitly set
        hints.ai_family   = AF_UNSPEC;        // IPv4 or IPv6
        hints.ai_socktype = SOCK_STREAM;      // TCP

        // Store the ip address information that we will connect to
        addrinfo* address = nullptr;

        const int error = getaddrinfo(server_address.c_str(), server_port.c_str(), &hints, &address);
        if (error != 0) {
            log<NUClear::ERROR>(fmt::format("Cannot resolve server name: {}. Error {}. Error code {}",
                                            server_address,
                                            gai_strerror(error),
                                            error));
            return -1;
        }

        // Loop through the linked list of potential options for connecting. In order of best to worst.
        for (addrinfo* addr_ptr = address; addr_ptr != nullptr; addr_ptr = addr_ptr->ai_next) {
            const int fd_temp = socket(addr_ptr->ai_family, addr_ptr->ai_socktype, addr_ptr->ai_protocol);

            if (fd_temp == -1) {
                // Bad fd
                continue;
            }
            if (connect(fd_temp, addr_ptr->ai_addr, addr_ptr->ai_addrlen) != -1) {
                // Connection successful
                freeaddrinfo(address);
                return fd_temp;
            }
            // Connection was not successful
            close(fd_temp);
        }

        // No connection was successful
        freeaddrinfo(address);
        log<NUClear::ERROR>(fmt::format("Cannot connect to server: {}:{}", server_address, server_port));
        return -1;
    }

    Webots::Webots(std::unique_ptr<NUClear::Environment> environment) : Reactor(std::move(environment)) {
        on<Configuration>("webots.yaml").then([this](const Configuration& config) {
            // Use configuration here from file webots.yaml
            time_step            = config["time_step"].as<int>();
            min_camera_time_step = config["min_camera_time_step"].as<int>();
            min_sensor_time_step = config["min_sensor_time_step"].as<int>();
            max_velocity_mx64    = config["max_velocity_mx64"].as<double>();
            max_velocity_mx106   = config["max_velocity_mx106"].as<double>();
            max_fsr_value        = config["max_fsr_value"].as<float>();

            log_level = config["log_level"].as<NUClear::LogLevel>();

            clock_smoothing = config["clock_smoothing"].as<double>();

            server_address = config["server_address"].as<std::string>();
            server_port    = config["port"].as<std::string>();

            on<Watchdog<Webots, 30, std::chrono::seconds>, Sync<Webots>>().then([this, config] {
                // We haven't received any messages lately
                log<NUClear::WARN>("Connection timed out. Attempting reconnect");
                setup_connection();
            });

            // Connect to the server
            setup_connection();
        });


        on<Configuration>("WebotsCameras").then([this](const Configuration& config) {
            // The camera's name is the filename of the config, with the .yaml stripped off
            const std::string name = config.fileName.stem();

            log<NUClear::INFO>(fmt::format("Connected to the webots {} camera", name));

            CameraContext context;
            context.name = name;
            context.id   = num_cameras++;
            context.Hpc  = Eigen::Matrix4d(config["lens"]["Hpc"].as<Expression>());  // Load Hpc from configuration

            int width  = config["settings"]["Width"].as<Expression>();
            int height = config["settings"]["Height"].as<Expression>();

            // Renormalise the focal length
            float focal_length = config["lens"]["focal_length"].as<Expression>();
            float fov          = config["lens"]["fov"].as<Expression>();

            // Recentre/renormalise the centre
            Eigen::Vector2f centre = Eigen::Vector2f(config["lens"]["centre"].as<Expression>());

            // Adjust the distortion parameters for the new width units
            Eigen::Vector2f k = config["lens"]["k"].as<Expression>();

            // Set the lens parameters from configuration
            context.lens = Image::Lens{
                config["lens"]["projection"].as<std::string>(),
                focal_length,
                fov,
                centre,
                k,
            };

            // If the lens fov was auto we need to correct it
            if (!std::isfinite(context.lens.fov)) {
                double a = height / width;
                std::array<double, 4> options{
                    utility::vision::unproject(Eigen::Vector2f(0, 0), context.lens, Eigen::Vector2f(1, a)).x(),
                    utility::vision::unproject(Eigen::Vector2f(1, 0), context.lens, Eigen::Vector2f(1, a)).x(),
                    utility::vision::unproject(Eigen::Vector2f(0, a), context.lens, Eigen::Vector2f(1, a)).x(),
                    utility::vision::unproject(Eigen::Vector2f(1, a), context.lens, Eigen::Vector2f(1, a)).x()};
                context.lens.fov = std::acos(*std::min_element(options.begin(), options.end())) * 2.0;
            }

            camera_context[name] = std::move(context);
        });

        on<Trigger<Sensors>>().then("Buffer Sensors", [this](const Sensors& sensors) {
            std::lock_guard<std::mutex> lock(sensors_mutex);
            auto now = NUClear::clock::now();
            Hwps.resize(std::distance(Hwps.begin(), std::remove_if(Hwps.begin(), Hwps.end(), [now](const auto& v) {
                                          return v.first < (now - std::chrono::milliseconds(500));
                                      })));

            // Get torso to head, and torso to world
            Eigen::Isometry3d Htp(sensors.Htx[ServoID::HEAD_PITCH]);
            Eigen::Isometry3d Htw(sensors.Htw);
            Eigen::Isometry3d Hwp = Htw.inverse() * Htp;

            Hwps.emplace_back(sensors.timestamp, Hwp);
        });

        // This trigger updates our current servo state
        on<Trigger<ServoTargets>, With<RawSensors>, Sync<ServoState>>().then([this](const ServoTargets& targets,
                                                                                    const RawSensors& sensors) {
            // Loop through each of our commands
            for (const auto& target : targets.targets) {
                // Get the difference between the current servo position and our servo target
                const double diff = utility::math::angle::difference(
                    double(target.position),
                    utility::platform::getRawServo(target.id, sensors).present_position);
                // Get the difference between the current time and the time the servo should reach its target
                NUClear::clock::duration duration = target.time - NUClear::clock::now();

                // If we have a positive duration, find the velocity.
                // Otherwise, if the duration is negative or 0, the servo should have reached its position
                // before now Because of this, we move the servo as fast as we can to reach the position. The
                // fastest speed is determined by the config, which comes from the max servo velocity from
                // NUgus.proto in Webots
                double max_velocity = 0.0;
                if (target.id >= ServoID::R_HIP_YAW && target.id <= ServoID::L_ANKLE_ROLL) {
                    max_velocity = max_velocity_mx106;
                }
                else {
                    max_velocity = max_velocity_mx64;
                }
                double speed = duration.count() > 0
                                   ? diff / (double(duration.count()) / double(NUClear::clock::period::den))
                                   : max_velocity;

                speed = std::min(max_velocity, speed);
                // Update our internal state if anything has changed for this servo
                if (servo_state[target.id].p_gain != target.gain || servo_state[target.id].i_gain != target.gain * 0.0
                    || servo_state[target.id].d_gain != target.gain * 0.0
                    || servo_state[target.id].moving_speed != speed
                    || servo_state[target.id].goal_position != target.position
                    || servo_state[target.id].torque != target.torque) {

                    servo_state[target.id].dirty = true;
                    servo_state[target.id].id    = target.id;
                    servo_state[target.id].name  = translate_id_servo(target.id);

                    servo_state[target.id].p_gain = target.gain;
                    // `i` and `d` gains are always 0
                    // servo_state[target.id].i_gain        = target.gain * 0.0;
                    // servo_state[target.id].d_gain        = target.gain * 0.0;
                    servo_state[target.id].moving_speed  = speed;
                    servo_state[target.id].goal_position = target.position;

                    servo_state[target.id].torque = target.torque;
                }
            }
        });

        on<Trigger<ServoTarget>>().then([this](const ServoTarget& target) {
            auto targets = std::make_unique<ServoTargets>();
            targets->targets.emplace_back(target);

            // Emit it so it's captured by the reaction above
            emit<Scope::DIRECT>(targets);
        });

        on<Shutdown>().then([this] {
            // Disconnect the fd gracefully
            if (fd != -1) {
                shutdown(fd, SHUT_RDWR);
                close(fd);
                fd = -1;
            }
        });

        // Used to reset our local servo state when the robot is teleported by the referee in the simulation.
        // Needed to cancel old servo targets and reset the pose to account for the teleportation.
        on<Trigger<ResetWebotsServos>>().then([this]() {
            // Reset the servo state
            for (auto& servo : servo_state) {
                servo.dirty            = false;
                servo.p_gain           = 32.0 / 255.0;
                servo.moving_speed     = 0.0;
                servo.goal_position    = 0.0;
                servo.torque           = 0.0;
                servo.present_position = 0.0;
                servo.present_speed    = 0.0;
            }

            auto targets = std::make_unique<ServoTargets>();

            // Clear all servo targets on reset
            for (int i = 0; i < ServoID::NUMBER_OF_SERVOS; i++) {
                targets->targets.emplace_back(NUClear::clock::now(), i, 0.0, 1, 0);
            }

            // Emit it so it's captured by the reaction above
            emit<Scope::DIRECT>(targets);
        });
    }

    void Webots::setup_connection() {
        // This will return false if a reconnection is not currently in progress
        if (!active_reconnect.exchange(true)) {
            connection_active = false;

            // Unbind any previous reaction handles
            read_io.unbind();
            send_io.unbind();
            error_io.unbind();
            buffer.clear();

            if (fd != -1) {
                // Disconnect the fd gracefully
                shutdown(fd, SHUT_RDWR);
                close(fd);
            }

            fd = tcpip_connect();

            if (fd == -1) {
                // Connection failed
                log<NUClear::ERROR>("Failed to connect to server.");
                active_reconnect.store(false);
                return;
            }

            // Receiving
            read_io =
                on<IO, Sync<Webots>>(fd, IO::READ | IO::CLOSE | IO::ERROR)
                    .then("Read Stream", [this](const IO::Event& event) {
                        if ((event.events & IO::READ) != 0) {
                            // If we have not seen the welcome message yet, look for it
                            if (!connection_active) {
                                // Initialise the string with 0s
                                // make sure we have an extra character just in case we read something that isn't a
                                // null terminator
                                std::array<char, 9> initial_message{};
                                const int n = ::read(fd, initial_message.data(), initial_message.size() - 1);

                                if (n >= 0) {
                                    if (initial_message.data() == std::string("Welcome")) {
                                        // good
                                        log<NUClear::INFO>(
                                            fmt::format("Connected to {}:{}", server_address, server_port));
                                    }
                                    else if (initial_message.data() == std::string("Refused")) {
                                        log<NUClear::FATAL>(
                                            fmt::format("Connection to {}:{} refused: your IP is not white listed.",
                                                        server_address,
                                                        server_port));
                                        // Halt and don't retry as reconnection is pointless.
                                        close(fd);
                                        powerplant.shutdown();
                                    }
                                    else {
                                        log<NUClear::FATAL>(fmt::format("{}:{} sent unknown initial message",
                                                                        server_address,
                                                                        server_port));
                                        // Halt and don't retry as the other end is clearly not Webots
                                        close(fd);
                                        powerplant.shutdown();
                                    }
                                }
                                else {
                                    // There was nothing sent
                                    log<NUClear::DEBUG>("Connection was closed.");
                                    active_reconnect.store(false);
                                    return;
                                }

                                // Set the real time of the connection initiation
                                connect_time = NUClear::clock::now();

                                connection_active = true;
                            }
                            else {
                                // Work out how many bytes are available to read in the buffer and ensure we have
                                // enough space to read them in our data buffer
                                unsigned long available = 0;
                                if (::ioctl(fd, FIONREAD, &available) < 0) {
                                    log<NUClear::ERROR>(
                                        fmt::format("Error querying for available data, {}", strerror(errno)));
                                    return;
                                }
                                const size_t old_size = buffer.size();
                                buffer.resize(old_size + available);

                                // Read data into our buffer and resize it to the new data we read
                                const auto bytes_read = ::read(fd, buffer.data() + old_size, available);
                                // Shrink the buffer to the size that was actually read.
                                buffer.resize(old_size + bytes_read);

                                // Function to read the payload length from the buffer
                                auto read_length = [](const std::vector<uint8_t>& buffer) {
                                    return buffer.size() >= sizeof(uint32_t)
                                               ? ntohl(*reinterpret_cast<const uint32_t*>(buffer.data()))
                                               : 0u;
                                };

                                // So long as we have enough bytes to process an entire packet, process the packets
                                for (uint32_t length = read_length(buffer); buffer.size() >= length + sizeof(length);
                                     length          = read_length(buffer)) {
                                    // Decode the protocol buffer and emit it as a message
                                    char* payload = reinterpret_cast<char*>(buffer.data()) + sizeof(length);
                                    translate_and_emit_sensor(
                                        NUClear::util::serialise::Serialise<SensorMeasurements>::deserialise(payload,
                                                                                                             length));
                                    // Service the watchdog
                                    emit<Scope::WATCHDOG>(ServiceWatchdog<Webots>());

                                    // Delete the packet we just read ready to read the next one
                                    buffer.erase(buffer.begin(), std::next(buffer.begin(), sizeof(length) + length));
                                }
                            }
                        }

                        // For IO::ERROR and IO::CLOSE conditions the watchdog will handle reconnections so just
                        // report the error
                        else if ((event.events & IO::ERROR) != 0) {
                            if (!active_reconnect.exchange(true)) {
                                log<NUClear::WARN>(fmt::format(
                                    "An invalid request or some other error occurred. Closing our connection"));
                            }
                        }
                        else if ((event.events & IO::CLOSE) != 0) {
                            if (!active_reconnect.exchange(true)) {
                                log<NUClear::WARN>(fmt::format("The Remote hung up. Closing our connection"));
                            }
                        }
                    });

            send_io = on<Every<UPDATE_FREQUENCY, Per<std::chrono::seconds>>, Sync<ServoState>, Priority::HIGH>().then(
                "Simulator Update Loop",
                [this] {
                    // Bound the time_step for the cameras and other sensors by the minimum allowed time_step for
                    // the competition
                    const uint32_t sensor_timestep = std::max(min_sensor_time_step, time_step);
                    const uint32_t camera_timestep = std::max(min_camera_time_step, time_step);

                    // Construct the ActuatorRequests message
                    ActuatorRequests actuator_requests = create_sensor_time_steps(sensor_timestep, camera_timestep);
                    for (auto& servo : servo_state) {
                        if (servo.dirty) {
                            // Servo is no longer dirty
                            servo.dirty = false;

                            // Create servo position message
                            actuator_requests.motor_positions.emplace_back(
                                MotorPosition(servo.name, servo.goal_position));

                            // Create servo velocity message
                            actuator_requests.motor_velocities.emplace_back(
                                MotorVelocity(servo.name, servo.moving_speed));

                            // Create servo PID message
                            actuator_requests.motor_pids.emplace_back(
                                MotorPID(servo.name, {servo.p_gain, servo.i_gain, servo.d_gain}));
                        }
                    }

                    // Serialise ActuatorRequests
                    std::vector<char> data =
                        NUClear::util::serialise::Serialise<ActuatorRequests>::serialise(actuator_requests);

                    // Size of the message, in network endian
                    const uint32_t Nn = htonl(data.size());

                    // Only send actuator requests if we are connected to the controller
                    if (connection_active) {
                        // Send the message size first
                        if (send(fd, &Nn, sizeof(Nn), 0) != sizeof(Nn)) {
                            log<NUClear::ERROR>(
                                fmt::format("Error in sending ActuatorRequests' message size,  {}", strerror(errno)));
                        }


                        // Now send the data
                        if (send(fd, data.data(), data.size(), 0) != int(data.size())) {
                            log<NUClear::ERROR>(
                                fmt::format("Error sending ActuatorRequests message, {}", strerror(errno)));
                        }
                        log<NUClear::TRACE>("Sending actuator request.");
                    }
                });

            // Reconnection has now completed
            active_reconnect.store(false);
        }
    }

    void Webots::translate_and_emit_sensor(const SensorMeasurements& sensor_measurements) {
        // ****************************** TIME **************************************
        // Deal with time first

        // Save our previous deltas
        const uint32_t prev_sim_delta  = sim_delta;
        const uint64_t prev_real_delta = real_delta;

        // Update our current deltas
        real_delta = sensor_measurements.real_time - current_real_time;
        sim_delta  = sensor_measurements.time - current_sim_time;

        // Calculate our custom rtf - the ratio of the past two sim deltas and the past two real time deltas,
        // smoothed
        const double ratio =
            static_cast<double>(sim_delta + prev_sim_delta) / static_cast<double>(real_delta + prev_real_delta);

        // Exponential filter to do the smoothing
        rtf = rtf * clock_smoothing + (1.0 - clock_smoothing) * ratio;
        utility::clock::update_rtf(rtf);

        // Update our current times
        current_sim_time  = sensor_measurements.time;
        current_real_time = sensor_measurements.real_time;

        // ************************* DEBUGGING LOGS *********************************
        log<NUClear::TRACE>("received SensorMeasurements:");
        log<NUClear::TRACE>("  sm.time:", sensor_measurements.time);
        log<NUClear::TRACE>("  sm.real_time:", sensor_measurements.real_time);

        log<NUClear::TRACE>("  sm.messages:");
        for (int i = 0; i < int(sensor_measurements.messages.size()); ++i) {
            const auto& message = sensor_measurements.messages[i];
            log<NUClear::TRACE>("    sm.messages #", i);
            log<NUClear::TRACE>("      message_type:", message.message_type);
            log<NUClear::TRACE>("      text:", message.text);
        }

        log<NUClear::TRACE>("  sm.accelerometers:");
        for (int i = 0; i < int(sensor_measurements.accelerometers.size()); ++i) {
            const auto& acc = sensor_measurements.accelerometers[i];
            log<NUClear::TRACE>("    sm.accelerometers #", i);
            log<NUClear::TRACE>("      name:", acc.name);
            log<NUClear::TRACE>("      value:", acc.value.X, ",", acc.value.Y, ",", acc.value.Z);
        }

        log<NUClear::TRACE>("  sm.bumpers:");
        for (int i = 0; i < int(sensor_measurements.bumpers.size()); ++i) {
            const auto& bumper = sensor_measurements.bumpers[i];
            log<NUClear::TRACE>("    sm.bumpers #", i);
            log<NUClear::TRACE>("      name:", bumper.name);
            log<NUClear::TRACE>("      value:", bumper.value);
        }

        log<NUClear::TRACE>("  sm.cameras:");
        for (int i = 0; i < int(sensor_measurements.cameras.size()); ++i) {
            const auto& camera = sensor_measurements.cameras[i];
            log<NUClear::TRACE>("    sm.cameras #", i);
            log<NUClear::TRACE>("      name:", camera.name);
            log<NUClear::TRACE>("      width:", camera.width);
            log<NUClear::TRACE>("      height:", camera.height);
            log<NUClear::TRACE>("      quality:", camera.quality);
            log<NUClear::TRACE>("      image (size):", camera.image.size());
        }

        log<NUClear::TRACE>("  sm.forces:");
        for (int i = 0; i < int(sensor_measurements.forces.size()); ++i) {
            const auto& force = sensor_measurements.forces[i];
            log<NUClear::TRACE>("    sm.forces #", i);
            log<NUClear::TRACE>("      name:", force.name);
            log<NUClear::TRACE>("      value:", force.value);
        }

        log<NUClear::TRACE>("  sm.force3ds:");
        for (int i = 0; i < int(sensor_measurements.force3ds.size()); ++i) {
            const auto& force = sensor_measurements.force3ds[i];
            log<NUClear::TRACE>("    sm.force3ds #", i);
            log<NUClear::TRACE>("      name:", force.name);
            log<NUClear::TRACE>("      value:", force.value.X, ",", force.value.Y, ",", force.value.Z);
        }

        log<NUClear::TRACE>("  sm.force6ds:");
        for (int i = 0; i < int(sensor_measurements.force6ds.size()); ++i) {
            const auto& force = sensor_measurements.force6ds[i];
            log<NUClear::TRACE>("    sm.force6ds #", i);
            log<NUClear::TRACE>("      name:", force.name);
            log<NUClear::TRACE>("      force:", force.force.X, ",", force.force.Y, ",", force.force.Z);
            log<NUClear::TRACE>("      torque:", force.torque.X, ",", force.force.Y, ",", force.force.Z);
        }

        log<NUClear::TRACE>("  sm.gyros:");
        for (int i = 0; i < int(sensor_measurements.gyros.size()); ++i) {
            const auto& gyro = sensor_measurements.gyros[i];
            log<NUClear::TRACE>("    sm.gyros #", i);
            log<NUClear::TRACE>("      name:", gyro.name);
            log<NUClear::TRACE>("      value:", gyro.value.X, ",", gyro.value.Y, ",", gyro.value.Z);
        }

        log<NUClear::TRACE>("  sm.position_sensors:");
        for (int i = 0; i < int(sensor_measurements.position_sensors.size()); ++i) {
            const auto& sensor = sensor_measurements.position_sensors[i];
            log<NUClear::TRACE>("    sm.position_sensors #", i);
            log<NUClear::TRACE>("      name:", sensor.name);
            log<NUClear::TRACE>("      value:", sensor.value);
        }

        if (sensor_measurements.odometry_ground_truth.exists) {
            log<NUClear::TRACE>("  sm.odometry_ground_truth:");
            log<NUClear::TRACE>("    Htw:\n", sensor_measurements.odometry_ground_truth.Htw);
        }

        // Parse the errors and warnings from Webots and log them.
        // Note that this is where we should deal with specific messages passed in SensorMeasurements.messages.
        // Or check if those messages have specific information
        for (const auto& message : sensor_measurements.messages) {
            switch (int(message.message_type)) {
                case Message::MessageType::ERROR_MESSAGE: log<NUClear::ERROR>(message.text); break;
                case Message::MessageType::WARNING_MESSAGE: log<NUClear::WARN>(message.text); break;
            }
        }

        // Only emit RawSensors if there is any data!
        if (!(sensor_measurements.position_sensors.empty() && sensor_measurements.accelerometers.empty()
              && sensor_measurements.bumpers.empty() && sensor_measurements.gyros.empty())) {


            // Read each field of msg, translate it to our protobuf and emit the data
            auto sensor_data = std::make_unique<RawSensors>();

            sensor_data->timestamp = NUClear::clock::now();

            for (const auto& position : sensor_measurements.position_sensors) {
                translate_servo_id(position.name, sensor_data->servo).present_position = position.value;
            }

            if (!sensor_measurements.accelerometers.empty()) {
                // .accelerometers is a list of one, since our robots have only one accelerometer
                const auto& accelerometer = sensor_measurements.accelerometers[0];
                // Webots has a strictly positive output for the accelerometers. We minus 100 to center the output
                // over 0 The value 100.0 is based on the Look-up Table from NUgus.proto and should be kept
                // consistent with that
                sensor_data->accelerometer.x() = static_cast<float>(accelerometer.value.X) - 100.0f;
                sensor_data->accelerometer.y() = static_cast<float>(accelerometer.value.Y) - 100.0f;
                sensor_data->accelerometer.z() = static_cast<float>(accelerometer.value.Z) - 100.0f;
            }

            if (!sensor_measurements.gyros.empty()) {
                // .gyros is a list of one, since our robots have only one gyroscope
                const auto& gyro = sensor_measurements.gyros[0];
                // Webots has a strictly positive output for the gyros. We minus 100 to center the output over 0
                // The value 100.0 is based on the Look-up Table from NUgus.proto and should be kept consistent with
                // that
                sensor_data->gyroscope.x() = static_cast<float>(gyro.value.X) - 100.0f;
                sensor_data->gyroscope.y() = static_cast<float>(gyro.value.Y) - 100.0f;
                sensor_data->gyroscope.z() = static_cast<float>(gyro.value.Z) - 100.0f;
            }

            for (const auto& bumper : sensor_measurements.bumpers) {
                // We should have eight bumper sensors
                // Right foot
                if (bumper.name == "right_touch_sensor_br") {
                    sensor_data->fsr.right.fsr1 = bumper.value ? max_fsr_value : 0.0f;
                }
                else if (bumper.name == "right_touch_sensor_bl") {
                    sensor_data->fsr.right.fsr2 = bumper.value ? max_fsr_value : 0.0f;
                }
                else if (bumper.name == "right_touch_sensor_fl") {
                    sensor_data->fsr.right.fsr3 = bumper.value ? max_fsr_value : 0.0f;
                }
                else if (bumper.name == "right_touch_sensor_fr") {
                    sensor_data->fsr.right.fsr4 = bumper.value ? max_fsr_value : 0.0f;
                }
                // Left foot
                else if (bumper.name == "left_touch_sensor_br") {
                    sensor_data->fsr.left.fsr1 = bumper.value ? max_fsr_value : 0.0f;
                }
                else if (bumper.name == "left_touch_sensor_bl") {
                    sensor_data->fsr.left.fsr2 = bumper.value ? max_fsr_value : 0.0f;
                }
                else if (bumper.name == "left_touch_sensor_fl") {
                    sensor_data->fsr.left.fsr3 = bumper.value ? max_fsr_value : 0.0f;
                }
                else if (bumper.name == "left_touch_sensor_fr") {
                    sensor_data->fsr.left.fsr4 = bumper.value ? max_fsr_value : 0.0f;
                }
            }

            // If we got ground truth data, send it through with the sensors
            if (sensor_measurements.odometry_ground_truth.exists) {
                sensor_data->odometry_ground_truth.exists = true;
                sensor_data->odometry_ground_truth.Htw    = sensor_measurements.odometry_ground_truth.Htw;
            }

            emit(sensor_data);
        }

        for (const auto& camera : sensor_measurements.cameras) {
            // Convert the incoming image so we can emit it to the PowerPlant.
            auto image =
                std::make_unique<Image>();  // Change to CompressedImage when compression is implemented in webots
            image->name           = camera.name;
            image->dimensions.x() = camera.width;
            image->dimensions.y() = camera.height;
            image->format         = fourcc("BGR3");  // Change to "JPEG" when webots compression is implemented
            image->data           = camera.image;

            image->id        = camera_context[camera.name].id;
            image->timestamp = NUClear::clock::time_point(std::chrono::nanoseconds(sensor_measurements.time));

            Eigen::Isometry3d Hcw;

            /* Mutex Scope */ {
                std::lock_guard<std::mutex> lock(sensors_mutex);

                const Eigen::Isometry3d& Hpc = camera_context[camera.name].Hpc;
                Eigen::Isometry3d Hwp        = Eigen::Isometry3d::Identity();
                if (!Hwps.empty()) {
                    // Find the first time that is not less than the target time
                    auto Hwp_it = std::lower_bound(Hwps.begin(),
                                                   Hwps.end(),
                                                   std::make_pair(image->timestamp, Eigen::Isometry3d::Identity()),
                                                   [](const auto& a, const auto& b) { return a.first < b.first; });

                    if (Hwp_it == Hwps.end()) {
                        // Image is newer than most recent sensors
                        Hwp = std::prev(Hwp_it)->second;
                    }
                    else if (Hwp_it == Hwps.begin()) {
                        // Image is older than oldest sensors
                        Hwp = Hwp_it->second;
                    }
                    else {
                        // Check Hwp_it and std::prev(Hwp) for closest match
                        Hwp = std::abs((Hwp_it->first - image->timestamp).count())
                                      < std::abs((std::prev(Hwp_it)->first - image->timestamp).count())
                                  ? Hwp_it->second
                                  : std::prev(Hwp_it)->second;
                    }
                }

                Hcw = Eigen::Isometry3d(Hwp * Hpc).inverse();
            }

            image->lens = camera_context[camera.name].lens;
            image->Hcw  = Hcw.matrix();

<<<<<<< HEAD
            // If we got ground truth data, send it through with the sensors
=======
            // If we got ground truth data, send it through with the image
>>>>>>> 413761c4
            if (sensor_measurements.vision_ground_truth.exists) {
                image->vision_ground_truth = sensor_measurements.vision_ground_truth;
            }
            emit(image);
        }
    }
}  // namespace module::platform<|MERGE_RESOLUTION|>--- conflicted
+++ resolved
@@ -844,11 +844,7 @@
             image->lens = camera_context[camera.name].lens;
             image->Hcw  = Hcw.matrix();
 
-<<<<<<< HEAD
-            // If we got ground truth data, send it through with the sensors
-=======
             // If we got ground truth data, send it through with the image
->>>>>>> 413761c4
             if (sensor_measurements.vision_ground_truth.exists) {
                 image->vision_ground_truth = sensor_measurements.vision_ground_truth;
             }
