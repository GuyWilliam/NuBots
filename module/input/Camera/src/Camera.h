--- conflicted
+++ resolved
@@ -47,12 +47,7 @@
         ReactionHandle V4L2FrameRateHandle;
         ReactionHandle V4L2SettingsHandle;
 
-<<<<<<< HEAD
-	        ReactionHandle V4L2FrameRateHandle;
-	        ReactionHandle V4L2SettingsHandle;
-=======
         std::map<std::string, V4L2Camera> V4L2Cameras;
->>>>>>> 204fc18f
 
 
         // Spinnaker Camera details
