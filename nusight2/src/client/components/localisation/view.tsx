--- conflicted
+++ resolved
@@ -9,7 +9,6 @@
 import URDFLoader, { URDFRobot } from "urdf-loader";
 
 import { Vector3 } from "../../../shared/math/vector3";
-import { dropdownContainer } from "../dropdown_container/view";
 import { Icon } from "../icon/view";
 import { PerspectiveCamera } from "../three/three_fiber";
 import { ThreeFiber } from "../three/three_fiber";
@@ -56,11 +55,7 @@
 
   render(): JSX.Element {
     return (
-<<<<<<< HEAD
-      <EnhancedDropdown dropdownToggle={this.dropdownToggle} className={style.localisation__menuItem}>
-=======
       <EnhancedDropdown dropdownToggle={this.dropdownToggle}>
->>>>>>> 87c6d03d
         <div className="bg-white rounded-lg w-28">
           {FieldDimensionOptions.map((option) => (
             <div
@@ -218,8 +213,6 @@
   Menu: ComponentType<PropsWithChildren>;
 
   model: LocalisationModel;
-  controller: LocalisationController;
-
   controller: LocalisationController;
 
   onHawkEyeClick(): void;
