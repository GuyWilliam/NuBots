--- conflicted
+++ resolved
@@ -148,19 +148,6 @@
     /// A set of transforms; one for each frame (All the joints, cameras and base of feet)
     repeated mat4 Htx = 12 [(array_size) = 24];
 
-<<<<<<< HEAD
-    /// Homogeneous transform: torso {t} to ground {g}
-    iso3 Hgt = 13;
-
-    /// Homogeneous transform: world {w} to robot {r}
-    iso3 Hrw = 14;
-
-    /// Homogeneous transform: world {w} to torso {t}
-    iso3 Htw = 15;
-
-    /// Homogeneous transform: planted foot point {p} to world {w}
-    iso3 Hwp = 16;
-=======
     /// Homogeneous transform: world {w} to robot {r}
     iso3 Hrw = 13;
 
@@ -174,5 +161,4 @@
     vec3 vTw = 16;
 
     behaviour.state.WalkState.Phase planted_foot_phase = 17;
->>>>>>> 4f2b8ce0
 }