/*! @file TCPPort.cpp
    @brief Implementation of UdpPort class.

    @author Aaron Wong, Jason Kulk
 
 Copyright (c) 2009 Aaron Wong, Jason Kulk
 
    This file is free software: you can redistribute it and/or modify
    it under the terms of the GNU General Public License as published by
    the Free Software Foundation, either version 3 of the License, or
    (at your option) any later version.

    This file is distributed in the hope that it will be useful,
    but WITHOUT ANY WARRANTY; without even the implied warranty of
    MERCHANTABILITY or FITNESS FOR A PARTICULAR PURPOSE.  See the
    GNU General Public License for more details.

    You should have received a copy of the GNU General Public License
    along with NUbot.  If not, see <http://www.gnu.org/licenses/>.
 */

#include "TcpPort.h"
#include "Infrastructure/NUImage/NUImage.h"
#include "Infrastructure/NUSensorsData/NUSensorsData.h"
#include "debug.h"
#include "debugverbositynetwork.h"
#include <string.h>
#include <errno.h>
#if defined(USE_LOCALISATION)
    #include "Localisation/Localisation.h"
#endif
#include "Infrastructure/FieldObjects/FieldObjects.h"

/*! @brief Constructs a tcp port on the specified port
 

    @param portnumber the port number the data will be sent and received on
 */
TcpPort::TcpPort(int portnumber): Thread(string("Tcp Thread"), 0)
{
#ifdef WIN32
    WSADATA wsa_Data;
    int wsa_ReturnCode = WSAStartup(0x101,&wsa_Data);
    if (wsa_ReturnCode != 0)
    {
        debug <<  "WSA ERROR CODE: "<< wsa_ReturnCode << endl;
    }
#endif
#if DEBUG_NETWORK_VERBOSITY > 4
    debug << "TcpPort::TcpPort(" << portnumber << ")" << endl;
#endif
    m_port_number = portnumber;
    if ((m_sockfd = socket(AF_INET, SOCK_STREAM, 0)) == -1) 
        errorlog << "TcpPort::TcpPort(" << m_port_number << "). Failed to create socket file descriptor." << endl;

    // Set the reuse address flag
    #ifdef WIN32
        char reuseflag = 1;
    #else
        int reuseflag = 1;
    #endif
    if (setsockopt(m_sockfd, SOL_SOCKET, SO_REUSEADDR, &reuseflag, sizeof(reuseflag)) == -1)
        errorlog << "TcpPort::TcpPort(). Failed to set reuseaddr socket options, errno: " << errno << endl;
        
    m_address.sin_family = AF_INET;                             // host byte order
    m_address.sin_port = htons(m_port_number);                  // short, network byte order
    m_address.sin_addr.s_addr = htonl(INADDR_ANY);                     // automatically fill with my IP
    memset(m_address.sin_zero, '\0', sizeof m_address.sin_zero);
    
    m_broadcast_address.sin_family = AF_INET;                   // host byte order
    m_broadcast_address.sin_port = htons(m_port_number);        // short, network byte order 
    m_broadcast_address.sin_addr.s_addr = htonl(INADDR_BROADCAST);     // automatically fill with my local Broadcast IP
    memset(m_broadcast_address.sin_zero, '\0', sizeof m_broadcast_address.sin_zero);
    
#if DEBUG_NETWORK_VERBOSITY > 4
    debug << "TcpPort::TcpPort(). Binding socket." << endl;
#endif
    if (bind(m_sockfd, (struct sockaddr *)&m_address, sizeof m_address) == -1)
        errorlog << "TcpPort::TcpPort(" << portnumber << "). Failed to bind socket." << endl;
    
    m_time_last_receive = 0;           //!< @todo TODO: change the initial value for this to something -3000ms!
    
    m_message_size = 0;
    m_has_data = false;
    m_clientSockfd = -1;
    pthread_mutex_init(&m_socket_mutex, NULL);
    
    start();
}

/*! @brief Closes the udp port
 */
TcpPort::~TcpPort()
{
#ifdef WIN32
    closesocket(m_sockfd);
    WSACleanup();
#endif
#ifndef WIN32
    close(m_sockfd);
#endif
    pthread_mutex_destroy(&m_socket_mutex);
}

/*! @brief Run the TCP port's main loop
 
    Waits until data is received on the appropriate port.
    Then copies it to m_data, setting m_message_size, m_has_data and m_time_last_receive in the process
 */
void TcpPort::run()
{
#if DEBUG_NETWORK_VERBOSITY > 4
    debug << "TcpPort::run(). Starting udpport:" << m_port_number << "'s mainloop" << endl;
#endif
    struct sockaddr_in local_their_addr; // connector's address information
    socklen_t local_addr_len = sizeof(local_their_addr);
    char localdata[10*1024];
    int localnumBytes = 0;
    listen(m_sockfd,5);     //Start Listening for Clients

    while(1)
    {
        m_clientSockfd = accept(m_sockfd, (struct sockaddr *)&local_their_addr, &local_addr_len);
        #ifdef WIN32
            localnumBytes = recv(m_clientSockfd, localdata, sizeof(localdata),0);
        #endif
        #ifndef WIN32
            localnumBytes = read(m_clientSockfd, localdata,sizeof(localdata));
        #endif
        if ( localnumBytes != -1 && local_their_addr.sin_addr.s_addr != m_address.sin_addr.s_addr && local_their_addr.sin_addr.s_addr != m_broadcast_address.sin_addr.s_addr)
        {   //!< @todo TODO: This doesn't work. You need to discard packets that you have sent yourself
            #if DEBUG_NETWORK_VERBOSITY > 3
                debug << "TcpPort::run()." << m_port_number <<" Received " << localnumBytes << " bytes from " << inet_ntoa(local_their_addr.sin_addr) << endl;
            #endif
            #if DEBUG_NETWORK_VERBOSITY > 4
                debug << "TcpPort::run(). Received ";
                for (int i=0; i<localnumBytes; i++)
                    debug << localdata[i];
                debug << endl;
            #endif

            pthread_mutex_lock(&m_socket_mutex);
            memcpy(m_data, localdata, 10*1024);
            m_message_size = localnumBytes; 
            m_has_data = true;
            pthread_mutex_unlock(&m_socket_mutex);
        }
        
    }
    return;
}

/*! @brief Wraps the received data (m_data) into a network_data_t and returns it
        
    @return the data received is returned. If there is not data then the returned object will have a size of -1
 */
network_data_t TcpPort::receiveData()
{
    network_data_t netdata;
    netdata.size = -1;
    netdata.data = NULL; 
    
    pthread_mutex_lock(&m_socket_mutex);
    if (m_has_data == true)
    {
        netdata.size = m_message_size;
        netdata.data = new char[m_message_size];
        memcpy(netdata.data, m_data, m_message_size);
        m_has_data = false;
    }
    pthread_mutex_unlock(&m_socket_mutex);
    #if DEBUG_NETWORK_VERBOSITY > 4
    debug << "TCP Recieved: " << netdata.size;
    #endif
    return netdata;
}

/*! @brief Sends the network data (netdata) to all local hosts provided I think someone is listening
 */
void TcpPort::sendData(network_data_t netdata)
{
    pthread_mutex_lock(&m_socket_mutex);
    if (m_clientSockfd == -1)
    {   
        #if DEBUG_NETWORK_VERBOSITY > 4
        debug << "TcpPort::sendData(). No connected client "<< endl;
        #endif
        return;
    }
    #if DEBUG_NETWORK_VERBOSITY > 4
        debug << "TcpPort::sendData(). Sending " << netdata.size << " bytes to Requested"  << endl;

        //debug << "DATA 1st 4 bytes: "<< (int)netdata.data[0] << ","<<(int)netdata.data[1] << "," << (int)netdata.data[2] << "," << (int)netdata.data[3];
    #endif
    int localnumBytes(0);
    #ifdef WIN32
        localnumBytes = send(m_clientSockfd, netdata.data, netdata.size,0);
    #else
        localnumBytes = write(m_clientSockfd, netdata.data, netdata.size);
    #endif
    #if DEBUG_NETWORK_VERBOSITY > 4
        if(localnumBytes < 0)
            debug << "TcpPort::sendData(). Sending Error "<< endl;
    #endif
    pthread_mutex_unlock(&m_socket_mutex);
    return;
}

void TcpPort::sendData(const NUImage& p_image, const NUSensorsData &p_sensors)
{
    network_data_t netdata;
    stringstream buffer;
    network_data_t sensordata;
    stringstream sensorsbuffer;
    sensorsbuffer << p_sensors;
    string sensorsString = sensorsbuffer.str();
    sensordata.data = (char*) sensorsString.c_str();
    sensordata.size = sensorsString.size();
    
    int sensorsSize = sensordata.size;
    int imagewidth = p_image.getWidth();
    int imageheight = p_image.getHeight();
    double timeStamp = p_image.m_timestamp;
    buffer.write(reinterpret_cast<char*>(&sensorsSize), sizeof(sensorsSize));
    buffer.write(reinterpret_cast<char*>(&imagewidth), sizeof(imagewidth));
    buffer.write(reinterpret_cast<char*>(&imageheight), sizeof(imageheight));
    buffer.write(reinterpret_cast<char*>(&timeStamp), sizeof(timeStamp));
    
    string s = buffer.str();
    netdata.data = (char*) s.c_str();
    netdata.size = s.size();
    
    sendData(netdata);
    
    for(int y = 0; y < imageheight; y++)
    {
        network_data_t linedata;
        linedata.data = (char*) &p_image.m_image[y][0];
        linedata.size = sizeof(p_image.m_image[y][0])*imagewidth;
        sendData(linedata);
    }
    sendData(sensordata);
    
}

#if defined(USE_LOCALISATION)
    void TcpPort::sendData(const Localisation& p_locwm, const FieldObjects& p_objects)
    {
        debug << "Sending worldmodel packet" << endl;
        network_data_t netdata;
        network_data_t sizedata;
        stringstream buffer;
        buffer << p_locwm;
        //buffer << p_objects;
        netdata.data = (char*) buffer.str().c_str();
        netdata.size = buffer.str().size();

<<<<<<< HEAD
        int totalsize = netdata.size;
        sizedata.data = reinterpret_cast<char*>(&totalsize);
        sizedata.size = sizeof(totalsize);
=======
void TcpPort::sendData(const Localisation& p_locwm, const FieldObjects& p_objects)
{
    #if DEBUG_NETWORK_VERBOSITY > 4
    debug << "Sending worldmodel packet" << endl;
	#endif
    network_data_t netdata;
    network_data_t sizedata;
    stringstream buffer;
    buffer << p_locwm;
    //buffer << p_objects;
    netdata.data = (char*) buffer.str().c_str();
    netdata.size = buffer.str().size();

    int totalsize = netdata.size;
    sizedata.data = reinterpret_cast<char*>(&totalsize);
    sizedata.size = sizeof(totalsize);
>>>>>>> 1d50c0f2

        sendData(sizedata);
        sendData(netdata);
    }
#endif<|MERGE_RESOLUTION|>--- conflicted
+++ resolved
@@ -243,27 +243,10 @@
     
 }
 
-#if defined(USE_LOCALISATION)
-    void TcpPort::sendData(const Localisation& p_locwm, const FieldObjects& p_objects)
-    {
+void TcpPort::sendData(const Localisation& p_locwm, const FieldObjects& p_objects)
+{
+    #if DEBUG_NETWORK_VERBOSITY > 4
         debug << "Sending worldmodel packet" << endl;
-        network_data_t netdata;
-        network_data_t sizedata;
-        stringstream buffer;
-        buffer << p_locwm;
-        //buffer << p_objects;
-        netdata.data = (char*) buffer.str().c_str();
-        netdata.size = buffer.str().size();
-
-<<<<<<< HEAD
-        int totalsize = netdata.size;
-        sizedata.data = reinterpret_cast<char*>(&totalsize);
-        sizedata.size = sizeof(totalsize);
-=======
-void TcpPort::sendData(const Localisation& p_locwm, const FieldObjects& p_objects)
-{
-    #if DEBUG_NETWORK_VERBOSITY > 4
-    debug << "Sending worldmodel packet" << endl;
 	#endif
     network_data_t netdata;
     network_data_t sizedata;
@@ -276,9 +259,8 @@
     int totalsize = netdata.size;
     sizedata.data = reinterpret_cast<char*>(&totalsize);
     sizedata.size = sizeof(totalsize);
->>>>>>> 1d50c0f2
-
-        sendData(sizedata);
-        sendData(netdata);
-    }
+
+    sendData(sizedata);
+    sendData(netdata);
+}
 #endif