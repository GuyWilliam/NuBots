/*
 * MIT License
 *
 * Copyright (c) 2023 NUbots
 *
 * This file is part of the NUbots codebase.
 * See https://github.com/NUbots/NUbots for further info.
 *
 * Permission is hereby granted, free of charge, to any person obtaining a copy
 * of this software and associated documentation files (the "Software"), to deal
 * in the Software without restriction, including without limitation the rights
 * to use, copy, modify, merge, publish, distribute, sublicense, and/or sell
 * copies of the Software, and to permit persons to whom the Software is
 * furnished to do so, subject to the following conditions:
 *
 * The above copyright notice and this permission notice shall be included in all
 * copies or substantial portions of the Software.
 *
 * THE SOFTWARE IS PROVIDED "AS IS", WITHOUT WARRANTY OF ANY KIND, EXPRESS OR
 * IMPLIED, INCLUDING BUT NOT LIMITED TO THE WARRANTIES OF MERCHANTABILITY,
 * FITNESS FOR A PARTICULAR PURPOSE AND NONINFRINGEMENT. IN NO EVENT SHALL THE
 * AUTHORS OR COPYRIGHT HOLDERS BE LIABLE FOR ANY CLAIM, DAMAGES OR OTHER
 * LIABILITY, WHETHER IN AN ACTION OF CONTRACT, TORT OR OTHERWISE, ARISING FROM,
 * OUT OF OR IN CONNECTION WITH THE SOFTWARE OR THE USE OR OTHER DEALINGS IN THE
 * SOFTWARE.
 */
#include "Walk.hpp"

#include "extension/Configuration.hpp"

#include "message/actuation/Limbs.hpp"
#include "message/actuation/LimbsIK.hpp"
#include "message/behaviour/state/Stability.hpp"
#include "message/behaviour/state/WalkState.hpp"
#include "message/eye/DataPoint.hpp"
#include "message/input/Sensors.hpp"
#include "message/skill/ControlFoot.hpp"
#include "message/skill/Walk.hpp"

#include "utility/input/LimbID.hpp"
#include "utility/math/euler.hpp"
#include "utility/nusight/NUhelpers.hpp"
#include "utility/support/yaml_expression.hpp"

namespace module::skill {

    using extension::Configuration;

    using message::actuation::LeftArm;
    using message::actuation::LeftLegIK;
    using message::actuation::RightArm;
    using message::actuation::RightLegIK;
    using message::actuation::ServoCommand;
    using message::actuation::ServoState;
    using message::behaviour::state::Stability;
<<<<<<< HEAD
=======
    using message::input::Sensors;
>>>>>>> 6b904f2d
    using message::skill::ControlLeftFoot;
    using message::skill::ControlRightFoot;
    using WalkTask  = message::skill::Walk;
    using WalkState = message::behaviour::state::WalkState;

    using utility::input::LimbID;
    using utility::input::ServoID;
    using utility::math::euler::mat_to_rpy_intrinsic;
    using utility::nusight::graph;
    using utility::support::Expression;

    Walk::Walk(std::unique_ptr<NUClear::Environment> environment) : BehaviourReactor(std::move(environment)) {

        on<Configuration>("Walk.yaml").then([this](const Configuration& config) {
            log_level = config["log_level"].as<NUClear::LogLevel>();

            // Configure the motion generation options
            cfg.walk_generator_parameters.step_period     = config["walk"]["period"].as<double>();
            cfg.walk_generator_parameters.step_apex_ratio = config["walk"]["step"]["apex_ratio"].as<double>();
            cfg.walk_generator_parameters.step_limits     = config["walk"]["step"]["limits"].as<Expression>();
            cfg.walk_generator_parameters.step_height     = config["walk"]["step"]["height"].as<double>();
            cfg.walk_generator_parameters.step_width      = config["walk"]["step"]["width"].as<double>();
            cfg.walk_generator_parameters.torso_height    = config["walk"]["torso"]["height"].as<double>();
            cfg.walk_generator_parameters.torso_pitch     = config["walk"]["torso"]["pitch"].as<Expression>();
            cfg.walk_generator_parameters.torso_position_offset =
                config["walk"]["torso"]["position_offset"].as<Expression>();
            cfg.walk_generator_parameters.torso_sway_offset = config["walk"]["torso"]["sway_offset"].as<Expression>();
            cfg.walk_generator_parameters.torso_sway_ratio  = config["walk"]["torso"]["sway_ratio"].as<double>();
            cfg.walk_generator_parameters.torso_final_position_ratio =
                config["walk"]["torso"]["final_position_ratio"].as<Expression>();
            walk_generator.set_parameters(cfg.walk_generator_parameters);
            cfg.walk_generator_parameters.only_switch_when_planted =
                config["walk"]["only_switch_when_planted"].as<bool>();

            // Reset the walk engine and last update time
            walk_generator.reset();
            last_update_time = NUClear::clock::now();

            // Configure the arms
            for (auto id : utility::input::LimbID::servos_for_arms()) {
                cfg.servo_states[id] = ServoState(config["gains"]["arms"].as<double>(), 100);
            }
            cfg.arm_positions.emplace_back(ServoID::R_SHOULDER_PITCH,
                                           config["arms"]["right_shoulder_pitch"].as<double>());
            cfg.arm_positions.emplace_back(ServoID::L_SHOULDER_PITCH,
                                           config["arms"]["left_shoulder_pitch"].as<double>());
            cfg.arm_positions.emplace_back(ServoID::R_SHOULDER_ROLL,
                                           config["arms"]["right_shoulder_roll"].as<double>());
            cfg.arm_positions.emplace_back(ServoID::L_SHOULDER_ROLL, config["arms"]["left_shoulder_roll"].as<double>());
            cfg.arm_positions.emplace_back(ServoID::R_ELBOW, config["arms"]["right_elbow"].as<double>());
            cfg.arm_positions.emplace_back(ServoID::L_ELBOW, config["arms"]["left_elbow"].as<double>());
        });

        // Start - Runs every time the Walk provider starts (wasn't running)
        on<Start<WalkTask>>().then([this]() {
            // Reset the last update time and walk engine
            last_update_time = NUClear::clock::now();
            walk_generator.reset();
            // Emit a stopped state as we are not yet walking
            emit(std::make_unique<WalkState>(WalkState::State::STOPPED, Eigen::Vector3d::Zero()));
        });

        // Stop - Runs every time the Walk task is removed from the director tree
        on<Stop<WalkTask>>().then([this] {
            // Emit a stopped state as we are now not walking
            emit(std::make_unique<WalkState>(WalkState::State::STOPPED, Eigen::Vector3d::Zero()));
        });

        // Main loop - Updates the walk engine at fixed frequency of UPDATE_FREQUENCY
        on<Provide<WalkTask>,
           With<Sensors>,
           Needs<LeftLegIK>,
           Needs<RightLegIK>,
           Every<UPDATE_FREQUENCY, Per<std::chrono::seconds>>,
           Single>()
            .then([this](const WalkTask& walk_task, const Sensors& sensors) {
                // Compute time since the last update
                auto time_delta =
                    std::chrono::duration_cast<std::chrono::duration<double>>(NUClear::clock::now() - last_update_time)
                        .count();
                last_update_time = NUClear::clock::now();


                // Update the walk engine and emit the stability state
                switch (
                    walk_generator.update(time_delta, walk_task.velocity_target, sensors.planted_foot_phase).value) {
                    case WalkState::State::WALKING:
                    case WalkState::State::STOPPING: emit(std::make_unique<Stability>(Stability::DYNAMIC)); break;
                    case WalkState::State::STOPPED: emit(std::make_unique<Stability>(Stability::STANDING)); break;
                    case WalkState::State::UNKNOWN:
                    default: NUClear::log<NUClear::WARN>("Unknown state."); break;
                }

                // Compute the goal position time
                const NUClear::clock::time_point goal_time =
                    NUClear::clock::now() + Per<std::chrono::seconds>(UPDATE_FREQUENCY);

                // Get desired feet poses in the torso {t} frame from the walk engine
                Eigen::Isometry3d Htl = walk_generator.get_foot_pose(LimbID::LEFT_LEG);
                Eigen::Isometry3d Htr = walk_generator.get_foot_pose(LimbID::RIGHT_LEG);

                // Construct ControlFoot tasks
                emit<Task>(std::make_unique<ControlLeftFoot>(Htl, goal_time));
                emit<Task>(std::make_unique<ControlRightFoot>(Htr, goal_time));

                // Construct Arm IK tasks
                auto left_arm  = std::make_unique<LeftArm>();
                auto right_arm = std::make_unique<RightArm>();
                for (auto id : utility::input::LimbID::servos_for_limb(LimbID::RIGHT_ARM)) {
                    right_arm->servos[id] =
                        ServoCommand(goal_time, cfg.arm_positions[ServoID(id)].second, cfg.servo_states[ServoID(id)]);
                }
                for (auto id : utility::input::LimbID::servos_for_limb(LimbID::LEFT_ARM)) {
                    left_arm->servos[id] =
                        ServoCommand(goal_time, cfg.arm_positions[ServoID(id)].second, cfg.servo_states[ServoID(id)]);
                }
                emit<Task>(left_arm, 0, true, "Walk left arm");
                emit<Task>(right_arm, 0, true, "Walk right arm");

                // Emit the walk state
                auto walk_state = std::make_unique<WalkState>(walk_generator.get_state(),
                                                              walk_task.velocity_target,
                                                              walk_generator.get_phase());

                // Debugging
                if (log_level <= NUClear::DEBUG) {
                    Eigen::Vector3d thetaTL = mat_to_rpy_intrinsic(Htl.linear());
                    emit(graph("Left foot desired position rLTt (x,y,z)", Htl(0, 3), Htl(1, 3), Htl(2, 3)));
                    emit(graph("Left foot desired orientation (r,p,y)", thetaTL.x(), thetaTL.y(), thetaTL.z()));
                    Eigen::Vector3d thetaTR = mat_to_rpy_intrinsic(Htr.linear());
                    emit(graph("Right foot desired position rRTt (x,y,z)", Htr(0, 3), Htr(1, 3), Htr(2, 3)));
                    emit(graph("Right foot desired orientation (r,p,y)", thetaTR.x(), thetaTR.y(), thetaTR.z()));
                    Eigen::Isometry3d Hpt   = walk_generator.get_torso_pose();
                    Eigen::Vector3d thetaPT = mat_to_rpy_intrinsic(Hpt.linear());
                    emit(graph("Torso desired position rTPt (x,y,z)",
                               Hpt.translation().x(),
                               Hpt.translation().y(),
                               Hpt.translation().z()));
                    emit(graph("Torso desired orientation (r,p,y)", thetaPT.x(), thetaPT.y(), thetaPT.z()));
                    emit(graph("Walk state", int(walk_state->state)));
                    emit(graph("Walk velocity target",
                               walk_task.velocity_target.x(),
                               walk_task.velocity_target.y(),
                               walk_task.velocity_target.z()));
                    emit(graph("Walk phase", int(walk_generator.get_phase())));
                    emit(graph("Walk time", walk_generator.get_time()));
                }
                emit(walk_state);
            });
    }

}  // namespace module::skill<|MERGE_RESOLUTION|>--- conflicted
+++ resolved
@@ -53,10 +53,7 @@
     using message::actuation::ServoCommand;
     using message::actuation::ServoState;
     using message::behaviour::state::Stability;
-<<<<<<< HEAD
-=======
     using message::input::Sensors;
->>>>>>> 6b904f2d
     using message::skill::ControlLeftFoot;
     using message::skill::ControlRightFoot;
     using WalkTask  = message::skill::Walk;
