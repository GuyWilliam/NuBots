/*! @file Optimiser.cpp
    @brief Implemenation of Optimiser class
 
    @author Jason Kulk
 
  Copyright (c) 2010 Jason Kulk
 
    This file is free software: you can redistribute it and/or modify
    it under the terms of the GNU General Public License as published by
    the Free Software Foundation, either version 3 of the License, or
    (at your option) any later version.

    This file is distributed in the hope that it will be useful,
    but WITHOUT ANY WARRANTY; without even the implied warranty of
    MERCHANTABILITY or FITNESS FOR A PARTICULAR PURPOSE.  See the
    GNU General Public License for more details.

    You should have received a copy of the GNU General Public License
    along with NUbot.  If not, see <http://www.gnu.org/licenses/>.
*/

#include "Optimiser.h"
#include "Parameter.h"
#include "NUPlatform/NUPlatform.h"

#include <boost/random.hpp>

#include "debug.h"
#include "nubotdataconfig.h"

/*! @brief Constructor for abstract optimiser
 	@param name the name of the optimiser. The name is used in debug logs, and is used for load/save filenames by default
 	@param parameters the initial seed for the optimisation
 */
Optimiser::Optimiser(std::string name, vector<Parameter> parameters)
{
    m_name = name;
    m_initial_parameters = parameters;

    srand(static_cast<unsigned int> (1e6*Platform->getRealTime()*Platform->getRealTime()*Platform->getRealTime()));
}

/*! @brief Destructor for the abstract optimiser */
Optimiser::~Optimiser()
{
}

<<<<<<< HEAD
=======
/*! @brief A dummy implementation of a the multi-objective optimiser interface
 * 	@param fitness a vector of fitnesses, one entry for each of the objectives. The higher the fitness the better the parameters.
 */
void Optimiser::setParametersResult(const vector<float>& fitness)
{
	if (not fitness.empty())
		setParametersResult(fitness[0]);
}

>>>>>>> 87040a7f
/*! @brief Returns the optimiser's name
    @return the optimiser's name
*/
string& Optimiser::getName()
{
    return m_name;
}

/*! @brief Stream insertion operator for optimiser. Store the entire optimiser in the given stream
    @param o the output stream to save the optimiser to
   	@param optimiser the optimiser to save
*/
ostream& operator<<(ostream& o, const Optimiser& optimiser)
{
    optimiser.toStream(o);
    return o;
}

/*! @brief Stream insertion operator for optimiser. Store the entire optimiser in the given stream
    @param o the output stream to save the optimiser to
    @param optimiser the optimiser to save
 */
ostream& operator<<(ostream& o, const Optimiser* optimiser)
{
    if (optimiser != 0)
        o << *optimiser;
    return o;
}

/*! @brief Stream extraction operator for optimiser. Load the entire optimiser from the given stream
    @param i the input stream to load the optimiser from
    @param optimiser the optimiser to load
 */
istream& operator>>(istream& i, Optimiser& optimiser)
{
    optimiser.fromStream(i);
    return i;
}

/*! @brief Stream extraction operator for optimiser. Load the entire optimiser from the given stream
    @param i the input stream to load the optimiser from
    @param optimiser the optimiser to load
 */
istream& operator>>(istream& i, Optimiser* optimiser)
{
    if (optimiser != 0)
        i >> *optimiser;
    return i;
}

/*! @brief Saves the optimiser to a file called "m_name.log" */
void Optimiser::save()
{
    saveAs(m_name);
}

/*! @brief Saves the optimiser to a file called "name.log" */
void Optimiser::saveAs(string name)
{
    ofstream file((DATA_DIR + string("Optimisation/") + name + ".log").c_str());
    if (file.is_open())
    {
        file << this;
        file.close();
    }
    else
        debug << "Optimiser::saveAs(): Failed to open file " << name + ".log" << endl;
}

/*! @brief Loads the optimiser from a file called "m_name.log". If no file is found, the optimiser continues to use the current configuration. */
void Optimiser::load()
{
    string filepath = DATA_DIR + string("Optimisation/") + m_name + ".log";
    ifstream file(filepath.c_str());
    if (file.is_open())
    {
        file >> this;
        file.close();
    }
}

/*! @brief Returns a normal random variable from the normal distribution with mean and sigma
 * 	@param mean the mean of the normal distribution
 * 	@param sigma the standard deviation of the normal distribution
 * 	@return a float from the normal distribution
 */
float Optimiser::normalDistribution(float mean, float sigma)
{
    static unsigned int seed = 1e6*Platform->getRealTime()*Platform->getRealTime()*Platform->getRealTime();          // I am hoping that at least one of the three calls is different for each process
    static boost::mt19937 generator(seed);                       // you need to seed it here with an unsigned int!
    static boost::normal_distribution<float> distribution(0,1);
    static boost::variate_generator<boost::mt19937, boost::normal_distribution<float> > standardnorm(generator, distribution);
    
    float z = standardnorm();       // take a random variable from the standard normal distribution
    float x = mean + z*sigma;       // then scale it to belong to the specified normal distribution
    
    return x;
}

/*! @brief Returns a random number from a uniform distribution
 *	@param min the minimum value of the uniform range
 *	@param max the maximum value of the uniform range
 *	@return the random number
 */
float Optimiser::uniformDistribution(float min, float max)
{
	// We can't use boost's uniform distribution because it is buggy.
	return (max - min)*rand()/RAND_MAX + min;
}<|MERGE_RESOLUTION|>--- conflicted
+++ resolved
@@ -45,8 +45,6 @@
 {
 }
 
-<<<<<<< HEAD
-=======
 /*! @brief A dummy implementation of a the multi-objective optimiser interface
  * 	@param fitness a vector of fitnesses, one entry for each of the objectives. The higher the fitness the better the parameters.
  */
@@ -56,7 +54,6 @@
 		setParametersResult(fitness[0]);
 }
 
->>>>>>> 87040a7f
 /*! @brief Returns the optimiser's name
     @return the optimiser's name
 */
