--- conflicted
+++ resolved
@@ -21,13 +21,8 @@
 package message.support;
 
 message GlobalConfig {
-<<<<<<< HEAD
     /// The robots number in the team. Starts at 1. Should be the same as the robots number (nugus1, nugus2, etc)
-    uint32 playerId = 1;
+    uint32 player_id = 1;
     /// Unique team number, assigned by the league
-    uint32 teamId = 2;
-=======
-    uint32 player_id = 1;
-    uint32 team_id   = 2;
->>>>>>> 48f9eaf1
+    uint32 team_id = 2;
 }