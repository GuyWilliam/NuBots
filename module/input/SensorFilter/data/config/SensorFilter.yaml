--- conflicted
+++ resolved
@@ -24,14 +24,8 @@
   y_cut_off_frequency: 0.01
   x_cut_off_frequency: 0.05
 
-<<<<<<< HEAD
-# Kalman/Mahony filter initial pose
-initial_rTWw: [0, 0, 0.49]
-initial_rpy: [0, 0.2, 0]
-=======
 # Specify whether or not to use ground truth odometry from simulator
 use_ground_truth: false
->>>>>>> 4f2b8ce0
 
 # Path to URDF file
 urdf_path: "models/robot.urdf"
