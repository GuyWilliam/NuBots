--- conflicted
+++ resolved
@@ -2,14 +2,12 @@
     # FileWatcher, ConsoleLogHandler and Signal Catcher Must Go First. KinematicsConfiguration usually goes after these and without it many roles do not run
     support::extension::FileWatcher
     #support::SignalCatcher
-<<<<<<< HEAD
-    support::extension::FileWatcher
-=======
     support::logging::ConsoleLogHandler
+    
     # This must come first as it emits config which many roles depend on (e.g. SensorFilter, WalkEngine)
     motion::KinematicsConfiguration
+   
     #Support
->>>>>>> bedd258d
     support::configuration::GlobalConfig
     support::configuration::NetworkConfiguration
     support::NUbugger
