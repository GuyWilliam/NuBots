--- conflicted
+++ resolved
@@ -143,17 +143,6 @@
             auto& info = packet_queue[packet_id].front();
             packet_queue[packet_id].erase(packet_queue[packet_id].begin());
 
-<<<<<<< HEAD
-=======
-            // Check for packet errors
-            if (packet.error != StatusReturn::CommandError::NO_ERROR) {
-                log<NUClear::WARN>(fmt::format("Recieved packet for ID {} with error flag", int(packet_id)));
-            }
-            if (packet.alert) {
-                log<NUClear::WARN>(fmt::format("Recieved packet for ID {} with hardware alert", int(packet_id)));
-            }
-
->>>>>>> 0a948978
             /// @brief handle incoming packets, and send next request if all packets were handled
             // -> Recieved model information packet
             //    -> Trigger first servo request
