--- conflicted
+++ resolved
@@ -30,8 +30,6 @@
  * Contains all sensor information for all sensors
  */
 message Sensors {
-<<<<<<< HEAD
-
     /// Full set of information to use a given servo.
     /// Ref: https://emanual.robotis.com/docs/en/dxl/mx/mx-64/ ; https://emanual.robotis.com/docs/en/dxl/mx/mx-106/
     message Servo {
@@ -81,47 +79,24 @@
     }
 
     /// Button ID and press status
-=======
-    message Servo {
-        uint32 error_flags      = 1;
-        bool   enabled          = 3;
-        float  p_gain           = 4;
-        float  i_gain           = 5;
-        float  d_gain           = 6;
-        float  goal_position    = 7;
-        float  goal_velocity    = 8;
-        float  present_position = 9;
-        float  present_velocity = 10;
-        float  load             = 11;
-        float  voltage          = 12;
-        float  temperature      = 13;
-    }
->>>>>>> a9653652
     message Button {
         /// Unique identifying number for the button
         uint32 id = 1;
         /// True is pressed, false is unpressed
         bool value = 2;
     }
-<<<<<<< HEAD
 
     /// LED id and colour
-=======
->>>>>>> a9653652
     message LED {
         /// Unique identifying number for the LED
         uint32 id = 1;
 
         uint32 colour = 2;
     }
-<<<<<<< HEAD
 
-    /// Force sensitive resistor. Used to feel if foot is on the ground
-    message FSR {
-        /// Vector of outputs for this FSR
-        repeated float value = 1 [packed = true];
-        /// X, Y coordinates of the location of the centre of this FSR
-        vec2 centre = 2;
+    message Foot {
+        bool down = 1;
+        mat4 Hwf  = 2;
     }
     /// When the data were taken/captured
     google.protobuf.Timestamp timestamp = 1;
@@ -155,48 +130,16 @@
     /// True if right foot on ground
     bool right_foot_down = 14;
     /// A set of transforms; one for each servo
-    repeated mat4 forward_kinematics = 15 [(array_size) = 20];
+    repeated mat4   Htx     = 15 [(array_size) = 20];
+    /// Torso to CoM in torso space
+    vec4 rMTt = 17;
 
-    float body_centre_height = 16;
-    /// Normalized mass vectors from the robot model, relative to the torso basis.
-    /// {x_com, y_com, z_com, total_mass}
-    vec4 centre_of_mass = 17;
-    /// Torso to ground Affine3d tranform
-    mat4 Hgt = 18;
-    /// Camera to ground Affine3d transform
-    mat4 Hgc = 19;
-
-    mat3 inertial_tensor = 20;
-    /// Integrated {x, y, z} gyroscope readings
-    vec3 angular_position = 21;
-=======
-    message Foot {
-        bool down = 1;
-        mat4 Hwf  = 2;
-    }
-    google.protobuf.Timestamp timestamp     = 1;
-    vec3                      accelerometer = 2;
-    vec3                      gyroscope     = 3;
-
-    /// This is the transform from the odometry (world) space to robot space
-    /// (=Htw).
-    mat4            Htw     = 4;
-    repeated Foot   feet    = 5;
-    repeated Servo  servo   = 6;
-    repeated Button button  = 7;
-    repeated LED    led     = 8;
-    float           voltage = 9;
-    float           battery = 10;
-    repeated mat4   Htx     = 15 [(array_size) = 20];
-    // Torso to CoM in torso space
-    vec4 rMTt = 17;
     mat4 Hgt  = 18;
-    // Inertia tensor measured in particle space and relative to the CoM of the
-    // particle
+    /// Inertia tensor measured in particle space and relative to the CoM of the
+    /// particle
     mat3 inertia_tensor = 20;
 
     // DEPRECATED FIELDS, DON'T USE THESE AND DELETE WHEN YOU CAN
     vec3 angular_position = 21;
     mat4 Hgc              = 19;
->>>>>>> a9653652
 }