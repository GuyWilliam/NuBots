--- conflicted
+++ resolved
@@ -170,16 +170,6 @@
     }
 
     robot_models_ = std::move(new_models);
-<<<<<<< HEAD
-
-    // Sort models by weight from largest to smallest.
-    std::sort(robot_models_.begin(), robot_models_.end(),
-        [](const std::unique_ptr<RobotHypothesis> & a,
-           const std::unique_ptr<RobotHypothesis> & b) {
-            return a->GetFilterWeight() > b->GetFilterWeight();
-        });
-=======
->>>>>>> 71020e04
 }
 
 
@@ -225,14 +215,6 @@
     robot_models_ = std::move(new_models);
 }
 
-<<<<<<< HEAD
-    // Sort models by weight from largest to smallest.
-    std::sort(robot_models_.begin(), robot_models_.end(),
-        [](const std::unique_ptr<RobotHypothesis> & a,
-           const std::unique_ptr<RobotHypothesis> & b) {
-            return a->GetFilterWeight() > b->GetFilterWeight();
-        });
-=======
 // For an ordered list of observations which is known to be correspond one of
 // several ordered lists of possible objects.
 // Splits for each possible set, then performs a measurment update on each set
@@ -271,7 +253,6 @@
     }
 
     robot_models_ = std::move(new_models);
->>>>>>> 71020e04
 }
 
 void MultiModalRobotModel::RemoveOldModels() {
