--- conflicted
+++ resolved
@@ -24,20 +24,11 @@
     "turningHysteresis" : 0.1,
     "positionHysteresis" : 0.30,
     
-    
-<<<<<<< HEAD
-    "ballLineupDistance" : 0.10,
-=======
->>>>>>> e00ec9e9
     "ballLineupMinDistance" : 0.060,
     "useAvoidance" : 0,
     "assumedObstacleWidth" : 0.250,
     "avoidDistance" : 0.500,
     
-<<<<<<< HEAD
     "bearingSensitivity" : 1.5,
     "ApproachCurveFactor" : 0.45
-=======
-    "bearingSensitivity" : 1.5
->>>>>>> e00ec9e9
 }