--- conflicted
+++ resolved
@@ -68,22 +68,13 @@
             bool loaded = false;
 
             // Load the default config file.
-<<<<<<< HEAD
-            if (std::filesystem::is_regular_file("config/" + fileName)) {
-                config = YAML::LoadFile("config/" + fileName);
-=======
-            if (fs::exists(fs::path("config") / fileName)) {
+            if (fs::is_regular_file(fs::path("config") / fileName)) {
                 config = YAML::LoadFile(fs::path("config") / fileName);
->>>>>>> 499386ac
                 loaded = true;
             }
 
             // If the same file exists in this robots per-robot config directory then load and merge.
-<<<<<<< HEAD
-            if (std::filesystem::is_regular_file("config/" + hostname + "/" + fileName)) {
-=======
-            if (fs::exists(fs::path("config") / hostname / fileName)) {
->>>>>>> 499386ac
+            if (fs::is_regular_file(fs::path("config") / hostname / fileName)) {
                 if (loaded) {
                     config = merge_yaml_nodes(config, YAML::LoadFile(fs::path("config") / hostname / fileName));
                 }
@@ -95,11 +86,7 @@
             }
 
             // If the same file exists in this binary's per-binary config directory then load and merge.
-<<<<<<< HEAD
-            if (std::filesystem::is_regular_file("config/" + binary + "/" + fileName)) {
-=======
-            if (fs::exists(fs::path("config") / binary / fileName)) {
->>>>>>> 499386ac
+            if (fs::is_regular_file(fs::path("config") / binary / fileName)) {
                 if (loaded) {
                     config = merge_yaml_nodes(config, YAML::LoadFile(fs::path("config") / binary / fileName));
                 }
@@ -270,31 +257,15 @@
                 // Get hostname so we can find the correct per-robot config directory.
                 const std::string hostname = utility::support::getHostname();
 
-<<<<<<< HEAD
-                // Set paths to the config files.
-                auto defaultConfig = "config/" + path;
-                auto robotConfig   = "config/" + std::string(hostname) + "/" + path;
-                auto binaryConfig  = "config/" + std::string(binary) + "/" + path;
-
-                if (!std::filesystem::is_regular_file(defaultConfig)) {
-                    NUClear::log<NUClear::WARN>("Configuration file '" + defaultConfig
-                                                + "' does not exist. Creating it.");
-
-                    // Check for a directory.
-                    // If the path ends in a /, or if the end of the string is not ".yaml" it is a directory.
-                    if ((defaultConfig.back() == '/') || (!utility::strutil::endsWith(defaultConfig, ".yaml"))) {
-                        std::filesystem::create_directory(defaultConfig);
-=======
                 // Check if there is a default config. If there isn't, try to make one
                 const fs::path defaultConfig = fs::path("config") / filename;
-                if (!fs::exists(defaultConfig)) {
+                if (!fs::is_regular_file(defaultConfig)) {
                     NUClear::log<NUClear::WARN>("Configuration file '" + defaultConfig.string()
                                                 + "' does not exist. Creating it.");
 
                     // Check for a directory.
                     if (fs::is_directory(defaultConfig)) {
                         fs::create_directory(defaultConfig);
->>>>>>> 499386ac
                     }
 
                     else {
@@ -309,19 +280,9 @@
                 // Bind our default config file path
                 DSLProxy<::extension::FileWatch>::bind<DSL>(reaction, defaultConfig, flags);
 
-<<<<<<< HEAD
-                // Bind our robot specific path if it exists
-                if (std::filesystem::is_regular_file(robotConfig)) {
-                    DSLProxy<::extension::FileWatch>::bind<DSL>(reaction, robotConfig, flags);
-                }
-
-                // Bind our binary specific path if it exists
-                if (std::filesystem::is_regular_file(binaryConfig)) {
-                    DSLProxy<::extension::FileWatch>::bind<DSL>(reaction, binaryConfig, flags);
-=======
                 // Bind our robot specific config file if it exists
                 const fs::path robotConfig = fs::path("config") / hostname / filename;
-                if (fs::exists(robotConfig)) {
+                if (fs::is_regular_file(robotConfig)) {
                     DSLProxy<::extension::FileWatch>::bind<DSL>(reaction, robotConfig, flags);
                 }
 
@@ -331,10 +292,9 @@
                 if (!binaryName.empty()) {
                     fs::path binaryConfig = fs::path("config") / binaryName / filename;
                     // Bind our binary specific config file if it exists
-                    if (fs::exists(binaryConfig)) {
+                    if (fs::is_regular_file(binaryConfig)) {
                         DSLProxy<::extension::FileWatch>::bind<DSL>(reaction, binaryConfig, flags);
                     }
->>>>>>> 499386ac
                 }
             }
 
