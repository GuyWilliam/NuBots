--- conflicted
+++ resolved
@@ -1,60 +1,3 @@
-<<<<<<< HEAD
-/*
- * This file is part of the Autocalibration Codebase.
- *
- * The Autocalibration Codebase is free software: you can redistribute it and/or modify
- * it under the terms of the GNU General Public License as published by
- * the Free Software Foundation, either version 3 of the License, or
- * (at your option) any later version.
- *
- * The Autocalibration Codebase is distributed in the hope that it will be useful,
- * but WITHOUT ANY WARRANTY; without even the implied warranty of
- * MERCHANTABILITY or FITNESS FOR A PARTICULAR PURPOSE.  See the
- * GNU General Public License for more details.
- *
- * You should have received a copy of the GNU General Public License
- * along with the Autocalibration Codebase.  If not, see <http://www.gnu.org/licenses/>.
- *
- * Copyright 2013 NUBots <nubots@nubots.net>
- */
-
-#include "LinearVec3Model.h"  //includes armadillo
-#include <assert.h>
-#include <math.h>  //needed for normalisation function
-
-#include <iostream>
-
-namespace utility {
-namespace math {
-    namespace kalman {
-        arma::vec::fixed<LinearVec3Model::size> LinearVec3Model::limitState(const arma::vec::fixed<size>& state) {
-            return state;
-        }
-
-
-        arma::vec::fixed<LinearVec3Model::size> LinearVec3Model::timeUpdate(const arma::vec::fixed<size>& state,
-                                                                            double deltaT,
-                                                                            const arma::vec3& dState) {
-            return state + deltaT * dState;
-        }
-
-
-        arma::vec LinearVec3Model::predictedObservation(const arma::vec::fixed<size>& state, std::nullptr_t) {
-            return state;
-        }
-
-
-        arma::vec LinearVec3Model::observationDifference(const arma::vec& a, const arma::vec& b) {
-            return a - b;
-        }
-
-        arma::mat::fixed<LinearVec3Model::size, LinearVec3Model::size> LinearVec3Model::processNoise() {
-            return arma::eye(size, size) * processNoiseFactor;  // std::numeric_limits<double>::epsilon();
-        }
-    }  // namespace kalman
-}  // namespace math
-}  // namespace utility
-=======
 /*
  * This file is part of the Autocalibration Codebase.
  *
@@ -109,5 +52,4 @@
         }
     }  // namespace kalman
 }  // namespace math
-}  // namespace utility
->>>>>>> 5340b184
+}  // namespace utility