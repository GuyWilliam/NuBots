--- conflicted
+++ resolved
@@ -8,10 +8,7 @@
   # Servos
   actuation::Kinematics
   actuation::Servos
-<<<<<<< HEAD
-  skill::GetUp
-=======
   # Skills
   skill::KickScript
->>>>>>> 5fb92271
+  skill::GetUp
 )