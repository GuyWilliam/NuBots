/*! @file NUSensors.cpp
    @brief Partial implementation of base sensor class

    @author Jason Kulk
 
 Copyright (c) 2009, 2010 Jason Kulk
 
 This file is free software: you can redistribute it and/or modify
 it under the terms of the GNU General Public License as published by
 the Free Software Foundation, either version 3 of the License, or
 (at your option) any later version.
 
 This file is distributed in the hope that it will be useful,
 but WITHOUT ANY WARRANTY; without even the implied warranty of
 MERCHANTABILITY or FITNESS FOR A PARTICULAR PURPOSE.  See the
 GNU General Public License for more details.
 
 You should have received a copy of the GNU General Public License
 along with NUbot.  If not, see <http://www.gnu.org/licenses/>.
 */
#include <cassert>

#include "NUSensors.h"

#include "Infrastructure/NUSensorsData/NUSensorsData.h"
#include "Infrastructure/NUImage/NUImage.h"
#include "NUPlatform/NUPlatform.h"

#include "NUSensors/EndEffectorTouch.h"
#include "NUSensors/OdometryEstimator.h"
#include "Kinematics/Horizon.h"
#include "Kinematics/Kinematics.h"
#include "Kinematics/OrientationUKF.h"

#include "Tools/Math/General.h"
#include "Tools/Math/StlVector.h"
#include "Motion/Tools/MotionFileTools.h"
#include "Tools/Math/FIRFilter.h"

#include "debug.h"
#include "debugverbositynusensors.h"
#include "nubotdataconfig.h"

#include "../Localisation/Filters/SeqUKF.h"
#include "../Localisation/Filters/IMUModel.h"

#include <math.h>
#include <limits>


/*! @brief Default constructor for parent NUSensors class, this will/should be called by children
 
    Creates the NUSensorsData instance (m_data) in which all of the sensor data is stored.
 */
NUSensors::NUSensors(): m_initialised(false)
{
#if DEBUG_NUSENSORS_VERBOSITY > 0
    debug << "NUSensors::NUSensors" << std::endl;
#endif
    m_current_time = Platform->getTime();
    m_previous_time = -1000;
    m_data = new NUSensorsData();
    m_touch = new EndEffectorTouch();
    m_kinematicModel = new Kinematics();
    m_kinematicModel->LoadModel();
    m_orientationFilter = new OrientationUKF();
    m_odometry = new OdometryEstimator();

    IMUModel* imu_model = new IMUModel();
    m_orientation_filter = new SeqUKF(imu_model);
    Matrix init_imu_mean(IMUModel::kstates_total, 1, false);
    init_imu_mean[IMUModel::kstates_gyro_offset_x][0] = 0.0;
    init_imu_mean[IMUModel::kstates_gyro_offset_y][0] = 0.0;
    init_imu_mean[IMUModel::kstates_body_angle_x][0] = 0.0;
    init_imu_mean[IMUModel::kstates_body_angle_y][0] = 0.0;
    Matrix init_imu_cov(IMUModel::kstates_total, IMUModel::kstates_total, false);
    init_imu_cov[IMUModel::kstates_gyro_offset_x][IMUModel::kstates_gyro_offset_x] = 0.0001;
    init_imu_cov[IMUModel::kstates_gyro_offset_y][IMUModel::kstates_gyro_offset_y] = 0.0001;
    init_imu_cov[IMUModel::kstates_body_angle_x][IMUModel::kstates_body_angle_x] = 9.0;
    init_imu_cov[IMUModel::kstates_body_angle_y][IMUModel::kstates_body_angle_y] = 9.0;
    MultivariateGaussian init_imu_est(init_imu_mean, init_imu_cov);
    m_orientation_filter->initialiseEstimate(init_imu_est);
}

/*! @brief Destructor for parent NUSensors class.
 
    Deletes the NUSensorsData instance (m_data)
 */
NUSensors::~NUSensors()
{
#if DEBUG_NUSENSORS_VERBOSITY > 0
    debug << "NUSensors::~NUSensors" << std::endl;
#endif
    delete m_kinematicModel;
    m_kinematicModel = 0;
    delete m_orientationFilter;
    m_orientationFilter = 0;
    delete m_odometry;
    m_odometry = 0;
    if(m_orientation_filter)
        delete m_orientation_filter;
}

/*! @brief Updates and returns the fresh NUSensorsData. Call this function everytime there is new data.
    @return a pointer to the freshly updated sensor data
 */
void NUSensors::update()
{
#if DEBUG_NUSENSORS_VERBOSITY > 0
    debug << "NUSensors::update()" << std::endl;
#endif
    m_data->PreviousTime = m_data->CurrentTime;
    m_current_time = Platform->getTime();
    m_data->CurrentTime = m_current_time;
    copyFromHardwareCommunications();       // the implementation of this function will be platform specific
    calculateSoftSensors();
    
#if DEBUG_NUSENSORS_VERBOSITY > 0
    m_data->summaryTo(debug);
#endif
    m_previous_time = m_current_time;
}

/*! @brief Returns a pointer to the NUSensorsData object used to store sensor values */
NUSensorsData* NUSensors::getNUSensorsData()
{
    return m_data;
}

/*! @brief The lower level function which gets the sensor data from the hardware itself. 
           This is a dummy function, and must be implemented by all children.
 */
void NUSensors::copyFromHardwareCommunications()
{
#if DEBUG_NUSENSORS_VERBOSITY > 4
    debug << "NUSensors::copyFromHardwareCommunications()" << std::endl;
#endif
    // Implementation in Platforms!
}

void NUSensors::calculateSoftSensors()
{
    if(!m_initialised) initialise();
    m_touch->calculate();
    calculateKinematics();
    calculateOrientation();
    calculateHorizon();
    calculateButtonDurations();

    //m_zmp->calculate();

    calculateOdometry();
    calculateCameraHeight();
    calculateFallSense();
}

/*! @brief Intialisation function to fill in the tables required for the new generalised kinematic model.
           After running this function the variables m_kinematics_joint_map, m_kinematics_transform_ids, and m_kinematics_effector_ids
           will have been updated with the values obtained from the Kinematics model and the NUSensorsData available.
           Because the complete NUSensorsData is not fully available during the constructor of this class this action must be dealayed until the first update.
 */
void NUSensors::initialise()
{
    // Need to initialise a bunch of tables to prevent doing string compares with the kinematics model.
    m_initialised = true;   // Flag that this function has been run.

    // Get the kinematic model data
    const Kinematics::RobotModel* model = m_kinematicModel->getModel();
    std::vector<const NUData::id_t*> effector_buffer;

    // Clear all of the tables.
    m_kinematics_map.clear();

    unsigned int index = 0; // variable to keep track of the vector indec we are working with.
    // Cycle through all of the end effectors of the kinematic model.
    for(Kinematics::RobotModel::const_iterator effector_it = model->begin(); effector_it != model->end(); ++effector_it)
    {
        effector_buffer.clear();    // Clear out old info.
        // Now go through each of the links in the end effector.
        for(std::vector<Link>::const_iterator link_it = effector_it->links()->begin(); link_it != effector_it->links()->end(); ++link_it)
        {
            // Get name of the link.
            std::string link_name = link_it->name();
            // Now find the id required to retrieve the data for this joint.
            NUData::id_t* p_id = m_data->getId(link_name);
            assert(p_id);   // make sure we got an id.
            effector_buffer.push_back(p_id);    // add to the list for this effector.
        }
        // Add the list of joint id's to the list.
        std::string effector_name = effector_it->name();
        const NUData::id_t* p_effector_id = NULL;
        const NUData::id_t* p_transform_id = NULL;

        // Check if the effector is one that is stored in the sensor data.
        if(effector_name == "Bottom Camera" or effector_name == "Camera")   // On NAO we just use the bottom camera.
        {
            if(effector_name == "Bottom Camera") m_camera_number = 1;
            else m_camera_number = 0;
            p_transform_id = &NUSensorsData::CameraTransform;
            p_effector_id = NULL;       // No end effector for the camera.
        }
        else if(effector_name == "Left Foot")
        {
            p_transform_id = &NUSensorsData::LLegTransform;
            p_effector_id = &NUSensorsData::LLegEndEffector;
        }
        else if(effector_name == "Right Foot")
        {
            p_transform_id = &NUSensorsData::RLegTransform;
            p_effector_id = &NUSensorsData::RLegEndEffector;
        }
        else
        {
            ++index;
            continue;   // don't care about updating effectors we do not use the values for.
        }

        // Add all of the values that we have discovered to the table.
        KinematicMap temp;
        temp.joints = effector_buffer;
        temp.effector_id = p_effector_id;
        temp.transform_id = p_transform_id;
        temp.index = index;
        m_kinematics_map.push_back(temp);
        ++index;
    }

#if DEBUG_NUSENSORS_VERBOSITY > 0
    debug << "Kinematic table initialisation:" <<std::endl << std::endl;

    for (std::vector<KinematicMap>::iterator f_it = m_kinematics_map.begin(); f_it != m_kinematics_map.end(); ++f_it)
    {
        debug << "Index: " << f_it->index << " Transfrom ID: " << f_it->transform_id;
        if(f_it->effector_id) debug << " effector_id: " << f_it->effector_id;
        debug << std::endl;
        debug << "Joints: ";
        for(std::vector<const NUData::id_t*>::iterator j_it = f_it->joints.begin(); j_it != f_it->joints.end(); ++j_it)
        {
            debug << (*j_it) << " ";
        }
        debug << std::endl << std::endl;
    }
#endif

    return;
}

/*! @brief Updates the orientation estimate using the current sensor data
 */
void NUSensors::calculateOrientation()
{
    static double prev_time = 0.0;
#if DEBUG_NUSENSORS_VERBOSITY > 4
    debug << "NUSensors::calculateOrientation()" << std::endl;
#endif
    static std::vector<float> orientation(3, 0.0f);
    static std::vector<float> orientationhardware(3, 0.0f);
    static std::vector<float> acceleration(3, 0.0f);
    static std::vector<float> gyros(3, 0.0f);
    static std::vector<float> gyroOffset(3, 0.0f);
    
    if (m_data->get(NUSensorsData::OrientationHardware, orientationhardware))
    {
        std::cout << "NUSensors::calculateOrientation() NUSensorsData failed orientation hardware "<<std::endl;
        m_data->set(NUSensorsData::Orientation, m_current_time, orientationhardware);
    }
    else if (m_data->get(NUSensorsData::Gyro, gyros) && m_data->get(NUSensorsData::Accelerometer, acceleration))
    {
<<<<<<< HEAD
        std::vector<float> supportLegTransformFlat;
        bool validKinematics = m_data->get(NUSensorsData::SupportLegTransform, supportLegTransformFlat);
        Matrix supportLegTransform = Matrix4x4fromVector(supportLegTransformFlat);
        if(validKinematics)
            orientation = Kinematics::OrientationFromTransform(supportLegTransform);

        validKinematics = validKinematics && (fabs(acceleration[2]) > 2*fabs(acceleration[1]) && fabs(acceleration[2]) > 2*fabs(acceleration[0]));

        if(!m_orientationFilter->Initialised()){
            #if DEBUG_NUSENSORS_VERBOSITY > 4
                debug << "NUSensors::calculateOrientation() NUSensorsData failed to initialise." << std::endl;
            #endif
            m_orientationFilter->initialise(m_current_time,gyros,acceleration,validKinematics,orientation);

        } else
        {
            m_orientationFilter->TimeUpdate(gyros, m_current_time);
            m_orientationFilter->MeasurementUpdate(acceleration, validKinematics, orientation);
            // Set orientation
            orientation[0] = m_orientationFilter->getMean(OrientationUKF::rollAngle);
            orientation[1] = m_orientationFilter->getMean(OrientationUKF::pitchAngle);
            orientation[2] = 0.0f;

            m_data->set(NUSensorsData::Orientation, m_current_time, orientation);

            // Set gyro offset values
            gyroOffset[0] = m_orientationFilter->getMean(OrientationUKF::rollGyroOffset);
            gyroOffset[1] = m_orientationFilter->getMean(OrientationUKF::pitchGyroOffset);
            gyroOffset[2] = 0.0f;
            m_data->set(NUSensorsData::GyroOffset, m_current_time, gyroOffset);
        }
=======
//        vector<float> supportLegTransformFlat;
//        bool validKinematics = m_data->get(NUSensorsData::SupportLegTransform, supportLegTransformFlat);
//        Matrix supportLegTransform = Matrix4x4fromVector(supportLegTransformFlat);
//        if(validKinematics)
//            orientation = Kinematics::OrientationFromTransform(supportLegTransform);

//        validKinematics = validKinematics && (fabs(acceleration[2]) > 2*fabs(acceleration[1]) && fabs(acceleration[2]) > 2*fabs(acceleration[0]));

//        if(!m_orientationFilter->Initialised()){
//            #if DEBUG_NUSENSORS_VERBOSITY > 4
//                debug << "NUSensors::calculateOrientation() NUSensorsData failed to initialise." << endl;
//            #endif
//            m_orientationFilter->initialise(m_current_time,gyros,acceleration,validKinematics,orientation);

//        } else
//        {
//            m_orientationFilter->TimeUpdate(gyros, m_current_time);
//            m_orientationFilter->MeasurementUpdate(acceleration, validKinematics, orientation);
//            // Set orientation
//            orientation[0] = m_orientationFilter->getMean(OrientationUKF::rollAngle);
//            orientation[1] = m_orientationFilter->getMean(OrientationUKF::pitchAngle);
//            orientation[2] = 0.0f;

//            m_data->set(NUSensorsData::Orientation, m_current_time, orientation);

//            // Set gyro offset values
//            gyroOffset[0] = m_orientationFilter->getMean(OrientationUKF::rollGyroOffset);
//            gyroOffset[1] = m_orientationFilter->getMean(OrientationUKF::pitchGyroOffset);
//            gyroOffset[2] = 0.0f;
//            m_data->set(NUSensorsData::GyroOffset, m_current_time, gyroOffset);
//        }

        Matrix gyro_matrix(2,1,false);
        gyro_matrix[0][0] = gyros[0];
        gyro_matrix[1][0] = gyros[1];

        Matrix accel_matrix(3,1,false);
        accel_matrix[0][0] = acceleration[0];
        accel_matrix[1][0] = acceleration[1];
        accel_matrix[2][0] = acceleration[2];

        const double delta_t_ms = m_current_time - prev_time;
        const double delta_t_s = delta_t_ms / 1000.0;

        Matrix process_noise(4,4,false);
        process_noise[0][0] = 1e-6;
        process_noise[1][1] = 1e-6;
        process_noise[2][2] = 1e-6;
        process_noise[3][3] = 1e-6;

        Matrix gyro_measurement_noise(2,2,false);
        gyro_measurement_noise[0][0] = 0.25;
        gyro_measurement_noise[1][1] = 0.25;

        Matrix accel_measurement_noise(3,3,false);
        accel_measurement_noise[0][0] = 10.0;
        accel_measurement_noise[1][1] = 10.0;
        accel_measurement_noise[2][2] = 10.0;

        m_orientation_filter->timeUpdate(delta_t_s, gyro_matrix, process_noise*delta_t_s, gyro_measurement_noise);
        m_orientation_filter->measurementUpdate(accel_matrix, accel_measurement_noise, Matrix(), IMUModel::kmeasurement_accelerometer);

        MultivariateGaussian estimate = m_orientation_filter->estimate();
//        std::cout << "## Sensor Values:" << std::endl;
//        std::cout << "Gyros:\n" << gyro_matrix << std::endl;
//        std::cout << "Accelerometers:\n" << accel_matrix << std::endl;

//        std::cout << "## Old filter results:" << std::endl;
//        std::cout << "X offset: " << m_orientationFilter->getMean(OrientationUKF::rollGyroOffset) << std::endl;
//        std::cout << "Y offset: " << m_orientationFilter->getMean(OrientationUKF::pitchGyroOffset) << std::endl;
//        std::cout << "X angle: " << m_orientationFilter->getMean(OrientationUKF::rollAngle) << std::endl;
//        std::cout << "Y angle: " << m_orientationFilter->getMean(OrientationUKF::pitchAngle) << std::endl;

//        std::cout << "## New filter results:" << std::endl;
//        std::cout << "X offset: " << estimate.mean(IMUModel::kstates_gyro_offset_x) << std::endl;
//        std::cout << "Y offset: " << estimate.mean(IMUModel::kstates_gyro_offset_y) << std::endl;
//        std::cout << "X angle: " << estimate.mean(IMUModel::kstates_body_angle_x) << std::endl;
//        std::cout << "Y angle: " << estimate.mean(IMUModel::kstates_body_angle_y) << std::endl;

        // Set orientation
        orientation[0] = estimate.mean(IMUModel::kstates_body_angle_x);
        orientation[1] = estimate.mean(IMUModel::kstates_body_angle_y);
        orientation[2] = 0.0f;

        m_data->set(NUSensorsData::Orientation, m_current_time, orientation);

        // Set gyro offset values
        gyroOffset[0] = estimate.mean(IMUModel::kstates_gyro_offset_x);
        gyroOffset[1] = estimate.mean(IMUModel::kstates_gyro_offset_y);
        gyroOffset[2] = 0.0f;
        m_data->set(NUSensorsData::GyroOffset, m_current_time, gyroOffset);
>>>>>>> 250e679c
    }
    prev_time = m_current_time;
}

/*! @brief Updates the Horizon Line using the current sensor data
    
 */
void NUSensors::calculateHorizon()
{
#if DEBUG_NUSENSORS_VERBOSITY > 4
    debug << "NUSensors::calculateHorizon()" << std::endl;
#endif
    Horizon HorizonLine;
    std::vector<float> cameraToGroundTransformFlat;

    bool validKinematics = m_data->get(NUSensorsData::CameraToGroundTransform, cameraToGroundTransformFlat);
    Matrix cameraToGroundTransform = Matrix4x4fromVector(cameraToGroundTransformFlat);

    //Vector2<double> camFOV( Blackboard->CameraSpecs->m_horizontalFov, Blackboard->CameraSpecs->m_verticalFov);
    Vector2<double> camFOV(1.04719755, 0.802851456);

    //Vector2<double> imgDims( Blackboard->Image->getWidth(), Blackboard->Image->getHeight() );
    Vector2<double> imgDims(320, 240);

    if(validKinematics)
    {
        HorizonLine.Calculate(cameraToGroundTransform, camFOV, imgDims);
        std::vector<float> line;
        line.reserve(3);
        line.push_back(HorizonLine.getA());
        line.push_back(HorizonLine.getB());
        line.push_back(HorizonLine.getC());
        m_data->set(NUSensorsData::Horizon, m_current_time, line);
    }
}


//void NUSensors::calculateHorizon()
//{
//#if DEBUG_NUSENSORS_VERBOSITY > 4
//    debug << "NUSensors::calculateHorizon()" << std::endl;
//#endif
//    Horizon HorizonLine;
//    std::vector<float> orientation;
//    float headYaw, headPitch;

//    std::vector<float> supportLegTransformFlat;
//    bool validKinematics = m_data->get(NUSensorsData::SupportLegTransform, supportLegTransformFlat);
//    Matrix supportLegTransform = Matrix4x4fromVector(supportLegTransformFlat);
//    if(validKinematics)
//        orientation = Kinematics::OrientationFromTransform(supportLegTransform);

//    validKinematics &= m_data->getPosition(NUSensorsData::HeadYaw, headYaw);
//    validKinematics &= m_data->getPosition(NUSensorsData::HeadPitch, headPitch);
//    int camera = m_camera_number;


//    if (validKinematics)
//    {
//        HorizonLine.Calculate(orientation[1], orientation[0], headYaw, headPitch, camera);
//        std::vector<float> line;
//        line.reserve(3);
//        line.push_back(HorizonLine.getA());
//        line.push_back(HorizonLine.getB());
//        line.push_back(HorizonLine.getC());
//        m_data->set(NUSensorsData::Horizon, m_current_time, line);
//    }
//}

/*! @brief Calculates the duration of the last press on each of the buttons and bumpers
 */
void NUSensors::calculateButtonDurations()
{
    static float nextMainDuration = 0;
    static float nextLeftDuration = 0;
    static float nextRightDuration = 0;
    
    static float prevMainState = 0;
    static float prevLeftState = 0;
    static float prevRightState = 0;
    
	float buttonvalue;
    if (m_data->get(NUSensorsData::MainButton, buttonvalue))
    {
        if (buttonvalue > 0.5)
            nextMainDuration += (m_current_time - m_previous_time);
        else if (prevMainState > 0.5)
        {   // if this is a negative edge update the last press duration
            m_data->modify(NUSensorsData::MainButton, NUSensorsData::DurationId, m_current_time, nextMainDuration);
            nextMainDuration = 0;
        }
        prevMainState = buttonvalue;
    }
    
    if(m_data->get(NUSensorsData::LeftButton, buttonvalue))
    {
        if (buttonvalue > 0.5)
            nextLeftDuration += (m_current_time - m_previous_time);
        else if (prevLeftState > 0.5)
        {   // if this is a negative edge update the last press duration
            m_data->modify(NUSensorsData::LeftButton, NUSensorsData::DurationId, m_current_time, nextLeftDuration);
            nextLeftDuration = 0;
        }
        prevLeftState = buttonvalue;
    }
    
    if (m_data->get(NUSensorsData::RightButton, buttonvalue))
    {
        if (buttonvalue > 0.5)
            nextRightDuration += (m_current_time - m_previous_time);
        else if (prevRightState > 0.5)
        {   // if this is a negative edge update the last press duration
            m_data->modify(NUSensorsData::RightButton, NUSensorsData::DurationId, m_current_time, nextRightDuration);
            nextRightDuration = 0;
        }
        prevRightState = buttonvalue;
    }
}

/*! @brief Updates the zero moment point estimate using the current sensor data
    @todo TODO: Implement this function. Fuse data from inverted pendulum ZMP, CoP and kinematic ZMP
 */
void NUSensors::calculateZMP()
{
#if DEBUG_NUSENSORS_VERBOSITY > 4
    debug << "NUSensors::calculateZMP()" << std::endl;
#endif
}

/*! @brief Updates the fall sense (ie BalanceFalling and BalanceFallen) using the current sensor data.
 
    Both BalanceFalling and BalanceFallen are [sum, left, right, forward, backward] where 0=not fall(ing) 1=fall(ing).
    This function should be called after calculateOrientation and calculateZMP so that those results are available.
 
    Except in special circumstances, a fall is always preceded by a falling. We transition into the falling state
    when no control action can prevent a fall. The falling is completed after the robot has impacted with the ground, 
    the impact is detected using the accelerometers, and once the robot has settled it is fallen and can start getting up.
 */
void NUSensors::calculateFallSense()
{
    static const float Fallen = 1.0;
    static const float Falling = 1.0;
    static const float FallenThreshold = 1.1;  
    static const float RollFallingThreshold = 0.55;
    static const float ForwardFallingThreshold = 0.55;
    static const float BackwardFallingThreshold = 0.45;
    static float fallen_time = 0;
#if DEBUG_NUSENSORS_VERBOSITY > 4
    debug << "NUSensors::calculateFallingSense()" << std::endl;
#endif
    
    std::vector<float> acceleration;
    std::vector<float> orientation;
    
    if (m_data->getAccelerometer(acceleration) and m_data->getOrientation(orientation))
    {
        float acceleration_mag = sqrt(pow(acceleration[0],2) + pow(acceleration[1],2) + pow(acceleration[2],2));
        // check if the robot has fallen over
        std::vector<float> fallen(5,0);
        if (fabs(acceleration_mag - 981) < 0.2*981 and (fabs(orientation[0]) > FallenThreshold or fabs(orientation[1]) > FallenThreshold))
            fallen_time += m_current_time - m_previous_time;
        else
            fallen_time = 0;
        
        if (fallen_time > 100)
        {   // To make this sensor robust to orientation sensors that fail when the robot rolls over after falling
            // We use only the angle to determine we have fallen, not the direction
            fallen[0] = Fallen;
            if (fabs(acceleration[0]) > fabs(acceleration[1]))
            {   
                if (acceleration[0] > 0)
                {
                    fallen[3] = Fallen;     // Front
                }
                else
                {
                    fallen[4] = Fallen;     // Back
                }
            }
            else
            {
                if (acceleration[1] > 0)
                {
                    fallen[1] = Fallen;     // Left
                }
                else
                {
                    fallen[2] = Fallen;     // Right
                }
            }
        }
        m_data->set(NUSensorsData::Fallen, m_current_time, fallen);
    
        // check if the robot is falling over
        std::vector<float> falling(5,0);
        if (not fallen[0])
        {
            if (orientation[0] < -RollFallingThreshold)
                falling[1] = Falling;
            if (orientation[0] > RollFallingThreshold)
                falling[2] = Falling;
            if (orientation[1] > ForwardFallingThreshold)
                falling[3] = Falling;
            if (orientation[1] < -BackwardFallingThreshold)
                falling[4] = Falling;
        }
        falling[0] = falling[1] + falling[2] + falling[3] + falling[4];
        m_data->set(NUSensorsData::Falling, m_current_time, falling);
    }
    else
    {
        m_data->setAsInvalid(NUSensorsData::Fallen);
        m_data->setAsInvalid(NUSensorsData::Falling);
    }
}

/*! @brief Updates the odometry data for the current motion frame.

    This function is a wrapper for the OdometryEstimator class, retrieveing the sensor data required,
    then writing the results back as new sensor data.
 */
void NUSensors::calculateOdometry()
{
#if DEBUG_NUSENSORS_VERBOSITY > 4
    debug << "NUSensors::calculateOdometry()" << std::endl;
#endif

    // Retrieve the current odometry data.
    std::vector<float> odometeryData;
    m_data->getOdometry(odometeryData);
    if(odometeryData.size() < 3) odometeryData.resize(3,0.0); // Make sure the data std::vector is of the correct size.

    // Retrieve the foot pressures.

    float leftForce, rightForce;
    bool force_sensors = true;
    force_sensors = force_sensors && m_data->getForce(NUSensorsData::LFoot,leftForce);
    force_sensors = force_sensors && m_data->getForce(NUSensorsData::RFoot,rightForce);

    if(!force_sensors)
    {
        leftForce = -1.0f;
        rightForce = -1.0f;
    }

    // Retrieve the foot positions.
    bool validFootPosition = true;
    std::vector<float> leftPosition;
    std::vector<float> rightPosition;
    validFootPosition &= m_data->getEndPosition(NUSensorsData::LFoot, leftPosition);
    validFootPosition &= m_data->getEndPosition(NUSensorsData::RFoot, rightPosition);
    if(!validFootPosition)
        return; // If the leg transforms cannot be obtained, then no calculations can be done.

    std::vector<float> gpsData;
    float compassData;
    m_data->getGps(gpsData);
    m_data->getCompass(compassData);

    std::vector<float> odom = m_odometry->CalculateNextStep(leftPosition,rightPosition,leftForce,rightForce,gpsData,compassData);

    // Calculate differences in the position of the support leg.
    float deltaX = odom[0];
    float deltaY = odom[1];
    float deltaTheta = odom[2];

    odometeryData[0] += deltaX;
    odometeryData[1] += deltaY;
    odometeryData[2] += deltaTheta;

#if DEBUG_NUSENSORS_VERBOSITY > 4
    debug << "Odometry This Frame: (" << deltaX << "," << deltaY << "," << deltaTheta << ")" << std::endl;
#endif        
    m_data->set(NUSensorsData::Odometry,m_data->GetTimestamp(),odometeryData);
    return;
}

/*! @brief Updates the kinematic data for the current motion frame.

    This function uses the current kinematic model and calculates the transform for each of the effectors.
    More advanced combined transforms are calculated for the current support foot and the current transfrom from the ground to the camera.
 */
void NUSensors::calculateKinematics()
{
    const double time = m_data->CurrentTime;

    // Note that the kinematics uses the Matrix class, however, at this stage the NUSensorsData stores vector<float> and vector<vector<float>>
    // In this early version we continue to use the method used in 2010:
    //		- Matrices are stored in NUSensorsData as flattened vector<float> using Matrix.asVector()
    //		- Matrices are then loaded from NUSensorsData into a temporary vector<float> then a Matrix is constructed from it using Matrix4x4fromVector
        // There is no doubt this is messy, however, meh

    // First get the joint data in the order required by the kinematic model. And find the resulting transform
    for (std::vector<KinematicMap>::iterator eff_it = m_kinematics_map.begin(); eff_it != m_kinematics_map.end(); ++eff_it)
    {
        // For each actuator, get the joint values
        std::vector<float> joint_positions;
        joint_positions.clear();
        float temp;
        Matrix result(4,4,false);
        for(std::vector<const NUData::id_t*>::iterator joint_it = eff_it->joints.begin(); joint_it != eff_it->joints.end(); ++joint_it)
        {
            if(m_data->getPosition(*(*joint_it),temp))
            {
                joint_positions.push_back(temp);
            }
            else
            {
                debug << "NUSensors::calculateKinematics(). WARNING: Unable to get position of joint: " << (*joint_it) << std::endl;
                errorlog << "NUSensors::calculateKinematics(). WARNING: Unable to get position of joint: " << (*joint_it) << std::endl;
                break;  // no use going further with this effector.
            }
        }
        if(joint_positions.size() == eff_it->joints.size())
        {
            m_kinematicModel->UpdateEffector(eff_it->index, joint_positions);
//            result = m_kinematicModel->CalculateTransform(eff_it->index, joint_positions);
            result = m_kinematicModel->EndEffectorPosition(eff_it->index);
            m_data->set(*eff_it->transform_id, time, result.asVector());
            // If the effectors position and orientation are kept, write modify them here.
            if(eff_it->effector_id)
            {
                m_data->modify(*eff_it->effector_id, NUSensorsData::EndPositionXId, time, Kinematics::PositionFromTransform(result));
                m_data->modify(*eff_it->effector_id, NUSensorsData::EndPositionRollId, time, Kinematics::OrientationFromTransform(result));
            }

        }
        else
        {
            m_data->setAsInvalid(*eff_it->transform_id);
            debug << "NUSensors::calculateKinematics(). WARNING: Incorrect number of joints: " << eff_it->transform_id << ": " << eff_it->joints.size() << " Required, " << joint_positions.size() << " Found." << std::endl;
            errorlog << "NUSensors::calculateKinematics(). WARNING: Incorrect number of joints: " << eff_it->transform_id << ": " << eff_it->joints.size() << " Required, " << joint_positions.size() << " Found." << std::endl;
        }
    }


    // This next part calculates the more complex transform requried.
    Matrix supportLegTransform;     // transform from torso to leg.
    bool legTransform = false;      // flag used to indicate the required leg transfrom was available.
    std::vector<float> temp;        // temp buffer used to store the std::vectorised matrices.

    bool leftFootSupport = false, rightFootSupport = false;     // flags to indicate if each foot is providing support.

    // Get the support data.
    bool validsupportdata = m_data->getSupport(NUSensorsData::LLeg,leftFootSupport);
    validsupportdata &= m_data->getSupport(NUSensorsData::RLeg,rightFootSupport);

    
    bool leftSupport = false;
    bool rightSupport = false;
    if(false and validsupportdata)    // if the support data was successfully retrieved.
    {
        leftSupport = leftFootSupport;
        rightSupport = rightFootSupport;
    }
    else    // Use foot height information.
    {
        bool data_ok;
        float leftHeight = 0;
        float rightHeight = 0;
        data_ok = m_data->get(NUSensorsData::LLegTransform, temp);
        if(data_ok) leftHeight = Matrix4x4fromVector(temp)[2][3];
        data_ok = m_data->get(NUSensorsData::RLegTransform, temp);
        if(data_ok) rightHeight = Matrix4x4fromVector(temp)[2][3];
        if(rightHeight < leftHeight)
        {
            leftSupport = false;
            rightSupport = true;
        }
        else
        {
            leftSupport = true;
            rightSupport = false;
        }
    }
    
    if(leftSupport || rightSupport)
    {
        // if left foot cannot be used use right
        if(!leftSupport && rightSupport)
        {
            legTransform = m_data->get(NUSensorsData::LLegTransform, temp);
        }
        // otherwise use left
        else if(leftSupport)
        {
            legTransform = m_data->get(NUSensorsData::RLegTransform, temp);
        }

        // if the leg transform was successfully retrieved.
        if(legTransform)
        {
            supportLegTransform = Matrix4x4fromVector(temp);    // convert from vector to matrix
            m_data->set(NUSensorsData::SupportLegTransform, time, temp);    // set the support leg transform to the one retrieved.
            if(m_data->get(NUSensorsData::CameraTransform, temp))   // get camera transform
            {
                // if successful
                Matrix cameraToGroundTransform = Kinematics::CalculateCamera2GroundTransform(supportLegTransform, Matrix4x4fromVector(temp));  // calculate complete transform
                m_data->set(NUSensorsData::CameraToGroundTransform, time, cameraToGroundTransform.asVector());  // set the new transform
            }
            else
            {
                m_data->setAsInvalid(NUSensorsData::CameraToGroundTransform);   // if camera not retrived mark the camera to ground transform as invalid.

            }
        }
        else
        {
            // if the required foot was not available, need to set the support leg and camera to ground transform to invalid.
            m_data->setAsInvalid(NUSensorsData::SupportLegTransform);
            m_data->setAsInvalid(NUSensorsData::CameraToGroundTransform);
        }

    }
    return;
}

void NUSensors::calculateCameraHeight()
{
//! TODO: most cases where camera height is used should really use head height at the pivot point
#if DEBUG_NUSENSORS_VERBOSITY > 4
    debug << "NUSensors::calculateCameraHeight()" << std::endl;
#endif
    std::vector<float> cgtvector;
    if (m_data->get(NUSensorsData::CameraToGroundTransform, cgtvector))
    {
        Matrix cameraGroundTransform = Matrix4x4fromVector(cgtvector);
        m_data->set(NUSensorsData::CameraHeight, m_data->CurrentTime, static_cast<float>(cameraGroundTransform[2][3]));
    }
    else
    {
        m_data->setAsInvalid(NUSensorsData::CameraHeight);
    }
}


<|MERGE_RESOLUTION|>--- conflicted
+++ resolved
@@ -266,40 +266,7 @@
     }
     else if (m_data->get(NUSensorsData::Gyro, gyros) && m_data->get(NUSensorsData::Accelerometer, acceleration))
     {
-<<<<<<< HEAD
-        std::vector<float> supportLegTransformFlat;
-        bool validKinematics = m_data->get(NUSensorsData::SupportLegTransform, supportLegTransformFlat);
-        Matrix supportLegTransform = Matrix4x4fromVector(supportLegTransformFlat);
-        if(validKinematics)
-            orientation = Kinematics::OrientationFromTransform(supportLegTransform);
-
-        validKinematics = validKinematics && (fabs(acceleration[2]) > 2*fabs(acceleration[1]) && fabs(acceleration[2]) > 2*fabs(acceleration[0]));
-
-        if(!m_orientationFilter->Initialised()){
-            #if DEBUG_NUSENSORS_VERBOSITY > 4
-                debug << "NUSensors::calculateOrientation() NUSensorsData failed to initialise." << std::endl;
-            #endif
-            m_orientationFilter->initialise(m_current_time,gyros,acceleration,validKinematics,orientation);
-
-        } else
-        {
-            m_orientationFilter->TimeUpdate(gyros, m_current_time);
-            m_orientationFilter->MeasurementUpdate(acceleration, validKinematics, orientation);
-            // Set orientation
-            orientation[0] = m_orientationFilter->getMean(OrientationUKF::rollAngle);
-            orientation[1] = m_orientationFilter->getMean(OrientationUKF::pitchAngle);
-            orientation[2] = 0.0f;
-
-            m_data->set(NUSensorsData::Orientation, m_current_time, orientation);
-
-            // Set gyro offset values
-            gyroOffset[0] = m_orientationFilter->getMean(OrientationUKF::rollGyroOffset);
-            gyroOffset[1] = m_orientationFilter->getMean(OrientationUKF::pitchGyroOffset);
-            gyroOffset[2] = 0.0f;
-            m_data->set(NUSensorsData::GyroOffset, m_current_time, gyroOffset);
-        }
-=======
-//        vector<float> supportLegTransformFlat;
+//        std::vector<float> supportLegTransformFlat;
 //        bool validKinematics = m_data->get(NUSensorsData::SupportLegTransform, supportLegTransformFlat);
 //        Matrix supportLegTransform = Matrix4x4fromVector(supportLegTransformFlat);
 //        if(validKinematics)
@@ -309,7 +276,7 @@
 
 //        if(!m_orientationFilter->Initialised()){
 //            #if DEBUG_NUSENSORS_VERBOSITY > 4
-//                debug << "NUSensors::calculateOrientation() NUSensorsData failed to initialise." << endl;
+//                debug << "NUSensors::calculateOrientation() NUSensorsData failed to initialise." << std::endl;
 //            #endif
 //            m_orientationFilter->initialise(m_current_time,gyros,acceleration,validKinematics,orientation);
 
@@ -390,7 +357,6 @@
         gyroOffset[1] = estimate.mean(IMUModel::kstates_gyro_offset_y);
         gyroOffset[2] = 0.0f;
         m_data->set(NUSensorsData::GyroOffset, m_current_time, gyroOffset);
->>>>>>> 250e679c
     }
     prev_time = m_current_time;
 }
