--- conflicted
+++ resolved
@@ -42,10 +42,7 @@
         arma::vec robot_position_ = { 0, 0 };
         arma::vec robot_velocity_ = { 0, 0 };
         // arma::vec robot_heading_ = { 1, 0 };
-<<<<<<< HEAD
-=======
         // double robot_heading_ = 3.141;
->>>>>>> dc154ab5
         double robot_heading_ = 0;
         arma::vec odom_old_robot_position_ = { 0, 0 };
         // arma::vec odom_old_robot_heading_ = { 1, 0 };
