--- conflicted
+++ resolved
@@ -492,14 +492,6 @@
         point(TrajectoryTypes::TRUNK_AXIS_X, period + timeShift, eulerAtNext.x(), axisVel.x());
 
         // Trunk y axis orientation (pitch)
-<<<<<<< HEAD
-        point(TrajectoryTypes::TRUNK_AXIS_Y, 0.0f, params.trunk_pitch, axisVel.y());
-
-        point(TrajectoryTypes::TRUNK_AXIS_Y, half_period + timeShift, params.trunk_pitch, axisVel.y());
-
-        point(TrajectoryTypes::TRUNK_AXIS_Y, period + timeShift, params.trunk_pitch, axisVel.y());
-
-=======
         point(TrajectoryTypes::TRUNK_AXIS_Y,
               0.0f,
               trunk_axis_pos_at_last.y(),
@@ -508,7 +500,6 @@
         point(TrajectoryTypes::TRUNK_AXIS_Y, half_period + timeShift, eulerAtSupport.y(), axisVel.y());
         point(TrajectoryTypes::TRUNK_AXIS_Y, period + timeShift, eulerAtNext.y(), axisVel.y());
 
->>>>>>> 15df591d
         // Trunk z axis orientation (yaw)
         point(TrajectoryTypes::TRUNK_AXIS_Z,
               0.0f,
@@ -637,11 +628,7 @@
         // Trunk y axis orientation
         point(TrajectoryTypes::TRUNK_AXIS_Y,
               0.0f,
-<<<<<<< HEAD
-              params.trunk_pitch,
-=======
               trunk_axis_pos_at_last.y(),
->>>>>>> 15df591d
               trunk_axis_vel_at_last.y(),
               trunk_axis_acc_at_last.y());
         point(TrajectoryTypes::TRUNK_AXIS_Y, half_period, params.trunk_pitch);
