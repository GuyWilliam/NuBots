--- conflicted
+++ resolved
@@ -10,30 +10,12 @@
 
     class FirmwareInstaller : public NUClear::Reactor {
     public:
-<<<<<<< HEAD
-        static constexpr uint32_t MEMORY_MAXSIZE           = (256 * 1024); /* size in bytes */
-        static constexpr uint32_t MAX_LINE_SIZE            = 1024;
-        static constexpr uint32_t ADDRESS_MASK             = 0x000FFFF0;
-        static constexpr uint32_t NO_ADDRESS_TYPE_SELECTED = 0;
-        static constexpr uint32_t LINEAR_ADDRESS           = 1;
-        static constexpr uint32_t SEGMENTED_ADDRESS        = 2;
-
-
-        /// @brief Called by the powerplant to build and setup the FirmwareInstaller reactor.
-=======
         /// @brief Called by the powerplant to build and setup the FirmwareInstaller
         /// reactor.
->>>>>>> 5340b184
         explicit FirmwareInstaller(std::unique_ptr<NUClear::Environment> environment);
 
     private:
         std::string device;
-<<<<<<< HEAD
-        bool flashCM730, flashDynamixel;
-        std::string cm730Firmware;
-        std::string dynamixelFirmware;
-    };
-=======
         struct Firmware {
             std::vector<uint8_t> firmware;
             uint8_t checksum;
@@ -52,7 +34,6 @@
         void showBatteryMenu() const;
     };
 
->>>>>>> 5340b184
 }  // namespace tools
 }  // namespace module
 
