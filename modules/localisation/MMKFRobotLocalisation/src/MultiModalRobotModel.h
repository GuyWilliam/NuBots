--- conflicted
+++ resolved
@@ -48,13 +48,8 @@
 
         RobotHypothesis() :
             filter_(
-<<<<<<< HEAD
-                {0, 0, 0}, // mean
-                // {0, 0, 3.141},
-=======
                 // {0, 0, 0}, // mean
                 {0, 0, 3.141},
->>>>>>> dc154ab5
                 arma::eye(robot::RobotModel::size, robot::RobotModel::size) * 1, // cov
                 1), // alpha
             weight_(1),
