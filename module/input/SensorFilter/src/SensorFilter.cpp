--- conflicted
+++ resolved
@@ -96,27 +96,14 @@
             config.buttons.debounceThreshold = cfg["buttons"]["debounce_threshold"].as<int>();
 
             // Foot down config
-<<<<<<< HEAD
-            const FootDownMethod method = config["foot_down"]["method"].as<std::string>();
+            const FootDownMethod method = cfg["foot_down"]["method"].as<std::string>();
             std::map<FootDownMethod, float> thresholds;
-            for (const auto& threshold : config["foot_down"]["known_methods"].config) {
+            for (const auto& threshold : cfg["foot_down"]["known_methods"].config) {
                 thresholds[threshold["name"].as<std::string>()] = threshold["certainty_threshold"].as<float>();
             }
-            this->config.footDown.set_method(method, thresholds);
+            config.footDown.set_method(method, thresholds);
 
             // Motion filter config
-            // Update our velocity timestep dekay
-            this->config.motionFilter.velocityDecay =
-                config["motion_filter"]["update"]["velocity_decay"].as<Expression>();
-            motionFilter.model.timeUpdateVelocityDecay = this->config.motionFilter.velocityDecay;
-
-            // Update our measurement noises
-            this->config.motionFilter.noise.measurement.accelerometer =
-                Eigen::Vector3d(config["motion_filter"]["noise"]["measurement"]["accelerometer"].as<Expression>())
-=======
-            config.footDown.fromLoad           = cfg["foot_down"]["from_load"].as<bool>();
-            config.footDown.certaintyThreshold = cfg["foot_down"]["certainty_threshold"].as<float>();
-
             // Set velocity decay
             config.motionFilter.velocityDecay = cfg["motion_filter"]["update"]["velocity_decay"].as<Expression>();
             motionFilter.model.timeUpdateVelocityDecay = config.motionFilter.velocityDecay;
@@ -124,7 +111,6 @@
             // Set our measurement noises
             config.motionFilter.noise.measurement.accelerometer =
                 Eigen::Vector3d(cfg["motion_filter"]["noise"]["measurement"]["accelerometer"].as<Expression>())
->>>>>>> 3f980cc9
                     .asDiagonal();
             config.motionFilter.noise.measurement.accelerometerMagnitude =
                 Eigen::Vector3d(
@@ -193,7 +179,7 @@
             motionFilter.set_state(mean.getStateVec(), covariance.asDiagonal());
 
             // Set our initial position
-            rTWw = config["motion_filter"]["initial"]["mean"]["position"].as<Expression>();
+            rTWw = cfg["motion_filter"]["initial"]["mean"]["position"].as<Expression>();
 
             // Don't filter any sensors until we have initialised the filter
             update_loop.disable();
@@ -531,7 +517,6 @@
                         sensors->feet[BodySide::RIGHT].down = true;
                         sensors->feet[BodySide::LEFT].down  = true;
 
-<<<<<<< HEAD
                         std::array<bool, 2> feet_down = {true, true};
 
                         // Calculate values needed for Z_HEIGHT method
@@ -590,47 +575,6 @@
                                        feet_down[BodySide::LEFT]));
                             emit(graph(fmt::format("Sensor/Foot Down/{}/Right", std::string(config.footDown.method())),
                                        feet_down[BodySide::RIGHT]));
-=======
-                        std::array<bool, 2> feet_down = {true};
-                        // If we're using the load value on the foot to work out if our foot is down, do that
-                        if (config.footDown.fromLoad) {
-                            // Use our load sensor to work out which foot is down
-                            feet_down = load_sensor.updateFeet(*sensors);
-
-                            if (config.debug) {
-                                emit(graph("Sensor/Foot Down/Load/Left", feet_down[BodySide::LEFT]));
-                                emit(graph("Sensor/Foot Down/Load/Right", feet_down[BodySide::RIGHT]));
-                            }
-                        }
-                        // Otherwise, guess which foot is down by comparing the feet positions to the
-                        // footDown certainty threshold
-                        else {
-                            const Eigen::Affine3d Htr(sensors->Htx[ServoID::R_ANKLE_ROLL]);
-                            const Eigen::Affine3d Htl(sensors->Htx[ServoID::L_ANKLE_ROLL]);
-                            const Eigen::Affine3d Hlr  = Htl.inverse() * Htr;
-                            const Eigen::Vector3d rRLl = Hlr.translation();
-
-                            // Right foot is below left foot in left foot space by more than the certainty threshold
-                            if (rRLl.z() < -config.footDown.certaintyThreshold) {
-                                feet_down[BodySide::RIGHT] = true;
-                                feet_down[BodySide::LEFT]  = false;
-                            }
-                            // Right foot is above left foot in left foot space by more than the certainty threshold
-                            else if (rRLl.z() > config.footDown.certaintyThreshold) {
-                                feet_down[BodySide::RIGHT] = false;
-                                feet_down[BodySide::LEFT]  = true;
-                            }
-                            // Right foot and left foot are roughly the same height in left foot space
-                            else {
-                                feet_down[BodySide::RIGHT] = true;
-                                feet_down[BodySide::LEFT]  = true;
-                            }
-
-                            if (config.debug) {
-                                emit(graph("Sensor/Foot Down/Z/Left", feet_down[BodySide::LEFT]));
-                                emit(graph("Sensor/Foot Down/Z/Right", feet_down[BodySide::RIGHT]));
-                            }
->>>>>>> 3f980cc9
                         }
 
                         sensors->feet[BodySide::RIGHT].down = feet_down[BodySide::RIGHT];
@@ -656,15 +600,11 @@
 
                         // Accelerometer measurement update
                         motionFilter.measure(sensors->accelerometer, acc_noise, MeasurementType::ACCELEROMETER());
-<<<<<<< HEAD
-
-                        for (const auto& side : {BodySide::LEFT, BodySide::RIGHT}) {
-=======
+
                         // This loop calculates the Hwf transform for feet if they have just hit the ground. If they
                         // have not just hit the ground, it uses the previous Hwf value. This assumes that once the foot
                         // hits the ground, it doesn't move at all i.e. we're ASSUMING the foot cannot slip/slide
-                        for (auto& side : {BodySide::LEFT, BodySide::RIGHT}) {
->>>>>>> 3f980cc9
+                        for (const auto& side : {BodySide::LEFT, BodySide::RIGHT}) {
                             bool foot_down      = sensors->feet[side].down;
                             bool prev_foot_down = previous_foot_down[side];
                             Eigen::Affine3d Htf(
