/*
 * This file is part of the NUbots Codebase.
 *
 * The NUbots Codebase is free software: you can redistribute it and/or modify
 * it under the terms of the GNU General Public License as published by
 * the Free Software Foundation, either version 3 of the License, or
 * (at your option) any later version.
 *
 * The NUbots Codebase is distributed in the hope that it will be useful,
 * but WITHOUT ANY WARRANTY; without even the implied warranty of
 * MERCHANTABILITY or FITNESS FOR A PARTICULAR PURPOSE.  See the
 * GNU General Public License for more details.
 *
 * You should have received a copy of the GNU General Public License
 * along with the NUbots Codebase.  If not, see <http://www.gnu.org/licenses/>.
 *
 * Copyright 2013 NUbots <nubots@nubots.net>
 */
syntax = "proto3";

package message.behaviour;

message SoccerObjectPriority {

    enum SearchType {
        LOST                    = 0;
        FIND_ADDITIONAL_OBJECTS = 1;
        GOAL_SEARCH             = 2;
        GOAL_LEFT               = 3;
        GOAL_RIGHT              = 4;
        GROUND_LEFT             = 5;
        GROUND_RIGHT            = 6;
        OTHER                   = 7;
    }

<<<<<<< HEAD
    /// The list of priorities is stored in these variables, where the lower the priority (always non-negative), the
    /// more important the object, with the special case that var == 0 => uninitialised priority.
    int32      ball       = 1;
    int32      goal       = 2;
    int32      line       = 3;
    SearchType searchType = 4;
=======
    int32      ball        = 1;
    int32      goal        = 2;
    int32      line        = 3;
    SearchType search_type = 4;
>>>>>>> 48f9eaf1
}<|MERGE_RESOLUTION|>--- conflicted
+++ resolved
@@ -33,17 +33,10 @@
         OTHER                   = 7;
     }
 
-<<<<<<< HEAD
     /// The list of priorities is stored in these variables, where the lower the priority (always non-negative), the
     /// more important the object, with the special case that var == 0 => uninitialised priority.
-    int32      ball       = 1;
-    int32      goal       = 2;
-    int32      line       = 3;
-    SearchType searchType = 4;
-=======
     int32      ball        = 1;
     int32      goal        = 2;
     int32      line        = 3;
     SearchType search_type = 4;
->>>>>>> 48f9eaf1
 }