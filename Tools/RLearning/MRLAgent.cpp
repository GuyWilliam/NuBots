--- conflicted
+++ resolved
@@ -49,23 +49,6 @@
 }
 
 /*! @brief
-<<<<<<< HEAD
-		Initialises agent by initialising function approximator
- */
-void MRLAgent::initialiseAgent(int numberOfInputs, int numberOfOutputs, int numberOfHiddens, float max_parameter_range)
-{
-	FunctionApproximator->initialiseApproximator(numberOfInputs, numberOfOutputs, numberOfHiddens, max_parameter_range);
-	expectation_map->initialiseApproximator(numberOfInputs + 1, numberOfInputs, numberOfHiddens, 1.0);
-	num_inputs = numberOfInputs;
-	num_outputs = numberOfOutputs;
-	num_hidden = numberOfHiddens;
-
-	//Perform initial observations, values and rewards std::list setups. Required to offset learning updates.
-	std::vector<float> dummy_observation(numberOfInputs, 0);
-	std::vector<int> vect(num_outputs, 1);
-	getAction(dummy_observation, vect);
-	giveMotivationReward();
-=======
         Initialises agent by initialising function approximator
 */
 void MRLAgent::initialiseAgent(int numberOfInputs, int numberOfOutputs, int numberOfHiddens, float max_parameter_range){
@@ -75,16 +58,14 @@
     num_outputs = numberOfOutputs;
     num_hidden = numberOfHiddens;
 
-    //Perform initial observations, values and rewards list setups. Required to offset learning updates.
-    vector<float> dummy_observation(numberOfInputs,0);
-    vector<int> vect(num_outputs,1);
-    getAction(dummy_observation,vect);
-    giveMotivationReward();
->>>>>>> 250e679c
+	//Perform initial observations, values and rewards std::list setups. Required to offset learning updates.
+	std::vector<float> dummy_observation(numberOfInputs, 0);
+	std::vector<int> vect(num_outputs, 1);
+	getAction(dummy_observation, vect);
+	giveMotivationReward();
 }
 
 /*! @brief
-<<<<<<< HEAD
 	Main feature of the MRL agent. The novelty of the state-action is calculated by comparing the expected outcome of the action from the state
 	to the actual outcome of the action. The expected outcome is learned as a second dictionary approximator: expectation_map.
 	The motivation reward is then calculated by taking the Wundt function of the novelty.
@@ -92,20 +73,12 @@
 	That is, the expected outcome must not be too different but not too similar to the actual outcome to generate reward.
 	This causes the agent to seek out optimally novel experiences: not too complex to learn but not too simple to become 'bored'.
  */
-=======
-    Main feature of the MRL agent. The novelty of the state-action is calculated by comparing the expected outcome of the action from the state
-    to the actual outcome of the action. The expected outcome is learned as a second dictionary approximator: expectation_map.
-    The motivation reward is then calculated by taking the Wundt function of the novelty.
-    The agent will receive the highest reward when the expected outcome of an action differs optimally from the actual outcome.
-    That is, the expected outcome must not be too different but not too similar to the actual outcome to generate reward.
-    This causes the agent to seek out optimally novel experiences: not too complex to learn but not too simple to become 'bored'.
-*/
 
 void MRLAgent::giveMotivationReward(float env_rew){
     //Initialise novelty
     float novelty=0;
     //Initialise the state-action vector to be fed to expectation map.
-    vector<float> observation_action(num_inputs, 0);
+    std::vector<float> observation_action(num_inputs, 0);
 
     //If less than 2 observations have been made, leave observation_action a zero vector. Otherwise set to second last observation.
     if ((int)observations.size()>=2){
@@ -113,19 +86,20 @@
     }
     //Add action to state in which the action is taken
     //NEW ACTION VECTOR
-    vector<float> action_vec(num_outputs,0);
+    std::vector<float> action_vec(num_outputs,0);
     action_vec[actions[actions.size()-2]] = 1;//Indicate
     observation_action.insert(observation_action.end(),action_vec.begin(),action_vec.end());
     //Get expected observation and actual observation.
-    vector<float> expected_observation = expectation_map->getValues(observation_action);
-    vector<float> actual_observation = observations[observations.size()-1];
-
-    //Setup values for learning. Moves the expected_observation along the straight line toward actual_observation in R^n.
-    vector<vector<float> > obs(1,observation_action);//Setup vector with one input to be used for expectation_map learning.
-    vector<vector<float> > val(1,expected_observation);//setup unit list of values.
-    //Change values:
-    for (int j=0; j<expected_observation.size();j++){
-        float diff = actual_observation[j]-expected_observation[j];
+    std::vector<float> expected_observation = expectation_map->getValues(observation_action);
+    std::vector<float> actual_observation = observations[observations.size()-1];
+
+	//Setup values for learning. Moves the expected_observation along the straight line toward actual_observation in R^n.
+	std::vector<std::vector<float> > obs(1, observation_action); //Setup std::vector with one input to be used for expectation_map learning.
+	std::vector<std::vector<float> > val(1, expected_observation); //setup unit std::list of values.
+	//Change values:
+	for (int j = 0; j < expected_observation.size(); j++)
+	{
+		float diff = actual_observation[j] - expected_observation[j];
 
         val[0][j]+= diff;
     }
@@ -146,79 +120,9 @@
         if(novelty>max_novelty) max_novelty=novelty;
         if(novelty<min_novelty) min_novelty = novelty;
         float motivation = wundtFunction(0);
-        //cout<<"MRLAGENT:: giveMotivationReward - novelty = "<<0<<endl;
+        //std::cout<<"MRLAGENT:: giveMotivationReward - novelty = "<<0<<std::endl;
         giveReward(motivation+env_rew);
         return;
-
-    }
-
-    //If expected observation non-zero, calculate error in prediction to get novelty:
-
-    for (int j=0; j<expected_observation.size();j++){
-        float diff = 0;
-        diff = (expected_observation[j]-actual_observation[j]);
-        novelty+= diff*diff;
-    }
-    //Update novelty belief:
-    average_novelty+=novelty_learning_rate*(novelty-average_novelty);
-    if(novelty>max_novelty) max_novelty=novelty;
-    if(novelty<min_novelty) min_novelty = novelty;
-
-    //Do learning for expectation_map
-    expectation_map->doLearningEpisode(obs,val,lambda,10);
-
-    float motivation = wundtFunction(novelty);
-    //cout<<"MRLAGENT:: giveMotivationReward - novelty = "<<novelty<< " Reward = "<< motivation<<" + "<<env_rew<<endl;
-    giveReward(motivation+env_rew);
->>>>>>> 250e679c
-
-void MRLAgent::giveMotivationReward()
-{
-	//Initialise novelty
-	float novelty = 0;
-	//Initialise the state-action std::vector to be fed to expectation map.
-	std::vector<float> observation_action(num_inputs, 0);
-
-	//If less than 2 observations have been made, leave observation_action a zero std::vector. Otherwise set to second last observation.
-	if ((int) observations.size() >= 2)
-	{
-		observation_action = observations[observations.size() - 2];
-	}
-	//Add action to state in which the action is taken
-	observation_action.push_back(actions[actions.size() - 2]);
-	//Get expected observation and actual observation.
-	std::vector<float> expected_observation = expectation_map->getValues(observation_action);
-	std::vector<float> actual_observation = observations[observations.size() - 1];
-
-	//Setup values for learning. Moves the expected_observation along the straight line toward actual_observation in R^n.
-	std::vector<std::vector<float> > obs(1, observation_action); //Setup std::vector with one input to be used for expectation_map learning.
-	std::vector<std::vector<float> > val(1, expected_observation); //setup unit std::list of values.
-	//Change values:
-	for (int j = 0; j < expected_observation.size(); j++)
-	{
-		float diff = actual_observation[j] - expected_observation[j];
-
-		val[0][j] += lambda*diff;
-	}
-
-
-	/*If expected observation is the zero std::vector it is highly likely that the state has not been visited before.
-	In this case set the novelty to zero.
-	 */
-	float sum_exp = 0;
-	for (int j = 0; j < expected_observation.size(); j++)
-	{
-		sum_exp = expected_observation[j] * expected_observation[j];
-	}
-	if (sum_exp == 0)
-	{
-		//Do learning for expectation_map
-		expectation_map->doLearningEpisode(obs, val, 1.0, 1);
-
-		float motivation = wundtFunction(0);
-		//std::cout<<"MRLAGENT:: giveMotivationReward - novelty = "<<0<<std::endl;
-		giveReward(motivation);
-		return;
 
 	}
 
@@ -230,14 +134,17 @@
 		diff = (expected_observation[j] - actual_observation[j]);
 		novelty += diff*diff;
 	}
-
-	//std::cout<<"Novelty = "<<novelty<<std::endl;
-	//Do learning for expectation_map
-	expectation_map->doLearningEpisode(obs, val, 1.0, 1);
-
-	float motivation = wundtFunction(novelty);
-	//std::cout<<"MRLAGENT:: giveMotivationReward - novelty = "<<novelty<< " Reward = "<< motivation<<std::endl;
-	giveReward(motivation);
+    //Update novelty belief:
+    average_novelty+=novelty_learning_rate*(novelty-average_novelty);
+    if(novelty>max_novelty) max_novelty=novelty;
+    if(novelty<min_novelty) min_novelty = novelty;
+
+    //Do learning for expectation_map
+    expectation_map->doLearningEpisode(obs,val,lambda,10);
+
+    float motivation = wundtFunction(novelty);
+    //cout<<"MRLAGENT:: giveMotivationReward - novelty = "<<novelty<< " Reward = "<< motivation<<" + "<<env_rew<<endl;
+    giveReward(motivation+env_rew);
 
 	/*OLD NOVELTY
 
@@ -264,22 +171,22 @@
 }
 
 /*! @brief
-		The wundt function is a linear combination of two sigmoids, offset by the float, baseline. It is analogous to a decapitated gaussian distribution.
-		The most important parameters are N1 and N2, which give the rise and fall points of the distribution respectively.
- */
-float MRLAgent::wundtFunction(float N)
-{
-	//Set for the robot motivation headbehaviour learner.
-	float N1 = 100; //Location of max positive gradient
-	float N2 = 200; //Location of max negative gradient
-
-	float M1 = 1; //Maximum motivation offset (eg: M1=2, M2 = 0, baseline = -1 gives range -1 to 1)
-	float M2 = 0; //Minimum motivation offset
-	float baseline = 0;
-	float M3 = M2 - M1; //maximum negative reward
-
-	float p1 = 0.05; //Max pos gradient
-	float p2 = 0.05; //Max negative gradient
+        The wundt function is a linear combination of two sigmoids, offset by the float, baseline. It is analogous to a decapitated gaussian distribution.
+        The most important parameters are N1 and N2, which give the rise and fall points of the distribution respectively.
+*/
+float MRLAgent::wundtFunction(float N){
+
+    //Set for the robot motivation headbehaviour learner.
+    float N1 =50;//Location of max positive gradient
+    float N2 = 200;//Location of max negative gradient
+
+    float M1 = 1.5;//Maximum motivation offset (eg: M1=2, M2 = 0, baseline = -1 gives range -1 to 1)
+    float M2 = 1;//Minimum motivation offset
+    float baseline = -1;
+    float M3 = M2-M1;//maximum negative reward
+
+    float p1 = 0.1;//Max pos gradient
+    float p2 = 0.1;//Max negative gradient
 
 	//Positive reward
 	float F1 = M1 / (1 + exp(-p1 * (N - N1)));
@@ -297,88 +204,27 @@
 	return ((DictionaryApproximator*) FunctionApproximator)->getMap();
 }
 
-/*! @brief Main loop for MRLAgent. Returns the agents decision as an integer as to which action to take. Also performs the learning for the secand last state-action pair.
- */
-int MRLAgent::getActionAndLearn(std::vector<float> observations, std::vector<int> valid_actions)
-{
-	int action = getAction(observations, valid_actions);
-	giveMotivationReward();
-	doLearning();
-	return action;
-}
-
-<<<<<<< HEAD
-/*! @brief Saves the MRLAgent
- */
-=======
-/*! @brief
-        The wundt function is a linear combination of two sigmoids, offset by the float, baseline. It is analogous to a decapitated gaussian distribution.
-        The most important parameters are N1 and N2, which give the rise and fall points of the distribution respectively.
-*/
-float MRLAgent::wundtFunction(float N){
-
-    //Set for the robot motivation headbehaviour learner.
-    float N1 =50;//Location of max positive gradient
-    float N2 = 200;//Location of max negative gradient
-
-    float M1 = 1.5;//Maximum motivation offset (eg: M1=2, M2 = 0, baseline = -1 gives range -1 to 1)
-    float M2 = 1;//Minimum motivation offset
-    float baseline = -1;
-    float M3 = M2-M1;//maximum negative reward
-
-    float p1 = 0.1;//Max pos gradient
-    float p2 = 0.1;//Max negative gradient
-
-    //Positive reward
-    float F1 = M1/(1+exp(-p1*(N-N1)));
-    //Negative Reward
-    float F2 = M3/(1+exp(-p2*(N-N2)));
->>>>>>> 250e679c
-
-void MRLAgent::saveMRLAgent(std::string agentName)
-{
-	expectation_map->saveApproximator(agentName + "_expectation_map");
-	saveAgent(agentName);
-
-}
-
-/*! @brief Loads the MRLAgent
- */
-<<<<<<< HEAD
-void MRLAgent::loadMRLAgent(std::string agentName)
-{
-	expectation_map->loadApproximator(agentName + "_expectation_map");
-	loadAgent(agentName);
-
-}
-=======
- map<string,float>* MRLAgent::getMap(){
-     return ((DictionaryApproximator*)FunctionApproximator)->getMap();
- }
-
-
- /*! @brief Main loop for MRLAgent. Returns the agents decision as an integer as to which action to take. Also performs the learning for the secand last state-action pair.
+ /*! @brief Main loop for MRLAgent. Returns the agents decision as an integer as to which action to take. Also performs the learning for the second last state-action pair.
   */
- int MRLAgent::getActionAndLearn(vector<float> observations, vector<int> valid_actions, float rew){
+ int MRLAgent::getActionAndLearn(std::vector<float> observations, std::vector<int> valid_actions, float rew) {
      int action = getAction(observations,valid_actions);
      giveMotivationReward(rew);
      doLearning();
      return action;
  }
 
- /*! @brief Saves the MRLAgent
-  */
-
- void MRLAgent::saveMRLAgent(string agentName){
-     expectation_map->saveApproximator(agentName+"_expectation_map");
-     saveAgent(agentName);
-
- }
- /*! @brief Loads the MRLAgent
-  */
- void MRLAgent::loadMRLAgent(string agentName){
-     expectation_map->loadApproximator(agentName+"_expectation_map");
-     loadAgent(agentName);
-
- }
->>>>>>> 250e679c
+void MRLAgent::saveMRLAgent(std::string agentName)
+{
+	expectation_map->saveApproximator(agentName + "_expectation_map");
+	saveAgent(agentName);
+
+}
+
+/*! @brief Loads the MRLAgent
+ */
+void MRLAgent::loadMRLAgent(std::string agentName)
+{
+	expectation_map->loadApproximator(agentName + "_expectation_map");
+	loadAgent(agentName);
+
+}