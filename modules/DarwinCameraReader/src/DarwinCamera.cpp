/*
 * This file is part of DarwinCameraReader.
 *
 * DarwinCameraReader is free software: you can redistribute it and/or modify it under the terms of the GNU General
 * Public License as published by the Free Software Foundation, either version 3 of the License, or (at your option) any
 * later version.
 *
 * DarwinCameraReader is distributed in the hope that it will be useful, but WITHOUT ANY WARRANTY; without even the
 * implied warranty of MERCHANTABILITY or FITNESS FOR A PARTICULAR PURPOSE.  See the GNU General Public License for more
 * details.
 *
 * You should have received a copy of the GNU General Public License along with DarwinCameraReader.  If not, see
 * <http://www.gnu.org/licenses/>.
 *
 * Copyright 2013 Michael Burton <michael.burton@uon.edu.au>, Jake Woods <jake.f.woods@gmail.com>,
 * Trent Houliston <trent@houliston.me>
 */

#include "DarwinCamera.h"

#include <cstring>
#include <fcntl.h>
#include <sys/ioctl.h>
#include <sys/mman.h>
#include <unistd.h>
#include <stdexcept>
#include <system_error>
#include <sstream>
#include <linux/videodev2.h>

namespace modules {

    DarwinCamera::DarwinCamera(const std::string& device) : fd(-1), deviceName(device) {
        // initialise the camera with default resolution
        resetCamera(640, 480);
    }

    messages::Image* DarwinCamera::getImage() {
        if (fd < 0) {
            return nullptr;
        }

        v4l2_buffer current;
        memset(&current, 0, sizeof(current));
        current.type = V4L2_BUF_TYPE_VIDEO_CAPTURE;
        current.memory = V4L2_MEMORY_MMAP;

        // Get our frame buffer with data in it
        if (ioctl(fd, VIDIOC_DQBUF, &current) == -1) {
            throw std::system_error(errno, std::system_category(), "There was an error while de-queuing a buffer");
        }

        if (current.bytesused != width * height * 2) {
            throw std::system_error(errno, std::system_category(), "A bad camera frame was returned (incorrect size)");
        }

        // Memcpy our data directly from the buffer
        std::unique_ptr<messages::Image::Pixel[]> data =
                std::unique_ptr<messages::Image::Pixel[]>(new messages::Image::Pixel[current.bytesused]);
        memcpy(data.get(), buff[current.index].payload, current.bytesused);

        // Move this data into the image
        messages::Image* image = new messages::Image(width, height, std::move(data));

        // Enqueue our next buffer so it can be written to
        if (ioctl(fd, VIDIOC_QBUF, &current) == -1) {
            throw std::system_error(errno, std::system_category(), "There was an error while re-queuing a buffer");
        }

        // Return our image
        return image;
    }

    void DarwinCamera::resetCamera(size_t w, size_t h) {
        if (fd != -1) {
            closeCamera();
        }

        width = w;
        height = h;

        // Open the camera device
        fd = open(deviceName.c_str(), O_RDWR);
        // Check if we managed to open our file descriptor
        if (fd < 0) {
            throw std::runtime_error(std::string("We were unable to access the camera device on ") + deviceName);
        }

        // Here we set the "Format" of the device (the type of data we are getting)
        v4l2_format format;
        memset(&format, 0, sizeof (format));
        format.type = V4L2_BUF_TYPE_VIDEO_CAPTURE;
        format.fmt.pix.width = width;
        format.fmt.pix.height = height;
        format.fmt.pix.pixelformat = V4L2_PIX_FMT_YUYV;
        format.fmt.pix.field = V4L2_FIELD_NONE;
        if (ioctl(fd, VIDIOC_S_FMT, &format) == -1) {
            throw std::system_error(errno, std::system_category(), "There was an error while setting the cameras format");
        }

        if (format.fmt.pix.sizeimage != width * height * 2) {
            std::stringstream errorStream;
            errorStream
                << "The camera returned an image size that made no sense ("
                << "Expected: " << (width * height * 2)
                << ", "
                << "Found: " << format.fmt.pix.sizeimage
                << ")";
            throw std::runtime_error(errorStream.str());
        }

        // Set the frame rate
        v4l2_streamparm param;
        memset(&param, 0, sizeof(param));
        param.type = V4L2_BUF_TYPE_VIDEO_CAPTURE;
        // Get the current parameters (populate our fields)
        if (ioctl(fd, VIDIOC_G_PARM, &param) == -1) {
            throw std::system_error(errno, std::system_category(), "We were unable to get the current camera FPS parameters");
        }
        param.parm.capture.timeperframe.numerator = 1;
        param.parm.capture.timeperframe.denominator = FRAMERATE;
        if (ioctl(fd, VIDIOC_S_PARM, &param) == -1) {
            throw std::system_error(errno, std::system_category(), "We were unable to get the current camera FPS parameters");
        }

        // Request 2 kernel space buffers to read the data from the camera into
        v4l2_requestbuffers rb;
        memset(&rb, 0, sizeof(rb));
        rb.count = 2; // 2 buffers, one to queue one to read
        rb.type = V4L2_BUF_TYPE_VIDEO_CAPTURE;
        rb.memory = V4L2_MEMORY_MMAP;
        if (ioctl(fd, VIDIOC_REQBUFS, &rb) == -1) {
            throw std::system_error(errno, std::system_category(), "There was an error requesting the buffer");
        }

        // Map those two buffers into our user space so we can access them
        for (int i = 0; i < 2; ++i) {
            v4l2_buffer buffer;
            buffer.index = i;
            buffer.type = V4L2_BUF_TYPE_VIDEO_CAPTURE;
            buffer.memory = V4L2_MEMORY_MMAP;
            if (ioctl(fd, VIDIOC_QUERYBUF, &buffer) == -1) {
                throw std::system_error(errno, std::system_category(), "There was an error mapping the video buffer into user space");
            }

            buff[i].length = buffer.length;
            buff[i].payload = mmap(0, buffer.length, PROT_READ | PROT_WRITE, MAP_SHARED, fd, buffer.m.offset);

            if (buff[i].payload == MAP_FAILED) {
                throw std::runtime_error("There was an error mapping the video buffer into user space");
            }

            // Enqueue our buffer so that the kernel can write data to it
            if (ioctl(fd, VIDIOC_QBUF, &buffer) == -1) {
                throw std::system_error(errno, std::system_category(), "There was an error queuing buffers for the kernel to write to");
            }
        }

        // Populate our settings table
        settings.insert(std::make_pair("autoWhiteBalance",        DarwinCameraSetting(fd, V4L2_CID_AUTO_WHITE_BALANCE)));
        settings.insert(std::make_pair("whiteBalanceTemperature", DarwinCameraSetting(fd, V4L2_CID_WHITE_BALANCE_TEMPERATURE)));
        settings.insert(std::make_pair("autoExposurePriority",    DarwinCameraSetting(fd, V4L2_CID_EXPOSURE_AUTO_PRIORITY)));
        settings.insert(std::make_pair("brightness",              DarwinCameraSetting(fd, V4L2_CID_BRIGHTNESS)));
        settings.insert(std::make_pair("contrast",                DarwinCameraSetting(fd, V4L2_CID_CONTRAST)));
        settings.insert(std::make_pair("saturation",              DarwinCameraSetting(fd, V4L2_CID_SATURATION)));
        settings.insert(std::make_pair("gain",                    DarwinCameraSetting(fd, V4L2_CID_GAIN)));
        settings.insert(std::make_pair("autoExposure",            DarwinCameraSetting(fd, V4L2_CID_EXPOSURE_AUTO)));
        settings.insert(std::make_pair("autoExposurePriority",    DarwinCameraSetting(fd, V4L2_CID_EXPOSURE_AUTO_PRIORITY)));
        settings.insert(std::make_pair("absoluteExposure",        DarwinCameraSetting(fd, V4L2_CID_EXPOSURE_ABSOLUTE)));
        settings.insert(std::make_pair("powerLineFrequency",      DarwinCameraSetting(fd, V4L2_CID_POWER_LINE_FREQUENCY)));
        settings.insert(std::make_pair("sharpness",               DarwinCameraSetting(fd, V4L2_CID_SHARPNESS)));

        // Start streaming data
        int command = V4L2_BUF_TYPE_VIDEO_CAPTURE;
        if (ioctl(fd, VIDIOC_STREAMON, &command) == -1) {
            throw std::system_error(errno, std::system_category(), "Unable to start camera streaming");
        }
    }

<<<<<<< HEAD
    std::map<std::string, DarwinCameraSetting>& DarwinCamera::getSettings() {
        return settings;
    }
    
=======
>>>>>>> a2c9a5e4
    void DarwinCamera::closeCamera() {
        int command = V4L2_BUF_TYPE_VIDEO_CAPTURE;
        // Start streaming data
        if (ioctl(fd, VIDIOC_STREAMOFF, &command) == -1) {
            throw std::system_error(errno, std::system_category(), "Unable to stop camera streaming");
        }

        // unmap buffers
        for (int i = 0; i < 2; ++i) {
            munmap(buff[i].payload, buff[i].length);
        }

        close(fd);
        fd = -1;
    }
}<|MERGE_RESOLUTION|>--- conflicted
+++ resolved
@@ -31,8 +31,6 @@
 namespace modules {
 
     DarwinCamera::DarwinCamera(const std::string& device) : fd(-1), deviceName(device) {
-        // initialise the camera with default resolution
-        resetCamera(640, 480);
     }
 
     messages::Image* DarwinCamera::getImage() {
@@ -177,13 +175,10 @@
         }
     }
 
-<<<<<<< HEAD
     std::map<std::string, DarwinCameraSetting>& DarwinCamera::getSettings() {
         return settings;
     }
     
-=======
->>>>>>> a2c9a5e4
     void DarwinCamera::closeCamera() {
         int command = V4L2_BUF_TYPE_VIDEO_CAPTURE;
         // Start streaming data
