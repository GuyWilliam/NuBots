#include "BallLocalisation.hpp"

#include <chrono>

#include "extension/Configuration.hpp"

#include "message/input/Sensors.hpp"
#include "message/localisation/Ball.hpp"
#include "message/localisation/Field.hpp"
#include "message/localisation/ResetBallHypotheses.hpp"
#include "message/support/FieldDescription.hpp"
#include "message/vision/Ball.hpp"

#include "utility/input/ServoID.hpp"
#include "utility/math/coordinates.hpp"
#include "utility/nusight/NUhelpers.hpp"
#include "utility/support/yaml_expression.hpp"

namespace module::localisation {

    using extension::Configuration;
    using message::input::Sensors;
    using message::localisation::Ball;
    using message::localisation::Field;
    using message::localisation::ResetBallHypotheses;
    using message::support::FieldDescription;

    using ServoID = utility::input::ServoID;
    using utility::nusight::graph;
    using utility::support::Expression;

    BallLocalisation::BallLocalisation(std::unique_ptr<NUClear::Environment> environment)
        : Reactor(std::move(environment)) {

        on<Startup>().then([this] {
            last_measurement_update_time = NUClear::clock::now();
            last_time_update_time        = NUClear::clock::now();
        });

        on<Configuration, Sync<BallLocalisation>>("BallLocalisation.yaml").then([this](const Configuration& cfg) {
            log_level = cfg["log_level"].as<NUClear::LogLevel>();

            auto message = std::make_unique<std::vector<Ball>>();
            emit(message);
            emit(std::make_unique<Ball>());

            log_level = cfg["log_level"].as<NUClear::LogLevel>();

            ball_pos_log = cfg["ball_pos_log"].as<bool>();
            // Use configuration here from file RobotParticleLocalisation.yaml
            filter.model.n_rogues    = cfg["n_rogues"].as<int>();
            filter.model.resetRange  = cfg["reset_range"].as<Expression>();
            filter.model.n_particles = cfg["n_particles"].as<int>();

            config.start_variance = cfg["start_variance"].as<Expression>();
        });

        on<Startup, With<FieldDescription>>().then([this](const FieldDescription& fd) {
            // On Startup World to Torso is 0, such that config.start_state is rBWw
            // Left side penalty mark
            config.start_state.emplace_back((fd.dimensions.field_width / 2.0),
                                            (fd.dimensions.field_length / 2.0) + fd.dimensions.penalty_mark_distance);

            // Right side penalty mark
            config.start_state.emplace_back((fd.dimensions.field_width / 2.0),
                                            -(fd.dimensions.field_length / 2.0) + fd.dimensions.penalty_mark_distance);

            // Infront of our feet (Penalty shootout)
            config.start_state.emplace_back(0.2, 0);

            std::vector<std::pair<Eigen::Vector2d, Eigen::Matrix2d>> hypotheses;
            for (const auto& state : config.start_state) {
                hypotheses.emplace_back(std::make_pair(state, config.start_variance.asDiagonal()));
            }
            filter.set_state(hypotheses);
        });

        /* Run Time Update */
        on<Every<15, Per<std::chrono::seconds>>, Sync<BallLocalisation>>().then("BallLocalisation Time", [this] {
            /* Perform time update */
            using namespace std::chrono;
            const auto curr_time  = NUClear::clock::now();
            const double seconds  = duration_cast<duration<double>>(curr_time - last_time_update_time).count();
            last_time_update_time = curr_time;
            filter.time(seconds);

            /* Creating ball state vector and covariance matrix for emission */
            auto ball        = std::make_unique<Ball>();
            ball->position   = filter.getMean();
            ball->covariance = filter.getCovariance();

            if (ball_pos_log) {
                emit(graph("localisation ball pos", filter.getMean()[0], filter.getMean()[1]));
                log("localisation ball pos = ", filter.getMean()[0], filter.getMean()[1]);
                log("localisation seconds elapsed = ", seconds);
            }
            emit(ball);
        });

        /* To run whenever a ball has been detected */
        on<Trigger<message::vision::Balls>, With<FieldDescription>>().then(
            [this](const message::vision::Balls& balls, const FieldDescription& field) {
                // Call Time Update first
                using namespace std::chrono;
                const auto curr_time  = NUClear::clock::now();
                const double seconds  = duration_cast<duration<double>>(curr_time - last_time_update_time).count();
                last_time_update_time = curr_time;
                filter.time(seconds);
                for (const auto& ball : balls.balls) {
                    if (!ball.measurements.empty()) {

                        // Now call Measurement Update. Supports multiple measurement methods and will treat them as
                        // separate measurements
                        for (const auto& measurement : ball.measurements) {
                            filter.measure(Eigen::Vector3d(measurement.srBCc.cast<double>()),
                                           Eigen::Matrix3d(measurement.covariance.cast<double>()),
                                           field,
                                           balls.Hcw);
                        }
                        last_measurement_update_time = curr_time;
                    }
                }
            });

<<<<<<< HEAD
        on<Trigger<ResetBallHypotheses>, With<Sensors>, With<Field>, With<FieldDescription>, Sync<BallLocalisation>>()
            .then("Reset Ball Hypotheses",
                  [this](const ResetBallHypotheses& locReset,
                         const Sensors& /*sensors*/,
                         const Field& field,
                         const FieldDescription& /*fd*/) {
                      // If we've just reset our self localisation we can't trust Htf. So reset balls to the known
                      // starting position
                      if (locReset.self_reset) {
                          std::vector<std::pair<Eigen::Vector2d, Eigen::Matrix2d>> hypotheses;
                          for (const auto& state : config.start_state) {
                              hypotheses.emplace_back(std::make_pair(state, config.start_variance.asDiagonal()));
                          }
                          filter.set_state(hypotheses);
                      }
                      // Otherwise reset balls to the [0, 0] field position
                      else {
                          // Set the filter state to the field origin relative to us
                          filter.set_state(Eigen::Affine2d(field.position).translation(),
                                           config.start_variance.asDiagonal());
                      }
                  });
=======
        on<Trigger<ResetBallHypotheses>, With<Field>, Sync<BallLocalisation>>().then(
            "Reset Ball Hypotheses",
            [this](const ResetBallHypotheses& locReset, const Field& field) {
                // If we've just reset our self localisation we can't trust Htf. So reset balls to the known
                // starting position
                if (locReset.self_reset) {
                    std::vector<std::pair<Eigen::Vector2d, Eigen::Matrix2d>> hypotheses;
                    for (const auto& state : config.start_state) {
                        hypotheses.emplace_back(std::make_pair(state, config.start_variance.asDiagonal()));
                    }
                    filter.set_state(hypotheses);
                }
                // Otherwise reset balls to the [0, 0] field position
                else {
                    // Set the filter state to the field origin relative to us
                    filter.set_state(Eigen::Affine2d(field.position).translation(), config.start_variance.asDiagonal());
                }
            });
>>>>>>> f520bcce
    }
}  // namespace module::localisation<|MERGE_RESOLUTION|>--- conflicted
+++ resolved
@@ -122,30 +122,6 @@
                 }
             });
 
-<<<<<<< HEAD
-        on<Trigger<ResetBallHypotheses>, With<Sensors>, With<Field>, With<FieldDescription>, Sync<BallLocalisation>>()
-            .then("Reset Ball Hypotheses",
-                  [this](const ResetBallHypotheses& locReset,
-                         const Sensors& /*sensors*/,
-                         const Field& field,
-                         const FieldDescription& /*fd*/) {
-                      // If we've just reset our self localisation we can't trust Htf. So reset balls to the known
-                      // starting position
-                      if (locReset.self_reset) {
-                          std::vector<std::pair<Eigen::Vector2d, Eigen::Matrix2d>> hypotheses;
-                          for (const auto& state : config.start_state) {
-                              hypotheses.emplace_back(std::make_pair(state, config.start_variance.asDiagonal()));
-                          }
-                          filter.set_state(hypotheses);
-                      }
-                      // Otherwise reset balls to the [0, 0] field position
-                      else {
-                          // Set the filter state to the field origin relative to us
-                          filter.set_state(Eigen::Affine2d(field.position).translation(),
-                                           config.start_variance.asDiagonal());
-                      }
-                  });
-=======
         on<Trigger<ResetBallHypotheses>, With<Field>, Sync<BallLocalisation>>().then(
             "Reset Ball Hypotheses",
             [this](const ResetBallHypotheses& locReset, const Field& field) {
@@ -164,6 +140,5 @@
                     filter.set_state(Eigen::Affine2d(field.position).translation(), config.start_variance.asDiagonal());
                 }
             });
->>>>>>> f520bcce
     }
 }  // namespace module::localisation