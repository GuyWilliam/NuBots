--- conflicted
+++ resolved
@@ -522,22 +522,7 @@
     QColor colour;
     QwtSymbol symbol(QwtSymbol::NoSymbol);
 
-<<<<<<< HEAD
-    // FILE OUTPUT, REMOVE LATER
-    static bool clear = true;
-    std::ofstream out;
-    if(clear)
-        out.open("lines.txt");
-    else
-        out.open("lines.txt", std::ios_base::app);
-    clear = false;
-    out << name << " = [" << name << " {[";
-    BOOST_FOREACH(Point p, pts) {
-        out << p.x << " " << p.y << ";";
-    }
-    out << "]}];" << std::endl;
-    out.close();
-=======
+
 //    // FILE OUTPUT, REMOVE LATER
 //    static bool clear = true;
 //    std::ofstream out;
@@ -552,7 +537,6 @@
 //    }
 //    out << "]}];" << std::endl;
 //    out.close();
->>>>>>> ed89c74b
 
     //hackalicious
     if(name.compare("Centrecircle") == 0) {
@@ -690,11 +674,7 @@
             }
             if(using_sensors) {
                 try {
-<<<<<<< HEAD
-                    if(!forward)
-                        imagestrm.seekg(-2 * (sizeof(NUImage::Header) + 2*sizeof(int) + sizeof(double) + sizeof(bool) + m_current_image.getWidth()*m_current_image.getHeight()*sizeof(Pixel)), std::ios_base::cur);
-                    sensorstrm >> m_sensor_data;
-=======
+
                     if(!forward) {
                         sensorstrm.seekg(0, std::ios_base::beg);
                         for(int i=0; i<frame_no; i++)
@@ -703,7 +683,6 @@
                     else {
                         sensorstrm >> m_sensor_data;
                     }
->>>>>>> ed89c74b
                 }
                 catch(std::exception& e){
                     errorlog << "Sensor stream error: " << e.what() << std::endl;
