--- conflicted
+++ resolved
@@ -89,28 +89,16 @@
             StateVec()
                 : rTWw(Eigen::Matrix<Scalar, 3, 1>::Zero())
                 , vTw(Eigen::Matrix<Scalar, 3, 1>::Zero())
-<<<<<<< HEAD
-                , Rwt({1, 0, 0, 0})
+                , Rwt(Eigen::Quaternion<Scalar>::Identity())
                 , omegaTTt(Eigen::Matrix<Scalar, 3, 1>::Zero()) {}
-=======
-                , Rwt(Eigen::Quaternion<Scalar>::Identity())
-                , omegaTTt(Eigen::Matrix<Scalar, 3, 1>::Zero())
-                , omegaTTt_bias(Eigen::Matrix<Scalar, 3, 1>::Zero()) {}
->>>>>>> beb7c9fc
 
             // Constructor from monolithic vector representation, normalising the quaternion in the process
             template <typename OtherDerived>
             StateVec(const Eigen::MatrixBase<OtherDerived>& state)
                 : rTWw(state.template segment<3>(PX))
                 , vTw(state.template segment<3>(VX))
-<<<<<<< HEAD
-                , Rwt(Eigen::Quaternion<Scalar>(state.template segment<4>(QW)).normalized())
+                , Rwt(Eigen::Quaternion<Scalar>(state.template segment<4>(QX)).normalized())
                 , omegaTTt(state.template segment<3>(WX)) {}
-=======
-                , Rwt(Eigen::Quaternion<Scalar>(state.template segment<4>(QX)).normalized())
-                , omegaTTt(state.template segment<3>(WX))
-                , omegaTTt_bias(state.template segment<3>(BX)) {}
->>>>>>> beb7c9fc
 
             // Converts StateVec to monolithic vector representation
             Eigen::Matrix<Scalar, size, 1> getStateVec() const {
@@ -153,7 +141,6 @@
             // ********************************
 
             // Apply our rotational velocity to our orientation
-<<<<<<< HEAD
             // If the norm of the gyroscope update is 0 then there is not update needed
             const Scalar norm = newState.omegaTTt.norm();
             if (norm != Scalar(0)) {
@@ -164,22 +151,6 @@
                 // Update our orientation
                 newState.Rwt = newState.Rwt * dq;
             }
-=======
-            // The change in the quaternion q is (1/2)*omega*q
-            // Here is an explanation https://gamedev.stackexchange.com/a/157018
-            // Here is another derivation https://fgiesen.wordpress.com/2012/08/24/quaternion-differentiation/
-            // dq/dt = (1/2)*omega*Rwt
-            const Eigen::Quaternion<Scalar> dq_dt =
-                Eigen::Quaternion<Scalar>(Eigen::Matrix<Scalar, 4, 1>(newState.omegaTTt.x() * 0.5,
-                                                                      newState.omegaTTt.y() * 0.5,
-                                                                      newState.omegaTTt.z() * 0.5,
-                                                                      0.0))
-                * Rwt;
-            // The change in the rotation is the derivative times the differential (which is the time-step)
-            const Eigen::Matrix<Scalar, 4, 1> change(deltaT * dq_dt.coeffs());
-            // We can add the change to the original as vectors, as long as our time step is small enough
-            newState.Rwt = Eigen::Quaternion<Scalar>(Rwt.coeffs() + change).normalized();
->>>>>>> beb7c9fc
 
             // ********************************
             // UPDATE LINEAR POSITION/VELOCITY
@@ -222,14 +193,8 @@
             return state.rTWw;
         }
 
-<<<<<<< HEAD
         Eigen::Matrix<Scalar, 4, 1> predict(const StateVec& state, const MeasurementType::FLAT_FOOT_ORIENTATION&) {
             return state.Rwt.coeffs();
-=======
-        Eigen::Matrix<Scalar, 4, 1> predict(const Eigen::Matrix<Scalar, size, 1>& state,
-                                            const MeasurementType::FLAT_FOOT_ORIENTATION&) {
-            return state.template segment<4>(StateVec::QX);
->>>>>>> beb7c9fc
         }
 
         // This function is called to determine the difference between position, velocity, and acceleration
@@ -243,21 +208,10 @@
         Eigen::Matrix<Scalar, 4, 1> difference(const Eigen::Matrix<Scalar, 4, 1>& a,
                                                const Eigen::Matrix<Scalar, 4, 1>& b) {
             // Find the rotation needed to get from orientation a to orientation b
-<<<<<<< HEAD
             const Eigen::Quaternion<Scalar> q0(a);
             const Eigen::Quaternion<Scalar> q1(b);
 
             return utility::math::quaternion::difference(q0, q1).coeffs();
-=======
-            Eigen::Quaternion<Scalar> diff =
-                utility::math::quaternion::difference(Eigen::Quaternion<Scalar>(a), Eigen::Quaternion<Scalar>(b));
-
-            // Take the difference with the identity rotation (1, 0, 0, 0)
-            // If a and b represent very similar orientations, then the real part will be very close to one and
-            // the imaginary part will be very close to (0, 0, 0)
-            diff.w() -= Scalar(1);
-            return diff.coeffs();
->>>>>>> beb7c9fc
         }
 
         StateVec limit(const StateVec& state) {
