--- conflicted
+++ resolved
@@ -18,12 +18,7 @@
         values = indent('\n'.join(['{} = {}'.format(v[0], v[1]) for v in self.values]), 8)
         values = ',\n'.join([v for v in values.splitlines()])
 
-<<<<<<< HEAD
-        scope_name = '_'.join(self.fqn.split('.'))
-        set_values = ', '.join(['T{}::Value::{}'.format(scope_name, v[0]) for v in self.values])
-=======
         scope_name='_'.join(self.fqn.split('.'))
->>>>>>> aa5015d8
 
         # Make our switch statement pairs
         switches = indent('\n'.join(['case Value::{}: return "{}";'.format(v[0], v[0]) for v in self.values]), 8)
@@ -91,15 +86,7 @@
                 operator {protobuf_name}() const;
 
                 friend std::ostream& operator<< (std::ostream& out, const {name}& val);
-<<<<<<< HEAD
-
-                private:
-                    static const std::set<{name}> values;
-            }};"""
-        )
-=======
             }};""")
->>>>>>> aa5015d8
 
         impl_template = dedent(
             """\
