--- conflicted
+++ resolved
@@ -40,20 +40,9 @@
 {
     m_min_step_size = 0.02;
     
-<<<<<<< HEAD
-    // I really like this algorithm, but it converges too slowly
-    // Setting the stepsize higher doesn't improve it as much as it does with the hill-climb
-    // It appears setting epsilon to be equal to the step size improves the algorithm
-    // This effectively means we are calculating the gradient using a step size equivalent to the maximum possible step size
-    
     m_max_step_size = 0.03;        // Tune this	
     m_epsilon = 0.03;              // Tune this
     m_num_per_iteration = 10;      // Tune this
-=======
-    m_max_step_size = 0.03;		    // Tune this 0.03	
-    m_epsilon = 0.015;              // Tune this 0.015
-    m_num_per_iteration = 5;        // Tune this 5
->>>>>>> 01759d51
     
     srand(static_cast<unsigned int> (1e6*nusystem->getRealTime()*nusystem->getRealTime()*nusystem->getRealTime()));
     m_current_parameters = parameters;
