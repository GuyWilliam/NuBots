PyYAML
termcolor
tqdm
xxhash
stringcase
si-prefix
numpy
<<<<<<< HEAD
argcomplete
=======
honcho
>>>>>>> a20b64e2
<|MERGE_RESOLUTION|>--- conflicted
+++ resolved
@@ -5,8 +5,5 @@
 stringcase
 si-prefix
 numpy
-<<<<<<< HEAD
 argcomplete
-=======
-honcho
->>>>>>> a20b64e2
+honcho