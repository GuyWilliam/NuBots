/*
 * This file is part of the NUbots Codebase.
 *
 * The NUbots Codebase is free software: you can redistribute it and/or modify
 * it under the terms of the GNU General Public License as published by
 * the Free Software Foundation, either version 3 of the License, or
 * (at your option) any later version.
 *
 * The NUbots Codebase is distributed in the hope that it will be useful,
 * but WITHOUT ANY WARRANTY; without even the implied warranty of
 * MERCHANTABILITY or FITNESS FOR A PARTICULAR PURPOSE.  See the
 * GNU General Public License for more details.
 *
 * You should have received a copy of the GNU General Public License
 * along with the NUbots Codebase.  If not, see <http://www.gnu.org/licenses/>.
 *
 * Copyright 2013 NUBots <nubots@nubots.net>
 */

#include "SoccerSimulator.h"
#include <nuclear>
#include <sstream>
#include "utility/math/angle.h"
#include "utility/math/coordinates.h"
#include "utility/nubugger/NUhelpers.h"
#include "utility/localisation/transform.h"
#include "utility/motion/ForwardKinematics.h"
#include "messages/vision/VisionObjects.h"
#include "messages/support/Configuration.h"
#include "messages/localisation/FieldObject.h"
#include "messages/input/ServoID.h"
#include "messages/motion/WalkCommand.h"
#include "messages/input/GameEvents/gameevents.h"


namespace modules {
namespace support {

    using messages::platform::darwin::ButtonMiddleDown;
    using messages::input::Sensors;
    using messages::input::ServoID;
    using utility::nubugger::drawArrow;
    using utility::nubugger::drawSphere;
    using utility::math::angle::normalizeAngle;
    using utility::math::angle::vectorToBearing;
    using utility::math::angle::bearingToUnitVector;
    using utility::math::coordinates::cartesianToSpherical;
    using utility::motion::kinematics::calculateRobotToIMU;
    using utility::localisation::transform::SphericalRobotObservation;
    using utility::localisation::transform::WorldToRobotTransform;
    using utility::localisation::transform::RobotToWorldTransform;
    using utility::nubugger::graph;
    using messages::support::Configuration;
    using messages::support::FieldDescription;
    using messages::motion::WalkCommand;
    using messages::motion::KickCommand;
    using messages::motion::KickFinished;
    using messages::motion::KickPlannerConfig;
    using messages::platform::darwin::DarwinSensors;
    using utility::math::matrix::Transform2D;
    using messages::support::Configuration;
    using messages::support::GlobalConfig;
    using namespace messages::input::gameevents;
    using utility::support::Expression;

    double triangle_wave(double t, double period) {
        auto a = period; // / 2.0;
        auto k = t / a;
        return 2.0 * std::abs(2.0 * (k - std::floor(k + 0.5))) - 1.0;
    }
    double sawtooth_wave(double t, double period) {
        return 2.0 * std::fmod(t / period, 1.0) - 1.0;
    }
    double square_wave(double t, double period) {
        return std::copysign(1.0, sawtooth_wave(t, period));
    }
    double sine_wave(double t, double period) {
        return std::sin((2.0 * M_PI * t) / period);
    }
    double SoccerSimulator::absolute_time() {
        auto now = NUClear::clock::now();
        auto msSinceStart = std::chrono::duration_cast<std::chrono::microseconds>(now - moduleStartupTime).count();
        double ms = static_cast<double>(msSinceStart);
        double t = ms * 1e-6;
        return t;
    }

    void SoccerSimulator::updateConfiguration(const Configuration<SoccerSimulatorConfig>& config, const GlobalConfig& globalConfig) {

        moduleStartupTime = NUClear::clock::now();

        cfg_.simulate_goal_observations = config["vision"]["goal_observations"].as<bool>();
        cfg_.simulate_ball_observations = config["vision"]["ball_observations"].as<bool>();
        cfg_.distinguish_own_and_opponent_goals = config["vision"]["distinguish_own_and_opponent_goals"].as<bool>();

        cfg_.robot.motion_type = motionTypeFromString(config["robot"]["motion_type"].as<std::string>());
        cfg_.robot.path.period = config["robot"]["path"]["period"].as<Expression>();
        cfg_.robot.path.x_amp = config["robot"]["path"]["x_amp"].as<Expression>();
        cfg_.robot.path.y_amp = config["robot"]["path"]["y_amp"].as<Expression>();
        cfg_.robot.path.type = pathTypeFromString(config["robot"]["path"]["type"].as<std::string>());

        cfg_.ball.motion_type = motionTypeFromString(config["ball"]["motion_type"].as<std::string>());
        cfg_.ball.path.period = config["ball"]["path"]["period"].as<Expression>();
        cfg_.ball.path.x_amp = config["ball"]["path"]["x_amp"].as<Expression>();
        cfg_.ball.path.y_amp = config["ball"]["path"]["y_amp"].as<Expression>();
        cfg_.ball.path.type = pathTypeFromString(config["ball"]["path"]["type"].as<std::string>());

        world.robotPose = config["initial"]["robot_pose"].as<arma::vec3>();
        world.ball.position = config["initial"]["ball"]["position"].as<arma::vec3>();
        world.ball.diameter = config["initial"]["ball"]["diameter"].as<Expression>();

        cfg_.blind_robot = config["blind_robot"].as<bool>();

        cfg_.vision_error(0) = config["vision"]["variance"]["r"]["proportional_factor"].as<Expression>();
        cfg_.vision_error(1) = config["vision"]["variance"]["r"]["min_error"].as<Expression>();
        cfg_.vision_error(2) = config["vision"]["variance"]["theta"].as<Expression>();
        cfg_.vision_error(3) = config["vision"]["variance"]["phi"].as<Expression>();

        kicking = false;
        PLAYER_ID = globalConfig.playerId;

        cfg_.auto_start_behaviour = config["auto_start_behaviour"].as<bool>();
    }

    SoccerSimulator::SoccerSimulator(std::unique_ptr<NUClear::Environment> environment)
        : Reactor(std::move(environment)) {

        on<Trigger<FieldDescription>>("FieldDescription Update", [this](const FieldDescription& desc) {

            field_description_ = std::make_shared<FieldDescription>(desc);

            goalPosts.clear();

            arma::vec3 goal_opp_r = {field_description_->goalpost_opp_r[0],field_description_->goalpost_opp_r[1],0};
            goalPosts.push_back(VirtualGoalPost(goal_opp_r, 1.1, Goal::Side::RIGHT, Goal::Team::OPPONENT));

            arma::vec3 goal_opp_l = {field_description_->goalpost_opp_l[0],field_description_->goalpost_opp_l[1],0};
            goalPosts.push_back(VirtualGoalPost(goal_opp_l, 1.1, Goal::Side::LEFT, Goal::Team::OPPONENT));

            arma::vec3 goal_own_r = {field_description_->goalpost_own_r[0],field_description_->goalpost_own_r[1],0};
            goalPosts.push_back(VirtualGoalPost(goal_own_r, 1.1, Goal::Side::RIGHT, Goal::Team::OWN));

            arma::vec3 goal_own_l = {field_description_->goalpost_own_l[0],field_description_->goalpost_own_l[1],0};
            goalPosts.push_back(VirtualGoalPost(goal_own_l, 1.1, Goal::Side::LEFT, Goal::Team::OWN));

            for(auto& g : goalPosts){
                log("goalPost", g.position.t());
            }

        });

        on<With<Configuration<SoccerSimulatorConfig>>, Trigger<GlobalConfig>>("Soccer Simulator Configuration", std::bind(std::mem_fn(&SoccerSimulator::updateConfiguration), this, std::placeholders::_1, std::placeholders::_2));
        on<Trigger<Configuration<SoccerSimulatorConfig>>, With<GlobalConfig>>("Soccer Simulator Configuration", std::bind(std::mem_fn(&SoccerSimulator::updateConfiguration), this, std::placeholders::_1, std::placeholders::_2));

        on<Trigger<KickPlannerConfig>>("Get Kick Planner Config", [this](const KickPlannerConfig& cfg){
            kick_cfg = cfg;
        });

        on<Trigger<KickCommand>>("Simulator Queue KickCommand",[this](const KickCommand& k){
            kickQueue.push(k);
            kicking = true;
        });
        on<Trigger<KickFinished>>("Simulator Kick Finished",[this](const KickFinished&){
            kicking = false;
        });

        on<
            Trigger<Every<SIMULATION_UPDATE_FREQUENCY, Per<std::chrono::seconds>>>,
            With<Optional<WalkCommand>>
        >("Robot motion", [this](const time_t&,
                                 const std::shared_ptr<const WalkCommand>& walkCommand) {


            Transform2D oldRobotPose = world.robotPose;
            Transform2D oldBallPose = world.ball.position;
            Transform2D diff;

            switch (cfg_.robot.motion_type){
                case MotionType::NONE:
                    world.robotVelocity = Transform2D({ 0, 0 ,0 });
                    break;

                case MotionType::PATH:

                    world.robotPose.xy() = getPath(cfg_.robot.path);

                    diff = world.robotPose - oldRobotPose;
                    //Face along direction of movement
                    world.robotPose.angle() = vectorToBearing(diff.xy());

                    world.robotVelocity = Transform2D({arma::norm(diff) * SIMULATION_UPDATE_FREQUENCY, 0, 0}); //Robot coordinates
                    break;

                case MotionType::MOTION:
                //Update based on walk engine
                    if(walkCommand && !kicking){
                        world.robotVelocity = walkCommand->command;
                    } else {
                        world.robotVelocity = utility::math::matrix::Transform2D({0,0,0});
                    }
                    world.robotVelocity.xy() = world.robotPose.rotation() * world.robotVelocity.xy();
                    world.robotPose += world.robotVelocity / SIMULATION_UPDATE_FREQUENCY;
                    break;
            }
            // Update ball position
            switch (cfg_.ball.motion_type){
                case MotionType::NONE:
                    world.ball.velocity = { 0, 0 , 0};
                    break;

                case MotionType::PATH:

                    world.ball.position.rows(0,1) = getPath(cfg_.ball.path);

                    diff = world.ball.position - oldBallPose;

                    world.ball.velocity = Transform2D({arma::norm(diff) * SIMULATION_UPDATE_FREQUENCY, 0, 0}); //Robot coordinates
                    break;

                case MotionType::MOTION:
                    if(!kickQueue.empty()){
                        //Get last queue
                        KickCommand lastKickCommand = kickQueue.back();
                        //Empty queue
                        std::queue<KickCommand>().swap(kickQueue);
                        //Check if kick worked:
                        Transform2D relativeBallPose = world.robotPose.worldToLocal(world.ball.position);

                        if( relativeBallPose.x() < kick_cfg.MAX_BALL_DISTANCE &&
                            std::fabs(relativeBallPose.y()) < kick_cfg.KICK_CORRIDOR_WIDTH / 2){
                                world.ball.position.rows(0,1) += world.robotPose.rotation() * lastKickCommand.direction.rows(0, 1);
                        }
                    }
                    break;
            }

            // Emit the change in orientation as a DarwinSensors::Gyroscope,
            // to be handled by HardwareSimulator.
            emit(computeGyro(world.robotPose.angle(), oldRobotPose.angle()));
        });

        // Simulate Vision
        on<Trigger<Every<30, Per<std::chrono::seconds>>>,
            With<Raw<Sensors>>,
            With<CameraParameters>,
            Options<Sync<SoccerSimulator>>
            >("Vision Simulation", [this](const time_t&,
                const std::shared_ptr<Sensors>& sensors,
                const CameraParameters& camParams) {

            if (field_description_ == nullptr) {
                NUClear::log(__FILE__, __LINE__, ": field_description_ == nullptr");
                return;
            }

            if (cfg_.simulate_goal_observations) {
                auto goals = std::make_unique<std::vector<messages::vision::Goal>>();
                if (cfg_.blind_robot) {
                    emit(std::move(goals));
                    return;
                }

                // for (auto& g : goalPosts) {
                for (auto g : goalPosts) {
                    if (cfg_.distinguish_own_and_opponent_goals) {
                        g.team = Goal::Team::UNKNOWN;
                    }

<<<<<<< HEAD
                    // Detect the goal:
                    auto m = g.detect(camParams, world.robotPose, sensors);
=======
                for (auto& g : goalPosts){
                    // log("world.robotPose", world.robotPose.t());
                    auto m = g.detect(camParams, world.robotPose, sensors, cfg_.vision_error);
>>>>>>> 5fd82400
                    if (!m.measurements.empty()) {
                        // emit(graph("sim measurement = ", m.measurements[0].position);
                        goals->push_back(m);
                    }
                }

                // Assign leftness and rightness to goals
                if (goals->size() == 2) {
                    if (goals->at(0).quad.getCentre()(0) < goals->at(1).quad.getCentre()(0)) {

                        goals->at(0).side = messages::vision::Goal::Side::LEFT;
                        goals->at(1).side = messages::vision::Goal::Side::RIGHT;
                    } else {
                        goals->at(0).side = messages::vision::Goal::Side::RIGHT;
                        goals->at(1).side = messages::vision::Goal::Side::LEFT;
                    }
                }

                emit(std::move(goals));

            } else {
                // Emit current self exactly
                auto r = std::make_unique<std::vector<messages::localisation::Self>>();
                r->push_back(messages::localisation::Self());
                r->back().position = world.robotPose.xy();
                r->back().heading = bearingToUnitVector(world.robotPose.angle());
                r->back().velocity = world.robotVelocity.rows(0,1);
                r->back().position_cov = 0.00001 * arma::eye(2,2);
                r->back().last_measurement_time = NUClear::clock::now();
                emit(std::move(r));
            }


            if (cfg_.simulate_ball_observations) {
                auto ball_vec = std::make_unique<std::vector<messages::vision::Ball>>();
                if (cfg_.blind_robot) {
                    emit(std::move(ball_vec));
                    return;
                }

                auto ball = world.ball.detect(camParams, world.robotPose, sensors, cfg_.vision_error);

                if (!ball.measurements.empty()) {

                    ball_vec->push_back(ball);

                }

                emit(std::move(ball_vec));

            } else {
                // Emit current ball exactly
                auto b = std::make_unique<messages::localisation::Ball>();
                b->position = world.robotPose.worldToLocal(world.ball.position).xy();
                b->velocity = world.robotPose.rotation().t() * world.ball.velocity.rows(0,1);
                b->position_cov = 0.00001 * arma::eye(2,2);
                b->last_measurement_time = NUClear::clock::now();
                emit(std::make_unique<std::vector<messages::localisation::Ball>>(
                        std::vector<messages::localisation::Ball>(1,*b)
                    ));
                emit(std::move(b));
            }

        });

        // Emit exact position to NUbugger
        on<Trigger<Every<100, std::chrono::milliseconds>>>(
        "Emit True Robot Position",
            [this](const time_t&) {

            arma::vec2 bearingVector = world.robotPose.rotation() * arma::vec2({1,0});
            arma::vec3 robotHeadingVector = {bearingVector[0], bearingVector[1], 0};
            emit(drawArrow("robot", {world.robotPose.x(), world.robotPose.y(), 0}, robotHeadingVector, 1));

            emit(drawSphere("ball", {world.ball.position(0), world.ball.position(1), 0}, 0.1));

        });

        on<Trigger<Startup>>("SoccerSimulator Startup",[this](const Startup&){
            if (cfg_.auto_start_behaviour) {
                auto time = NUClear::clock::now();
                emit(std::make_unique<Unpenalisation<SELF>>(Unpenalisation<SELF>{PLAYER_ID}));
                emit(std::make_unique<GamePhase<Phase::PLAYING>>(GamePhase<Phase::PLAYING>{time, time}));
                emit(std::make_unique<Phase>(Phase::PLAYING));
            }

        });
    }

    std::unique_ptr<DarwinSensors::Gyroscope> SoccerSimulator::computeGyro(float heading, float oldHeading){
        float dHeading = utility::math::angle::difference(heading, oldHeading);

        auto g = std::make_unique<DarwinSensors::Gyroscope>();
        g->x = 0;
        g->y = 0;
        g->z = dHeading;
        return std::move(g);
    }

    arma::vec2 SoccerSimulator::getPath(SoccerSimulator::Config::Motion::Path p){
        auto t = absolute_time();
        float wave1,wave2;
        switch(p.type){
            case PathType::SIN:
                wave1 = p.x_amp * sine_wave(t, p.period);
                wave2 = p.y_amp * sine_wave(t + (p.period / 4.0), p.period);
                break;
            case PathType::TRIANGLE:
                wave1 = p.x_amp * triangle_wave(t, p.period);
                wave2 = p.y_amp * triangle_wave(t + (p.period / 4.0), p.period);
                break;
            default:
                std::stringstream str;
                str << __FILE__ << ", " << __LINE__ << ": " << __func__ << ": unknown p.type.";
                throw std::runtime_error(str.str());
        }
        return arma::vec2({wave1,wave2});
    }

}
}
<|MERGE_RESOLUTION|>--- conflicted
+++ resolved
@@ -266,16 +266,10 @@
                         g.team = Goal::Team::UNKNOWN;
                     }
 
-<<<<<<< HEAD
                     // Detect the goal:
-                    auto m = g.detect(camParams, world.robotPose, sensors);
-=======
-                for (auto& g : goalPosts){
-                    // log("world.robotPose", world.robotPose.t());
                     auto m = g.detect(camParams, world.robotPose, sensors, cfg_.vision_error);
->>>>>>> 5fd82400
+
                     if (!m.measurements.empty()) {
-                        // emit(graph("sim measurement = ", m.measurements[0].position);
                         goals->push_back(m);
                     }
                 }
