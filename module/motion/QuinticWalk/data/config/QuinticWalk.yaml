walk:
  # Full walk cycle frequency (how long it takes in seconds for a left + right steps)
  # (in Hz, > 0)
<<<<<<< HEAD
  freq: 0.2
=======
  freq: 0.7
>>>>>>> f2d9f654
  # Length of double support phase in half cycle (how long both legs should be on the ground, as a ratio of how long it takes for a single step)
  # (ratio, [0:1])
  double_support_ratio: 0.3
  # Give extra swing to first step for better start
  # (in ?, [0:10])
  first_step_swing_factor: 0.8 #1.0
  foot:
    # Lateral distance between the feet center (how spread apart the feet should be)
    # (in m, >= 0)
<<<<<<< HEAD
    distance: 0.15 #0.28
=======
    distance: 0.28 #0.28
>>>>>>> f2d9f654
    # Maximum flying foot height (how high we lift a foot from the ground)
    # (in m, >= 0)
    rise: 0.15 #0.1
    # Pause of Z movement on highest point (how long we hold a foot at the top, as a ratio of how long we're standing on one foot)
    # (single support cycle ratio, [0,1])
    z_pause: 0.08 #0.04
    put_down:
      # Let the foot's downward trajectory end above the ground
      # this is helpful if the support leg bends
      # (in m, >= 0)
      z_offset: 0.0
      # Phase time for moving the foot from Z offset to ground
      # (in half cycle ratio [0:1])
      phase: 0.4 # 0.5
      # Roll offset on flying foot at put down
      # (in rad, [-1,1])
      roll_offset: 0.0
    # Phase of flying foot apex
    # (single support cycle phase, [0:1])
    apex_phase: 0.15
    overshoot:
      # Foot X/Y overshoot in ratio of step length
      # (ratio, >= 0)
      ratio: 0.2 #0
      # Foot X/Y overshoot phase
      # (single support cycle phase, [footApexPhase:1]
      phase: 0.0
  trunk:
    # Height of the trunk from ground (how much we bend the knee, for the entire walk, fully standing is 0.51-ish)
    # (in m, > 0)
    height: 0.45
    # Trunk pitch orientation (how much we lean the torso forward or backward, does not change)
    # (in rad)
    pitch: 24 * pi / 180 #28
    # Phase offset of trunk oscillation
    # (half cycle phase, [-1:1])
    phase: 0.15
    # Trunk forward offset (how much we offset the trunk forward or backward lean when walking)
    # (in m)
    x_offset: 0.03 # 0.045
    # Trunk lateral offset (how much we offset the trunk left or right lean when walking)
    # (in m)
    y_offset: -0.01
    # Trunk lateral oscillation amplitude ratio (how much we swing the trunk left and right when stepping)
    # (ratio, >= 0)
    swing: 0.03 #0.05
    # Trunk swing pause length in phase at apex (how long we keep the trunk at the max swing position, before swinging back)
    # (half cycle ratio, [0:1])
    pause: 0.1 #0
    x_offset_p_coef:
      # Trunk forward offset proportional to forward step
      # (in 1)
      forward: 0.09 # 0.04
      # Trunk forward offset proportional to rotation step
      # (in m/rad)
      turn: 0.08 #0.09
    pitch_p_coef:
      # Trunk pitch orientation proportional to forward step
      # (in rad/m)
      forward: 18 * pi / 180
      # Trunk pitch orientation proportional to rotation step
      # (in 1)
      turn: 11 * pi / 180 #18
  kick:
    # Length of kick movement
    # (in m, [0:1])
    length: 0.09
    # Time of kick apex
    # (ratio of single support phase, [0:1])
    phase: 0.75
    # Kick velocity
    # (in m/s, > 0)
    vel: 0.2
  pause:
    # Time that the walking is paused when becoming unstable
    # (in s, [0:10])
    duration: 0.5

max_step:
  # Maximal step length in X
  # (in m, [0:1])
  x: 1
  # Maximal step length in Y
  # (in m, [0:1])
  y: 1
  # Maximal step turn in yaw
  # (in rad, [0:1.5])
  z: 1.5
  # Maximal step length in X and Y combined
  # (in m, [0:1])
  xy: 1

imu:
  # Activates the IMU to stop the walking when the robot gets unstable
  active: false
  pitch:
    # Threshold for stopping for the robot pitch
    # (in rad, [0:1])
    threshold: 0.5
  roll:
    # Threshold for stopping for the robot roll
    # (in rad, [0:1])
    threshold: 0.4

gains:
  legs: 13
  arms: 13

arms:
  right_shoulder_pitch: 1.98
  left_shoulder_pitch: 1.85
  right_shoulder_roll: -0.176
  left_shoulder_roll: 0.135
  right_elbow: -1.57
  left_elbow: -1.57<|MERGE_RESOLUTION|>--- conflicted
+++ resolved
@@ -1,11 +1,7 @@
 walk:
   # Full walk cycle frequency (how long it takes in seconds for a left + right steps)
   # (in Hz, > 0)
-<<<<<<< HEAD
-  freq: 0.2
-=======
   freq: 0.7
->>>>>>> f2d9f654
   # Length of double support phase in half cycle (how long both legs should be on the ground, as a ratio of how long it takes for a single step)
   # (ratio, [0:1])
   double_support_ratio: 0.3
@@ -15,11 +11,7 @@
   foot:
     # Lateral distance between the feet center (how spread apart the feet should be)
     # (in m, >= 0)
-<<<<<<< HEAD
-    distance: 0.15 #0.28
-=======
     distance: 0.28 #0.28
->>>>>>> f2d9f654
     # Maximum flying foot height (how high we lift a foot from the ground)
     # (in m, >= 0)
     rise: 0.15 #0.1
