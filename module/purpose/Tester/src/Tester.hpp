--- conflicted
+++ resolved
@@ -58,7 +58,6 @@
             int stand_still_priority = 0;
             /// @brief Priority of Say task
             int say_priority = 0;
-<<<<<<< HEAD
             /// @brief Priority of ChatGPT task
             int chatgpt_priority = 0;
             /// @brief Priority of AudioGPT task
@@ -71,14 +70,6 @@
             std::string chatgpt_prompt = "";
             /// @brief Duration to listen for audio when emitting AudioGPT task
             int audiogpt_listen_duration = 0;
-=======
-
-            /// @brief Position to walk to when emitting WalkToFieldPosition task
-            Eigen::Vector3f walk_to_field_position_position = Eigen::Vector3f::Zero();
-
-            /// @brief Text to say when emitting Say task
-            std::string say_text = "";
->>>>>>> d8962e84
         } cfg;
 
     public:
