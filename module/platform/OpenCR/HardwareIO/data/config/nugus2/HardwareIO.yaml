# Controls the minimum log level that NUClear log will display
log_level: INFO

battery:
  charged_voltage: 16.8
  nominal_voltage: 14.8
  flat_voltage: 14.0

opencr:
  device: "/dev/ttyUSB0"
  baud: 1000000
  byte_wait: 1200
  packet_wait: 100000
  bus_reset_wait_time_us: 0

servos:
  - # [0]  R_SHOULDER_PITCH
    direction: -1
    offset: pi / 4
    simulated: false
    max_position_limit: pi/2
    min_position_limit: 0
  - # [1]  L_SHOULDER_PITCH
    direction: 1
    offset: pi / 4
    simulated: false
    max_position_limit: pi/2
    min_position_limit: 0
  - # [2]  R_SHOULDER_ROLL
    direction: -1
    offset: -pi / 4
    simulated: false
    max_position_limit: pi/2
    min_position_limit: 0
  - # [3]  L_SHOULDER_ROLL
    direction: -1
    offset: pi / 4
    simulated: false
    max_position_limit: pi/2
    min_position_limit: 0
  - # [4]  R_ELBOW
    direction: -1
    offset: 0.0
    simulated: false
    max_position_limit: pi/2
    min_position_limit: 0
  - # [5]  L_ELBOW
    direction: 1
    offset: 0.0
    simulated: false
    max_position_limit: pi/2
    min_position_limit: 0
  - # [6]  R_HIP_YAW
    direction: -1
    offset: 0.0
    simulated: false
    max_position_limit: pi/2
    min_position_limit: 0
  - # [7]  L_HIP_YAW
    direction: -1
    offset: 0.0
    simulated: false
    max_position_limit: pi/2
    min_position_limit: 0
  - # [8]  R_HIP_ROLL
    direction: 1
    offset: 0.0
    simulated: false
    max_position_limit: pi/2
    min_position_limit: 0
  - # [9]  L_HIP_ROLL
    direction: 1
    offset: 0.0
    simulated: false
    max_position_limit: pi/2
    min_position_limit: 0
  - # [10] R_HIP_PITCH
    direction: 1
    offset: 0.0
    simulated: false
    max_position_limit: pi/2
    min_position_limit: 0
  - # [11] L_HIP_PITCH
    direction: -1
    offset: 0.0
    simulated: false
    max_position_limit: pi/2
    min_position_limit: 0
  - # [12] R_KNEE
    direction: -1
    offset: pi / 4
    simulated: false
    max_position_limit: pi/2
    min_position_limit: 0
  - # [13] L_KNEE
    direction: 1
    offset: pi / 4
    simulated: false
    max_position_limit: pi/2
    min_position_limit: 0
  - # [14] R_ANKLE_PITCH
    direction: -1
    offset: 0.0
    simulated: false
    max_position_limit: pi/2
    min_position_limit: 0
  - # [15] L_ANKLE_PITCH
    direction: 1
    offset: 0.0
    simulated: false
    max_position_limit: pi/2
    min_position_limit: 0
  - # [16] R_ANKLE_ROLL
    direction: -1
    offset: 0.0
    simulated: false
    max_position_limit: pi/2
    min_position_limit: 0
  - # [17] L_ANKLE_ROLL
    direction: -1
    offset: 0.0
    simulated: false
    max_position_limit: pi/2
    min_position_limit: 0
  - # [18] HEAD_YAW
    direction: 1
    offset: 0.0
    simulated: false
    max_position_limit: pi/2
    min_position_limit: 0
  - # [19] HEAD_PITCH
    direction: 1
<<<<<<< HEAD
    offset: 0.0
    simulated: false
    max_position_limit: pi/2
    min_position_limit: 0
=======
    offset: -0.167
    simulated: false
>>>>>>> f7bec1bf
<|MERGE_RESOLUTION|>--- conflicted
+++ resolved
@@ -130,12 +130,7 @@
     min_position_limit: 0
   - # [19] HEAD_PITCH
     direction: 1
-<<<<<<< HEAD
-    offset: 0.0
+    offset: -0.167
     simulated: false
     max_position_limit: pi/2
-    min_position_limit: 0
-=======
-    offset: -0.167
-    simulated: false
->>>>>>> f7bec1bf
+    min_position_limit: 0