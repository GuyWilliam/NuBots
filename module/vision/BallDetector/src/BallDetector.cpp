/*
 * MIT License
 *
 * Copyright (c) 2014 NUbots
 *
 * This file is part of the NUbots codebase.
 * See https://github.com/NUbots/NUbots for further info.
 *
 * Permission is hereby granted, free of charge, to any person obtaining a copy
 * of this software and associated documentation files (the "Software"), to deal
 * in the Software without restriction, including without limitation the rights
 * to use, copy, modify, merge, publish, distribute, sublicense, and/or sell
 * copies of the Software, and to permit persons to whom the Software is
 * furnished to do so, subject to the following conditions:
 *
 * The above copyright notice and this permission notice shall be included in all
 * copies or substantial portions of the Software.
 *
 * THE SOFTWARE IS PROVIDED "AS IS", WITHOUT WARRANTY OF ANY KIND, EXPRESS OR
 * IMPLIED, INCLUDING BUT NOT LIMITED TO THE WARRANTIES OF MERCHANTABILITY,
 * FITNESS FOR A PARTICULAR PURPOSE AND NONINFRINGEMENT. IN NO EVENT SHALL THE
 * AUTHORS OR COPYRIGHT HOLDERS BE LIABLE FOR ANY CLAIM, DAMAGES OR OTHER
 * LIABILITY, WHETHER IN AN ACTION OF CONTRACT, TORT OR OTHERWISE, ARISING FROM,
 * OUT OF OR IN CONNECTION WITH THE SOFTWARE OR THE USE OR OTHER DEALINGS IN THE
 * SOFTWARE.
 */

#include "BallDetector.hpp"

#include <Eigen/Geometry>
#include <fmt/format.h>
#include <fmt/ostream.h>
#include <numeric>

#include "extension/Configuration.hpp"

#include "message/support/FieldDescription.hpp"
#include "message/vision/Ball.hpp"
#include "message/vision/GreenHorizon.hpp"

#include "utility/math/coordinates.hpp"
#include "utility/nusight/NUhelpers.hpp"
#include "utility/support/yaml_expression.hpp"
#include "utility/vision/visualmesh/VisualMesh.hpp"

// Make a formatter for Eigen::Transpose type so fmt::format know how to deal with it
template <typename Derived>
struct fmt::formatter<Eigen::Transpose<Derived>> : fmt::ostream_formatter {};

namespace module::vision {

    using extension::Configuration;

    using message::support::FieldDescription;
    using message::vision::Ball;
    using message::vision::Balls;
    using message::vision::GreenHorizon;

    using utility::math::coordinates::cartesianToReciprocalSpherical;
    using utility::math::coordinates::cartesianToSpherical;
    using utility::nusight::graph;
    using utility::support::Expression;

    BallDetector::BallDetector(std::unique_ptr<NUClear::Environment> environment) : Reactor(std::move(environment)) {

        on<Configuration>("BallDetector.yaml").then([this](const Configuration& config) {
            log_level = config["log_level"].as<NUClear::LogLevel>();

            cfg.confidence_threshold  = config["confidence_threshold"].as<double>();
            cfg.cluster_points        = config["cluster_points"].as<int>();
            cfg.minimum_ball_distance = config["minimum_ball_distance"].as<double>();
            cfg.distance_disagreement = config["distance_disagreement"].as<double>();
            cfg.maximum_deviation     = config["maximum_deviation"].as<double>();
            cfg.ball_angular_cov      = Eigen::Vector3d(config["ball_angular_cov"].as<Expression>());
        });

        on<Trigger<GreenHorizon>, With<FieldDescription>, Buffer<2>>().then(
            "Visual Mesh",
            [this](const GreenHorizon& horizon, const FieldDescription& field) {
                // Convenience variables
                const auto& cls        = horizon.mesh->classifications;
                const auto& neighbours = horizon.mesh->neighbourhood;
                // Unit vectors from camera to a point in the mesh, in world space
                const Eigen::Matrix<double, 3, Eigen::Dynamic>& uPCw = horizon.mesh->uPCw.cast<double>();
                const Eigen::Matrix<double, 3, Eigen::Dynamic>& rPWw = horizon.mesh->rPWw.cast<double>();
                const int BALL_INDEX                                 = horizon.class_map.at("ball");

                // PARTITION INDICES AND CLUSTER

                // Get some indices to partition
                std::vector<int> indices(horizon.mesh->indices.size());
                std::iota(indices.begin(), indices.end(), 0);

                // Partition the indices such that the ball points that have ball points surrounding them are removed,
                // and then resize the vector to remove those points
                auto boundary = utility::vision::visualmesh::partition_points(
                    indices.begin(),
                    indices.end(),
                    neighbours,
                    [&](const int& idx) {
                        return idx == int(indices.size()) || (cls(BALL_INDEX, idx) >= cfg.confidence_threshold);
                    });
                indices.resize(std::distance(indices.begin(), boundary));

                log<NUClear::DEBUG>(fmt::format("Partitioned {} points", indices.size()));

                // Cluster all points into ball candidates
                // Points are clustered based on their connectivity to other ball points
                // Clustering is down in two steps
                // 1) Take the set of ball points found above and partition them into potential clusters by
                //    a) Add the first point and its ball neighbours to a cluster
                //    b) Find all other ball points who are neighbours of the points in the cluster
                //    c) Partition all of the indices that are in the cluster
                //    d) Repeat a-c for all points that were not partitioned
                //    e) Delete all partitions smaller than a given threshold
                // 2) Discard all clusters are entirely above the green horizon
                std::vector<std::vector<int>> clusters;
                utility::vision::visualmesh::cluster_points(indices.begin(),
                                                            indices.end(),
                                                            neighbours,
                                                            cfg.cluster_points,
                                                            clusters);

                log<NUClear::DEBUG>(fmt::format("Found {} clusters", clusters.size()));

                // Partition the clusters such that clusters above the green horizons are removed,
                // and then resize the vector to remove them
<<<<<<< HEAD
                auto green_boundary = utility::vision::visualmesh::check_green_horizon_side(clusters,
                                                                                            horizon.horizon,
                                                                                            uPCw,
                                                                                            false,
                                                                                            true,
                                                                                            true);
=======
                auto green_boundary =
                    utility::vision::visualmesh::check_green_horizon_side(clusters, horizon.horizon, rPWw, false, true);
>>>>>>> ed0b5b37
                clusters.resize(std::distance(clusters.begin(), green_boundary));

                log<NUClear::DEBUG>(fmt::format("Found {} clusters below green horizon", clusters.size()));

                // Create the Balls message, which will contain a Ball for every cluster that is a valid ball
                auto balls = std::make_unique<Balls>();

                // Balls is still emitted even if there are no balls, to indicate to other modules that no balls are
                // currently visible
                if (clusters.empty()) {
                    log<NUClear::DEBUG>("Found no balls.");
                    emit(std::move(balls));
                    return;
                }

                // Reserve the memory in advance for efficiency
                balls->balls.reserve(clusters.size());

                balls->id        = horizon.id;         // camera id
                balls->timestamp = horizon.timestamp;  // time when the image was taken
                balls->Hcw       = horizon.Hcw;        // world to camera transform at the time the image was taken

                // World to camera transform, to be used in for loop below
                const Eigen::Isometry3d Hcw(horizon.Hcw.cast<double>());

                // CHECK EACH CLUSTER FOR VALID BALL
                for (auto& cluster : clusters) {
                    Ball b;

                    // FIND CENTRAL AXIS OF BALL
                    // Add up all the unit vectors of each point (camera to point in world space) in the cluster to find
                    // an average vector, which represents the central cone axis
                    // uBCw: unit vector from camera to ball central axis in world space
                    Eigen::Vector3d uBCw = Eigen::Vector3d::Zero();
                    for (const auto& idx : cluster) {
                        uBCw += uPCw.col(idx);
                    }
                    uBCw.normalize();  // get cone axis as a unit vector

                    // FIND ANGULAR RADIUS OF BALL
                    // Find the ray (uPCw) with the greatest distance from the central axis (uBCw) to then determine the
                    // largest angular radius possible from the edge points available. Equal to cos(theta), where theta
                    // is the angle between the central ball axis (uBCw) and the edge of the ball. This helps to find
                    // the approximate distance to the ball.
                    double radius = 1.0;
                    for (const auto& idx : cluster) {
                        // Unit vector from the camera to the ball edge, in world space
                        const Eigen::Vector3d& uECw(uPCw.col(idx));
                        // Find the vector that gives the largest angle between the central axis and ball edge
                        // Radius is cos(theta), where theta is the angle, so a smaller radius gives a larger angle.
                        radius = uBCw.dot(uECw) < radius ? uBCw.dot(uECw) : radius;
                    }

                    // The vectors are in world space, multiply by Rcw to get the central axis in camera space
                    b.uBCc = Hcw.rotation() * uBCw;
                    // Angular radius, or cos(theta) where theta is the angle between central axis and ball edge
                    b.radius = radius;

                    // CALCULATE DISTANCE TO BALL WITH TWO METHODS
                    // 1. Angular-based distance
                    // 2. Projection-based distance

                    // Angular-based distance
                    // https://en.wikipedia.org/wiki/Angular_diameter
                    // From the link, the formula with arcsin is used since a ball is a spherical object
                    // The variables are:
                    //      delta: 2 * arccos(radius)
                    //      d_act: 2 * field.ball_radius
                    //      D: distance
                    // Rearranging the equation gives
                    //      distance = (field.ball_radius) / (sin(arccos(radius)))
                    // Using sin(arccos(x)) = sqrt(1 - x^2)
                    //      distance = field.ball_radius / sqrt(1 - radius^2)
                    const double angular_distance = field.ball_radius / std::sqrt(1.0 - radius * radius);
                    // Convert uBCc into a position vector (rBCc) and then convert it into Spherical Reciprocal
                    // Coordinates (1/distance, phi, theta)
                    b.measurements.emplace_back();
                    b.measurements.back().type       = Ball::MeasurementType::ANGULAR;
                    b.measurements.back().rBCc       = b.uBCc * angular_distance;
                    b.measurements.back().covariance = cfg.ball_angular_cov.asDiagonal();

                    // Projection-based distance
                    // Given a flat X-Y plane that intersects through the middle of the ball, find the point where
                    // the central axis vector (uBCw) intersects with this plane. Get the distance from the camera to
                    // this point. https://en.wikipedia.org/wiki/Line%E2%80%93plane_intersection#Algebraic_form
                    //      Plane normal: (0, 0, 1)
                    //      Point on plane: (0, 0, rWCw.z() + field.ball_radius)
                    //      Line direction: uBCw
                    //      Point on line: (0, 0, 0)
                    // Since the plane normal zeros out x and y, only consider z
                    // rWCw = -Hcw.inverse().translation().z()
                    const double projection_distance = (field.ball_radius - Hcw.inverse().translation().z()) / uBCw.z();
                    // Create a ball measurement message for this calculation
                    b.measurements.emplace_back();
                    b.measurements.back().type       = Ball::MeasurementType::PROJECTION;
                    b.measurements.back().rBCc       = b.uBCc * projection_distance;
                    b.measurements.back().covariance = cfg.ball_angular_cov.asDiagonal();


                    /***********************************************
                     *                  THROWOUTS                  *
                     ***********************************************/

                    // For this particular ball, see if it should be thrown out
                    // For debugging purposes, go through each check
                    log<NUClear::DEBUG>("**************************************************");
                    log<NUClear::DEBUG>("*                    THROWOUTS                   *");
                    log<NUClear::DEBUG>("**************************************************");
                    bool keep = true;
                    b.colour.fill(1.0);  // a valid ball has a white colour in NUsight

                    // DISCARD IF STANDARD DEVIATION OF ANGLES IS TOO LARGE - CALCULATE DEGREE OF FIT TO CIRCLE
                    // Degree of fit defined as the standard deviation of angle between every rays on the
                    // cluster / and the cone axis (uBCw). If the standard deviation exceeds a given threshold then
                    // it is a bad fit
                    std::vector<double> angles;
                    double mean             = 0.0;
                    const double max_radius = std::acos(radius);  // largest angle between vectors
                    // Get mean of all the angles in the cluster to then find the standard deviation
                    for (const auto& idx : cluster) {
                        const double angle = std::acos(uBCw.dot(uPCw.col(idx))) / max_radius;
                        angles.emplace_back(angle);
                        mean += angle;
                    }
                    mean /= angles.size();
                    // Calculate standard deviation of angles in cluster
                    double deviation = 0.0;
                    for (const auto& angle : angles) {
                        deviation += (mean - angle) * (mean - angle);
                    }
                    deviation = std::sqrt(deviation / (angles.size() - 1));

                    // Check if standard deviation is low enough
                    if (deviation > cfg.maximum_deviation) {

                        log<NUClear::DEBUG>(fmt::format("Ball discarded: deviation ({}) > maximum_deviation ({})",
                                                        deviation,
                                                        cfg.maximum_deviation));
                        log<NUClear::DEBUG>("--------------------------------------------------");
                        // Balls that violate degree of fit will show as green in NUsight
                        b.colour = keep ? message::conversion::math::vec4(0.0, 1.0, 0.0, 1.0) : b.colour;
                        keep     = false;
                    }

                    // DISCARD IF PROJECTION_DISTANCE AND ANGULAR_DISTANCE ARE TOO FAR APART
                    const double max_distance = std::max(projection_distance, angular_distance);

                    if ((std::abs(projection_distance - angular_distance) / max_distance) > cfg.distance_disagreement) {

                        log<NUClear::DEBUG>(
                            fmt::format("Ball discarded: Width and proj distance disagree too much: width = "
                                        "{}, proj = {}",
                                        angular_distance,
                                        projection_distance));
                        log<NUClear::DEBUG>("--------------------------------------------------");
                        // Balls that violate this but not previous checks will show as blue in NUsight
                        b.colour = keep ? message::conversion::math::vec4(0.0, 0.0, 1.0, 1.0) : b.colour;
                        keep     = false;
                    }

                    // DISCARD IF THE DISTANCE FROM THE BALL TO THE ROBOT IS TOO CLOSE
                    // Prevents the robot itself being classed as a ball, ie its arms/hands
                    if (angular_distance < cfg.minimum_ball_distance) {

                        log<NUClear::DEBUG>(fmt::format("Ball discarded: distance ({}) < minimum_ball_distance ({})",
                                                        angular_distance,
                                                        cfg.minimum_ball_distance));
                        log<NUClear::DEBUG>("--------------------------------------------------");
                        // Balls that violate this but not previous checks will show as red in NUsight
                        b.colour = keep ? message::conversion::math::vec4(1.0, 0.0, 0.0, 1.0) : b.colour;
                        keep     = false;
                    }

                    // DISCARD IF THE BALL IS FURTHER THAN THE LENGTH OF THE FIELD
                    if (angular_distance > field.dimensions.field_length) {

                        log<NUClear::DEBUG>(
                            fmt::format("Ball discarded: Distance to ball greater than field length: distance = "
                                        "{}, field length = {}",
                                        angular_distance,
                                        field.dimensions.field_length));
                        log<NUClear::DEBUG>("--------------------------------------------------");
                        // Balls that violate this but not previous checks will show as yellow in NUsight
                        b.colour = keep ? message::conversion::math::vec4(1.0, 0.0, 1.0, 1.0) : b.colour;
                        keep     = false;
                    }

                    log<NUClear::DEBUG>(fmt::format("Camera {}", balls->id));
                    log<NUClear::DEBUG>(fmt::format("radius {}", b.radius));
                    log<NUClear::DEBUG>(fmt::format("Axis {}", b.uBCc.transpose()));
                    log<NUClear::DEBUG>(
                        fmt::format("Distance {} - rBCc {}", angular_distance, b.measurements[0].rBCc.transpose()));
                    log<NUClear::DEBUG>(fmt::format("Projection Distance {} - rBCc",
                                                    projection_distance,
                                                    b.measurements[1].rBCc.transpose()));
                    log<NUClear::DEBUG>(fmt::format("Distance Throwout {}",
                                                    std::abs(projection_distance - angular_distance) / max_distance));
                    log<NUClear::DEBUG>("**************************************************");

                    if (!keep) {
                        b.measurements.clear();
                    }
                    // If the ball passed the checks, add it to the Balls message to be emitted
                    // If it didn't pass the checks, but we're debugging, then emit the ball to see throwouts in NUsight
                    if (keep || log_level <= NUClear::DEBUG) {
                        balls->balls.push_back(std::move(b));
                    }

                    if (horizon.vision_ground_truth.exists) {
                        Eigen::Affine3d Hcw(horizon.Hcw);

                        const Eigen::Vector3d rBCc = Hcw * horizon.vision_ground_truth.rBWw.cast<double>();
                        const Eigen::Vector3d rBWw = horizon.vision_ground_truth.rBWw.cast<double>();

                        Eigen::Vector3d ball_position_projection = uBCw * projection_distance;
                        Eigen::Vector3d ball_position_angular    = uBCw * angular_distance;
                        Eigen::Vector3d ball_error_projection    = (ball_position_projection - rBCc).cwiseAbs();
                        Eigen::Vector3d ball_error_angular       = (ball_position_angular - rBCc).cwiseAbs();

                        emit(graph("True rBCc", rBCc.x(), rBCc.y(), rBCc.z()));
                        emit(graph("True rBWw", rBWw.x(), rBWw.y(), rBWw.z()));
                        emit(graph("Angular Distance Ball error",
                                   ball_error_projection.x(),
                                   ball_error_projection.y(),
                                   ball_error_projection.z()));
                        emit(graph("Projection Distance Ball error",
                                   ball_error_angular.x(),
                                   ball_error_angular.y(),
                                   ball_error_angular.z()));
                    }
                }

                // Emit the Balls message, even if no balls were found
                emit(std::move(balls));
            });
    }
}  // namespace module::vision<|MERGE_RESOLUTION|>--- conflicted
+++ resolved
@@ -125,17 +125,12 @@
 
                 // Partition the clusters such that clusters above the green horizons are removed,
                 // and then resize the vector to remove them
-<<<<<<< HEAD
                 auto green_boundary = utility::vision::visualmesh::check_green_horizon_side(clusters,
                                                                                             horizon.horizon,
-                                                                                            uPCw,
+                                                                                            rPWw,
                                                                                             false,
                                                                                             true,
                                                                                             true);
-=======
-                auto green_boundary =
-                    utility::vision::visualmesh::check_green_horizon_side(clusters, horizon.horizon, rPWw, false, true);
->>>>>>> ed0b5b37
                 clusters.resize(std::distance(clusters.begin(), green_boundary));
 
                 log<NUClear::DEBUG>(fmt::format("Found {} clusters below green horizon", clusters.size()));
