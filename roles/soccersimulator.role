--- conflicted
+++ resolved
@@ -23,14 +23,8 @@
     platform::darwin::SensorFilter
 
     #Localisation
-<<<<<<< HEAD
-    localisation::MMKFRobotLocalisation
-    localisation::KFBallLocalisation
-=======
     localisation::RobotFieldLocalisation
     localisation::BallLocalisation
-    #localisation::SideChecker
->>>>>>> a980395e
 
     #Behaviour
     behaviour::Controller
@@ -40,13 +34,8 @@
     behaviour::skills::Getup
     behaviour::skills::KickScript
     behaviour::planning::KickPlanner
-<<<<<<< HEAD
     behaviour::planning::SimpleWalkPathPlanner 
     #behaviour::planning::BezierWalkPathPlanner 
-=======
-    behaviour::planning::BezierWalkPathPlanner
-    behaviour::skills::DirectWalkController
->>>>>>> a980395e
     behaviour::strategy::SoccerStrategy
 
     #Motion
