--- conflicted
+++ resolved
@@ -9,11 +9,7 @@
 
 namespace module {
 namespace input {
-<<<<<<< HEAD
     using message::input::CameraParameters;
-=======
-
->>>>>>> dcb78095
     using extension::Configuration;
     using utility::support::Expression;
     using FOURCC = utility::vision::FOURCC;
@@ -401,6 +397,18 @@
 
             reactor.emit<NUClear::dsl::word::emit::Direct>(msg);
         }
+
+        if (image->GetWidth() > 10000 || image->GetHeight() > 10000) {
+            NUClear::log<NUClear::ERROR>("Spinnaker Camera ",
+                                         __FILE__,
+                                         " (Line ",
+                                         __LINE__,
+                                         ")",
+                                         "BAD IMAGE INITIALISATION - SHUTTING DOWN (TODO: handle better)");
+            reactor.powerplant.shutdown();
+        }
+
+        image->Release();
     }
 
     void Camera::ShutdownSpinnakerCamera() {
