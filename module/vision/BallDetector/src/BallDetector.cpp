/*
 * This file is part of NUbots Codebase.
 *
 * The NUbots Codebase is free software: you can redistribute it and/or modify
 * it under the terms of the GNU General Public License as published by
 * the Free Software Foundation, either version 3 of the License, or
 * (at your option) any later version.
 *
 * The NUbots Codebase is distributed in the hope that it will be useful,
 * but WITHOUT ANY WARRANTY; without even the implied warranty of
 * MERCHANTABILITY or FITNESS FOR A PARTICULAR PURPOSE.  See the
 * GNU General Public License for more details.
 *
 * You should have received a copy of the GNU General Public License
 * along with the NUbots Codebase.  If not, see <http://www.gnu.org/licenses/>.
 *
 * Copyright 2013 NUBots <nubots@nubots.net>
 */

#include "BallDetector.h"


#include "extension/Configuration.h"

#include "message/input/CameraParameters.h"
#include "message/support/FieldDescription.h"
#include "message/vision/ClassifiedImage.h"
#include "message/vision/LookUpTable.h"
#include "message/vision/VisionObjects.h"
#include "message/vision/VisualMesh.h"

#include "utility/math/coordinates.h"
#include "utility/math/geometry/Line.h"
#include "utility/math/geometry/Plane.h"
#include "utility/math/matrix/Transform3D.h"
#include "utility/math/ransac/Ransac.h"
#include "utility/math/ransac/RansacConeModel.h"
#include "utility/math/ransac/RansacVisualMeshModel.h"
#include "utility/math/vision.h"
#include "utility/nusight/NUhelpers.h"
#include "utility/support/eigen_armadillo.h"
#include "utility/support/yaml_armadillo.h"
#include "utility/support/yaml_expression.h"
#include "utility/vision/ClassifiedImage.h"
#include "utility/vision/Vision.h"

#include "utility/math/geometry/Cone.h"

namespace module {
namespace vision {

    using extension::Configuration;

    using message::input::CameraParameters;

<<<<<<< HEAD
    using message::vision::ClassifiedImage;
    using message::vision::Ball;
    using message::vision::LookUpTable;
    using message::vision::VisualMesh;
=======
>>>>>>> 46870029
    using message::input::Image;
    using message::support::FieldDescription;
    using message::vision::Ball;
    using message::vision::ClassifiedImage;
    using message::vision::LookUpTable;

    using Plane = utility::math::geometry::Plane<3>;

    using ServoID = utility::input::ServoID;
    using utility::math::geometry::Circle;
    using utility::math::geometry::Cone;
    using utility::math::geometry::Line;
    using utility::math::matrix::Transform3D;
    using utility::math::vision::getCamFromImage;
    using utility::math::vision::getCamFromScreen;
    using utility::math::vision::getImageFromCam;
    using utility::math::vision::getParallaxAngle;
    using utility::math::vision::imageToScreen;
    using utility::math::vision::projectCamSpaceToScreen;
    using utility::math::vision::projectCamToPlane;
    using utility::math::vision::screenToImage;
    using utility::math::vision::screenToImageCts;
    using utility::math::vision::widthBasedDistanceToCircle;

    using utility::math::coordinates::cartesianToSpherical;
    using utility::nusight::graph;

    using utility::math::ransac::Ransac;
    using utility::math::ransac::RansacConeModel;
<<<<<<< HEAD
    using utility::math::ransac::RansacVisualMeshModel;
    using utility::nubugger::drawVisionLines;
=======
    using utility::nusight::drawVisionLines;
>>>>>>> 46870029
    using utility::support::Expression;

    using FOURCC = utility::vision::FOURCC;
    using Colour = utility::vision::Colour;


    float BallDetector::approximateCircleGreenRatio(const RansacConeModel& cone,
                                                    const Image& image,
                                                    const LookUpTable& lut,
                                                    const CameraParameters& params) {
        std::vector<std::pair<Eigen::Vector2i, Eigen::Vector2i>> debug;
        float r           = 0;
        int numGreen      = 0;
        int actualSamples = 0;
        for (int i = 0; i < green_radial_samples; r = (++i) * cone.gradient / float(green_radial_samples)) {
            float theta = 0;
            if (r == 0) {
                arma::vec2 pos   = projectCamSpaceToScreen(cone.unit_axis, params);
                arma::ivec2 ipos = screenToImage(pos, convert<uint, 2>(params.imageSizePixels));
                if (ipos[0] >= 0 && ipos[0] < int(image.dimensions[0]) && ipos[1] >= 0
                    && ipos[1] < int(image.dimensions[1])) {
                    debug.push_back(std::make_pair(convert<int, 2>(ipos), convert<int, 2>(ipos + arma::ivec2{1, 1})));
                    char c =
                        static_cast<char>(utility::vision::getPixelColour(lut,
                                                                          getPixel(ipos[0],
                                                                                   ipos[1],
                                                                                   image.dimensions[0],
                                                                                   image.dimensions[1],
                                                                                   image.data,
                                                                                   static_cast<FOURCC>(image.format))));

                    if (c == Colour::GREEN) {
                        numGreen++;
                    }
                    actualSamples++;
                }
                continue;
            }
            for (int j = 0; j < green_angular_samples; theta = (++j) * 2 * M_PI / float(green_angular_samples)) {
                arma::vec2 pos   = projectCamSpaceToScreen(cone.getPoint(r, theta), params);
                arma::ivec2 ipos = screenToImage(pos, convert<uint, 2>(params.imageSizePixels));
                if (ipos[0] >= 0 && ipos[0] < int(image.dimensions[0]) && ipos[1] >= 0
                    && ipos[1] < int(image.dimensions[1])) {
                    debug.push_back(std::make_pair(convert<int, 2>(ipos), convert<int, 2>(ipos + arma::ivec2{1, 1})));
                    char c =
                        static_cast<char>(utility::vision::getPixelColour(lut,
                                                                          getPixel(ipos[0],
                                                                                   ipos[1],
                                                                                   image.dimensions[0],
                                                                                   image.dimensions[1],
                                                                                   image.data,
                                                                                   static_cast<FOURCC>(image.format))));

                    if (c == Colour::GREEN) {
                        numGreen++;
                    }
                    actualSamples++;
                }
            }
            // sample point in lut and check if == Colour::GREEN
        }

        emit(drawVisionLines(debug));

        float greenRatio = actualSamples == 0 ? 1 : (numGreen / float(actualSamples));
        return greenRatio;
    }

    std::vector<std::vector<arma::vec4>> BallDetector::findClusters(const VisualMesh& mesh,
                                                                    const CameraParameters& cam) {
        log("Finding more clusters:");
        // Alias visual mesh parameters
        int dim = mesh.classifications.back().dimensions;

        // Create container for our clusters
        std::vector<std::vector<arma::vec4>> clusters;

        // Create container to mark off used points
        std::set<int> visited_indices;

        // Loop through each coordinate
        for (auto i = 1; i < int(mesh.coordinates.size()) && visited_indices.size() < mesh.coordinates.size(); ++i) {
            // Check if our current coordinate is above threshold
            if (mesh.classifications.back().values[i * dim] >= mesh_seed_confidence_threshold) {
                // Check if our current seed point has already been visited
                if (visited_indices.empty() or visited_indices.find(i) != visited_indices.end()) {
                    std::vector<arma::vec4> cluster;

                    log("New cluster seeded at:", i);
                    arma::ivec2 seed_coord = convert<int, 2>(mesh.coordinates[i - 1]);
                    // Transform our point into cam space
                    auto seed_cam = getCamFromImage(seed_coord, cam);

                    // Add our seed point for current cluster with confidence
                    cluster.push_back(arma::vec4(
                        {seed_cam[0], seed_cam[1], seed_cam[2], double(mesh.classifications.back().values[i * dim])}));

                    // Add seed point to the set of visited points
                    visited_indices.insert(i);

                    // Create queue for BFS
                    std::queue<int> search_queue;

                    // Add our first seed point onto end of queue
                    search_queue.push(i);

                    int curr_index;

                    while (!search_queue.empty()) {
                        // Set current index and remove from queue as we branch out from seed point
                        curr_index = search_queue.front();
                        search_queue.pop();

                        log("\tSeed        :", curr_index);
                        log("\tPts visited :", visited_indices.size());
                        log("\tSearch items:", search_queue.size());

                        // Populate the neighbours
                        arma::ivec6 n = convert<int, 6>(mesh.neighbourhood[curr_index]);

                        // Loop through current index and add neighbours onto queue if they are above confidence
                        // threshold
                        for (auto j = 0; j < 6; ++j) {
                            log("\t\tNeighbour : ", n[j]);
                            log("\t\t\tConfidence: ", mesh.classifications.back().values[n[j]]);

                            if (mesh.classifications.back().values[n[j]] >= mesh_branch_confidence_threshold) {
                                search_queue.push(n[j]);  // Add to our BFS queue

                                arma::ivec2 point_coord = convert<int, 2>(mesh.coordinates[n[j] - 1]);

                                auto point_cam = getCamFromImage(point_coord, cam);
                                cluster.push_back(arma::vec4(
                                    {point_cam[0],
                                     point_cam[1],
                                     point_cam[2],
                                     double(mesh.classifications.back().values[n[j] * dim])}));  // Add to our cluster
                            }
                            visited_indices.insert(n[j]);  // Add to our list of visited points
                        }
                    }
                    clusters.push_back(cluster);
                }
            }
        }

        return clusters;
    }

    BallDetector::BallDetector(std::unique_ptr<NUClear::Environment> environment)
        : Reactor(std::move(environment))
        , MINIMUM_POINTS_FOR_CONSENSUS(0)
        , MAXIMUM_ITERATIONS_PER_FITTING(0)
        , MAXIMUM_FITTED_MODELS(0)
        , CONSENSUS_ERROR_THRESHOLD(0.0)
        , MAXIMUM_DISAGREEMENT_RATIO(0.0)
        , maximum_relative_seed_point_distance(0.0)
        , measurement_distance_variance_factor(0.0)
        , measurement_bearing_variance(0.0)
        , measurement_elevation_variance(0.0)
        , green_ratio_threshold(0.0)
        , green_radial_samples(0.0)
        , green_angular_samples(0.0)
        , kmeansClusterer()
        , lastFrame()
        , print_throwout_logs(false) {


        on<Configuration>("BallDetector.yaml").then([this](const Configuration& config) {
            MINIMUM_POINTS_FOR_CONSENSUS = config["ransac"]["minimum_points_for_consensus"].as<uint>();
            CONSENSUS_ERROR_THRESHOLD    = config["ransac"]["consensus_error_threshold"].as<Expression>();

            MAXIMUM_ITERATIONS_PER_FITTING = config["ransac"]["maximum_iterations_per_fitting"].as<uint>();
            MAXIMUM_FITTED_MODELS          = config["ransac"]["maximum_fitted_models"].as<uint>();
            MAXIMUM_DISAGREEMENT_RATIO     = config["maximum_disagreement_ratio"].as<Expression>();

            mesh_branch_confidence_threshold = config["visual_mesh"]["mesh_branch_confidence_threshold"];
            mesh_seed_confidence_threshold   = config["visual_mesh"]["mesh_seed_confidence_threshold"];

            maximum_relative_seed_point_distance = config["maximum_relative_seed_point_distance"].as<double>();

            measurement_distance_variance_factor = config["measurement_distance_variance_factor"].as<Expression>();
            measurement_bearing_variance         = config["measurement_bearing_variance"].as<Expression>();
            measurement_elevation_variance       = config["measurement_elevation_variance"].as<Expression>();

            green_ratio_threshold = config["green_ratio_threshold"].as<Expression>();
            green_radial_samples  = config["green_radial_samples"].as<Expression>();
            green_angular_samples = config["green_angular_samples"].as<Expression>();

            ball_angular_cov = config["ball_angular_cov"].as<arma::vec>();

            kmeansClusterer.configure(config["clustering"]);

            print_throwout_logs = config["print_throwout_logs"].as<bool>();

            lastFrame.time = NUClear::clock::now();
        });

        on<Trigger<VisualMesh>, With<FieldDescription>, With<CameraParameters>>().then(
            "Visual Mesh", [this](const VisualMesh& mesh, const FieldDescription& field, const CameraParameters& cam) {
                // We need to gather all points which have a confidence prediction of over MAX_PREDICT_THRESH
                // Then BFS to all neighbouring points which have a confidence prediction of at least MIN_PREDICT_THRESH
                // We then need to create ransac models for each of these 'clusters' to fit a circle

                // Get our coordinate clusters in camera space
                std::vector<std::vector<arma::vec4>> clusters = findClusters(mesh, cam);

                log("Number of clusters found:", clusters.size());

                // For each cluster, we want to ransac the points
                for (auto i = 0; i < int(clusters.size()); ++i) {
                    auto ransacResults = Ransac<RansacVisualMeshModel>::fitModels(clusters[i].begin(),
                                                                                  clusters[i].end(),
                                                                                  MINIMUM_POINTS_FOR_CONSENSUS,
                                                                                  MAXIMUM_ITERATIONS_PER_FITTING,
                                                                                  MAXIMUM_FITTED_MODELS,
                                                                                  CONSENSUS_ERROR_THRESHOLD);

                    auto balls = std::make_unique<std::vector<Ball>>();
                    balls->reserve(ransacResults.size());

                    log("Ransac results:", ransacResults.size());

                    for (auto& result : ransacResults) {
                        Ball b;

                        // Get the 4 points around our circle
                        arma::vec2 top   = projectCamSpaceToScreen(result.model.getTopVector(), cam);
                        arma::vec2 base  = projectCamSpaceToScreen(result.model.getBottomVector(), cam);
                        arma::vec2 left  = projectCamSpaceToScreen(result.model.getLeftVector(), cam);
                        arma::vec2 right = projectCamSpaceToScreen(result.model.getRightVector(), cam);

                        double widthDistance = widthBasedDistanceToCircle(
                            field.ball_radius, result.model.getTopVector(), result.model.getBottomVector(), cam);

                        // Work out how far away the ball must be to be at the distance it is from the camera
                        arma::vec3 width_rBCc = result.model.unit_axis * widthDistance;

                        arma::vec3 rBCc = (width_rBCc);

                        // Attach the measurement to the object
                        b.measurements.push_back(Ball::Measurement());
                        b.measurements.back().rBCc       = convert<double, 3, 1>(rBCc);
                        b.measurements.back().covariance = convert<double, 3>(ball_angular_cov).asDiagonal();

                        // Ball cam space info
                        b.cone.axis     = convert<double, 3>(result.model.unit_axis);
                        b.cone.gradient = result.model.gradient;

                        // Angular positions from the camera
                        b.visObject.screenAngular =
                            convert<double, 2>(cartesianToSpherical(result.model.unit_axis).rows(1, 2));
                        b.visObject.angularSize << getParallaxAngle(left, right, cam), getParallaxAngle(top, base, cam);

                        // Add our points
                        for (auto& point : result) {
                            b.edgePoints.push_back(convert<double, 3>(point));
                        }
                        b.visObject.timestamp = NUClear::clock::now();

                        balls->push_back(std::move(b));
                    }
                    emit(std::move(balls));
                }
            });

        on<Trigger<ClassifiedImage>,
           With<CameraParameters>,
           With<FieldDescription>,
           With<LookUpTable>,
           Single,
           Priority::LOW>()
            .then(
                "Ball Detector",
                [this](std::shared_ptr<const ClassifiedImage> rawImage,
                       const CameraParameters& cam,
                       const FieldDescription& field,
                       const LookUpTable& lut) {
                    const auto& image   = *rawImage;
                    const auto& sensors = *image.sensors;


                    // This holds our points that may be a part of the ball
                    std::vector<arma::vec3> ballPoints;
                    ballPoints.reserve(image.ballPoints.size());

                    for (const auto& point : image.ballPoints) {
                        arma::vec2 pt = imageToScreen(convert<int, 2>(point), convert<uint, 2>(cam.imageSizePixels));
                        ballPoints.push_back(getCamFromScreen(pt, cam));
                    }

                    // Use ransac to find the ball
                    auto ransacResults = Ransac<RansacConeModel>::fitModels(ballPoints.begin(),
                                                                            ballPoints.end(),
                                                                            MINIMUM_POINTS_FOR_CONSENSUS,
                                                                            MAXIMUM_ITERATIONS_PER_FITTING,
                                                                            MAXIMUM_FITTED_MODELS,
                                                                            CONSENSUS_ERROR_THRESHOLD);

                    auto balls = std::make_unique<std::vector<Ball>>();
                    balls->reserve(ransacResults.size());

                    if (print_throwout_logs)
                        log("Ransac : ", ransacResults.size(), "results (MAX = ", MAXIMUM_FITTED_MODELS, ")");

                    arma::mat44 camToGround = convert<double, 4, 4>(sensors.camToGround);

                    for (auto& result : ransacResults) {

                        // Transform our centre into kinematics coordinates
                        arma::vec3 axis = result.model.unit_axis;

                        // Get the 4 points around our circle
                        arma::vec2 top   = projectCamSpaceToScreen(result.model.getTopVector(), cam);
                        arma::vec2 base  = projectCamSpaceToScreen(result.model.getBottomVector(), cam);
                        arma::vec2 left  = projectCamSpaceToScreen(result.model.getLeftVector(), cam);
                        arma::vec2 right = projectCamSpaceToScreen(result.model.getRightVector(), cam);

                        double cameraHeight = camToGround(2, 3);

                        // Get a unit vector pointing to the centre of the ball
                        arma::vec3 ballCentreRay = axis;

                        /************************************************
                         *                  THROWOUTS                   *
                         ************************************************/

                        if (print_throwout_logs) {
                            log("Ball model: g =  ", result.model.gradient, " axis =   ", result.model.unit_axis.t());
                        }

                        // CENTRE OF BALL IS ABOVE THE HORIZON
                        arma::ivec2 centre_im = getImageFromCam(axis, cam);
                        if (utility::vision::visualHorizonAtPoint(image, centre_im[0]) > centre_im[1]
                            || arma::dot(convert<double, 3>(image.horizon_normal), ballCentreRay) > 0) {
                            if (print_throwout_logs) {
                                log("Ball discarded: arma::dot(image.horizon_normal,ballCentreRay) > 0 ");
                                log("Horizon normal = ", image.horizon_normal.transpose());
                                log("Ball centre ray = ", ballCentreRay.t());
                            }
                            continue;
                        }

                        // DOES HAVE INTERNAL GREEN
                        float greenRatio = approximateCircleGreenRatio(result.model, *(image.image), lut, cam);
                        if (greenRatio > green_ratio_threshold) {
                            if (print_throwout_logs) log("Ball discarded: greenRatio > green_ratio_threshold");
                            continue;
                        }

                        // DOES NOT TOUCH 3 SEED POINTS
                        arma::vec3 sDist({std::numeric_limits<double>::max(),
                                          std::numeric_limits<double>::max(),
                                          std::numeric_limits<double>::max()});

                        // Loop through our seed points and find the minimum distance one
                        for (uint i = 0; i < 3; ++i) {
                            for (auto& s : image.ballSeedPoints[i].points) {
                                arma::ivec2 s_   = convert<int, 2>(s);
                                arma::vec3 s_cam = getCamFromImage(s_, cam);
                                // Angle error
                                double dist = std::acos(result.model.dotDistanceToPoint(s_cam));

                                if (sDist[i] > dist) {
                                    sDist[i] = dist;
                                }
                            }
                        }
                        // Check if our largest one is too far away
                        if (arma::max(sDist) > maximum_relative_seed_point_distance) {
                            if (print_throwout_logs)
                                log("Ball discarded: arma::max(sDist) / result.model.radius > "
                                    "maximum_relative_seed_point_distance");
                            if (print_throwout_logs)
                                log("arma::max(sDist) = ",
                                    arma::max(sDist),
                                    " > ",
                                    maximum_relative_seed_point_distance);
                            continue;
                        }

                        // BALL IS CLOSER THAN 1/2 THE HEIGHT OF THE ROBOT BY WIDTH
                        double widthDistance = widthBasedDistanceToCircle(
                            field.ball_radius, result.model.getTopVector(), result.model.getBottomVector(), cam);

                        if (widthDistance < cameraHeight * 0.5) {
                            if (print_throwout_logs) {
                                log("Ball discarded: widthDistance < cameraHeight * 0.5");
                                log("widthDistance =", widthDistance, "cameraHeight =", cameraHeight);
                            }
                            continue;
                        }

                        // IF THE DISAGREEMENT BETWEEN THE WIDTH AND PROJECTION BASED DISTANCES ARE TOO LARGE
                        // Project this vector to a plane midway through the ball
                        Plane ballBisectorPlane({0, 0, 1}, {0, 0, field.ball_radius});
                        arma::vec3 ballCentreGroundProj =
                            projectCamToPlane(ballCentreRay, camToGround, ballBisectorPlane);
                        double ballCentreGroundProjDistance = arma::norm(ballCentreGroundProj);

                        if (std::abs((widthDistance - ballCentreGroundProjDistance)
                                     / std::max(ballCentreGroundProjDistance, widthDistance))
                            > MAXIMUM_DISAGREEMENT_RATIO) {
                            if (print_throwout_logs)
                                log("Ball discarded: Width and proj distance disagree too much: width =",
                                    widthDistance,
                                    "proj =",
                                    ballCentreGroundProjDistance);
                            continue;
                        }

                        /************************************************
                         *                 MEASUREMENTS                 *
                         ************************************************/

                        Ball b;
                        b.visObject.sensors = image.sensors;

                        // Work out how far away the ball must be to be at the distance it is from the camera
                        arma::vec3 width_rBCc = ballCentreRay * widthDistance;

                        arma::vec3 rBCc = (width_rBCc);

                        // Attach the measurement to the object
                        b.measurements.push_back(Ball::Measurement());
                        b.measurements.back().rBCc       = convert<double, 3, 1>(rBCc);
                        b.measurements.back().covariance = convert<double, 3>(ball_angular_cov).asDiagonal();

                        // Ball cam space info
                        b.cone.axis     = convert<double, 3>(ballCentreRay);
                        b.cone.gradient = result.model.gradient;

                        // Angular positions from the camera
                        b.visObject.screenAngular = convert<double, 2>(cartesianToSpherical(ballCentreRay).rows(1, 2));
                        b.visObject.angularSize << getParallaxAngle(left, right, cam), getParallaxAngle(top, base, cam);

                        // Add our points
                        for (auto& point : result) {
                            b.edgePoints.push_back(convert<double, 3>(
                                getCamFromScreen(imageToScreen(point, convert<uint, 2>(image.dimensions)), cam)));
                        }
                        b.visObject.timestamp       = NUClear::clock::now();
                        b.visObject.classifiedImage = const_cast<ClassifiedImage*>(rawImage.get())->shared_from_this();

                        balls->push_back(std::move(b));
                    }

                    for (auto a = balls->begin(); a != balls->end(); ++a) {
                        Cone<3> acone(convert<double, 3>(a->cone.axis), a->cone.gradient);

                        for (auto b = a + 1; b != balls->end();) {
                            Cone<3> bcone(convert<double, 3>(b->cone.axis), b->cone.gradient);

                            // If our balls overlap
                            if (acone.overlaps(bcone)) {
                                // Pick the better ball
                                if (acone.gradient < bcone.gradient) {
                                    // Throw-out b
                                    b = balls->erase(b);
                                }
                                else {
                                    a = balls->erase(a);

                                    if (a == b) {
                                        ++b;
                                    }
                                }
                            }
                            else {
                                ++b;
                            }
                        }
                    }
                    emit(std::move(balls));
                    lastFrame.time = sensors.timestamp;
                });
    }

}  // namespace vision
}  // namespace module<|MERGE_RESOLUTION|>--- conflicted
+++ resolved
@@ -53,18 +53,14 @@
 
     using message::input::CameraParameters;
 
-<<<<<<< HEAD
-    using message::vision::ClassifiedImage;
-    using message::vision::Ball;
-    using message::vision::LookUpTable;
-    using message::vision::VisualMesh;
-=======
->>>>>>> 46870029
     using message::input::Image;
     using message::support::FieldDescription;
     using message::vision::Ball;
     using message::vision::ClassifiedImage;
     using message::vision::LookUpTable;
+    using message::vision::VisualMesh;
+    using message::input::Image;
+    using message::support::FieldDescription;
 
     using Plane = utility::math::geometry::Plane<3>;
 
@@ -89,12 +85,8 @@
 
     using utility::math::ransac::Ransac;
     using utility::math::ransac::RansacConeModel;
-<<<<<<< HEAD
     using utility::math::ransac::RansacVisualMeshModel;
     using utility::nubugger::drawVisionLines;
-=======
-    using utility::nusight::drawVisionLines;
->>>>>>> 46870029
     using utility::support::Expression;
 
     using FOURCC = utility::vision::FOURCC;
