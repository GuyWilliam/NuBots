--- conflicted
+++ resolved
@@ -194,21 +194,13 @@
      */
     static vector<float> getStartOffensePosition() {
         //XXX: hardcoded starting positions
-<<<<<<< HEAD
-        const float positions[][3] ={{-20,0,3.14159}, //robot 1 - kickoff robot!
-                                   {-20,90,3.14159}, //robot 2
-                                   {-50,-90,3.14159}, //etc
-                                   {20,-90,3.14159},
-                                   {-50,90,3.14159},
-                                   {-150,0,3.14159}};
-=======
+
         const float positions[][3] ={{20,0,3.14159}, //robot 1 - kickoff robot!
                                    {20,90,3.14159}, //robot 2
                                    {50,-90,3.14159}, //etc
                                    {20,-90,3.14159},
                                    {50,90,3.14159},
                                    {150,0,3.14159}};
->>>>>>> ed89c74b
         vector<float> result(3,0);
         int teamPosition = Blackboard->GameInfo->getPlayerNumber();
         
@@ -224,21 +216,13 @@
      */
     static vector<float> getStartDefensePosition() {
         //XXX: hardcoded starting positions
-<<<<<<< HEAD
-        const float positions[][3]={{-70,0,3.14159}, //robot 1 - kickoff robot!
-                                   {-20,90,3.14159}, //robot 2
-                                   {-50,-90,3.14159}, //etc
-                                   {20,-90,3.14159},
-                                   {-50,90,3.14159},
-                                   {-150,0,3.14159}};
-=======
+
         const float positions[][3]={{70,0,3.14159}, //robot 1 - kickoff robot!
                                    {20,90,3.14159}, //robot 2
                                    {50,-90,3.14159}, //etc
                                    {20,-90,3.14159},
                                    {50,90,3.14159},
                                    {150,0,3.14159}};
->>>>>>> ed89c74b
         vector<float> result(3,0);
         int teamPosition = Blackboard->GameInfo->getPlayerNumber();
         
