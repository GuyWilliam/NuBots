<<<<<<< HEAD
/*
 * This file is part of the NUbots Codebase.
 *
 * The NUbots Codebase is free software: you can redistribute it and/or modify
 * it under the terms of the GNU General Public License as published by
 * the Free Software Foundation, either version 3 of the License, or
 * (at your option) any later version.
 *
 * The NUbots Codebase is distributed in the hope that it will be useful,
 * but WITHOUT ANY WARRANTY; without even the implied warranty of
 * MERCHANTABILITY or FITNESS FOR A PARTICULAR PURPOSE.  See the
 * GNU General Public License for more details.
 *
 * You should have received a copy of the GNU General Public License
 * along with the NUbots Codebase.  If not, see <http://www.gnu.org/licenses/>.
 *
 * Copyright 2013 NUBots <nubots@nubots.net>
 */

#include "HardwareIO.h"
#include "Convert.h"

#include "extension/Configuration.h"

#include "message/motion/ServoTarget.h"
#include "message/platform/darwin/DarwinSensors.h"
#include "message/platform/darwin/Firmware.h"

#include "utility/math/angle.h"
#include "utility/platform/darwin/DarwinSensors.h"
#include "utility/support/yaml_expression.h"


namespace module {
namespace platform {
    namespace darwin {

        using message::platform::darwin::DarwinSensors;
        using message::platform::darwin::FlashCM730Firmware;
        using message::motion::ServoTarget;
        using extension::Configuration;
        using utility::support::Expression;

        DarwinSensors HardwareIO::parseSensors(const Darwin::BulkReadResults& data) {
            DarwinSensors sensors;

            // Timestamp when our data was taken
            sensors.timestamp = NUClear::clock::now();

            /*
             CM730 Data
             */

            // Read our Error code
            sensors.cm730ErrorFlags = data.cm730ErrorCode == 0xFF ? DarwinSensors::Error::TIMEOUT
                                                                  : DarwinSensors::Error(data.cm730ErrorCode).value;

            // LED Panel
            sensors.ledPanel = cm730State.ledPanel;

            // Head LED
            sensors.headLED = cm730State.headLED;

            // Eye LED
            sensors.eyeLED = cm730State.eyeLED;

            // Buttons
            sensors.buttons.left   = Convert::getBit<0>(data.cm730.buttons);
            sensors.buttons.middle = Convert::getBit<1>(data.cm730.buttons);

            // Voltage (in volts)
            sensors.voltage = Convert::voltage(data.cm730.voltage);

            // Accelerometer (in m/s^2)
            sensors.accelerometer.x = Convert::accelerometer(data.cm730.accelerometer.x);
            sensors.accelerometer.y = Convert::accelerometer(data.cm730.accelerometer.y);
            sensors.accelerometer.z = Convert::accelerometer(data.cm730.accelerometer.z);

            // Gyroscope (in radians/second)
            sensors.gyroscope.x = Convert::gyroscope(data.cm730.gyroscope.x);
            sensors.gyroscope.y = Convert::gyroscope(data.cm730.gyroscope.y);
            sensors.gyroscope.z = Convert::gyroscope(data.cm730.gyroscope.z);

            /*
             Force Sensitive Resistor Data
             */

            // Right Sensor
            // Error
            sensors.fsr.right.errorFlags = data.fsrErrorCodes[0] == 0xFF
                                               ? DarwinSensors::Error::TIMEOUT
                                               : DarwinSensors::Error(data.fsrErrorCodes[0]).value;

            // Sensors
            sensors.fsr.right.fsr1 = Convert::fsrForce(data.fsr[0].fsr1);
            sensors.fsr.right.fsr2 = Convert::fsrForce(data.fsr[0].fsr2);
            sensors.fsr.right.fsr3 = Convert::fsrForce(data.fsr[0].fsr3);
            sensors.fsr.right.fsr4 = Convert::fsrForce(data.fsr[0].fsr4);

            // Centre, swaps X and Y coords to robot
            // see
            // http://support.robotis.com/en/product/darwin-op/references/reference/hardware_specifications/electronics/optional_components/fsr.htm
            sensors.fsr.right.centreX = Convert::fsrCentre(false, data.fsr[0].centreY);
            sensors.fsr.right.centreY = Convert::fsrCentre(false, data.fsr[0].centreX);

            // Left Sensor
            // Error
            sensors.fsr.left.errorFlags = data.fsrErrorCodes[1] == 0xFF
                                              ? DarwinSensors::Error::TIMEOUT
                                              : DarwinSensors::Error(data.fsrErrorCodes[1]).value;

            // Sensors
            sensors.fsr.left.fsr1 = Convert::fsrForce(data.fsr[1].fsr1);
            sensors.fsr.left.fsr2 = Convert::fsrForce(data.fsr[1].fsr2);
            sensors.fsr.left.fsr3 = Convert::fsrForce(data.fsr[1].fsr3);
            sensors.fsr.left.fsr4 = Convert::fsrForce(data.fsr[1].fsr4);

            // Centre, swaps X and Y coords to robot
            // see
            // http://support.robotis.com/en/product/darwin-op/references/reference/hardware_specifications/electronics/optional_components/fsr.htm
            sensors.fsr.left.centreX = Convert::fsrCentre(true, data.fsr[1].centreY);
            sensors.fsr.left.centreY = Convert::fsrCentre(true, data.fsr[1].centreX);

            /*
             Servos
             */

            for (int i = 0; i < 20; ++i) {
                // Get a reference to the servo we are populating
                DarwinSensors::Servo& servo = utility::platform::darwin::getDarwinServo(i, sensors);

                // Error code
                servo.errorFlags = data.servoErrorCodes[i] == 0xFF
                                       ? DarwinSensors::Error::TIMEOUT
                                       : DarwinSensors::Error(data.servoErrorCodes[i]).value;

                // Booleans
                servo.torqueEnabled = servoState[i].torqueEnabled;

                // Gain
                servo.pGain = servoState[i].pGain;
                servo.iGain = servoState[i].iGain;
                servo.dGain = servoState[i].dGain;

                // Torque
                servo.torque = servoState[i].torque;

                // Targets
                servo.goalPosition = servoState[i].goalPosition;
                servo.movingSpeed  = servoState[i].movingSpeed;

                // Present Data
                servo.presentPosition = Convert::servoPosition(i, data.servos[i].presentPosition);
                servo.presentSpeed    = Convert::servoSpeed(i, data.servos[i].presentSpeed);
                servo.load            = Convert::servoLoad(i, data.servos[i].load);

                // Diagnostic Information
                servo.voltage     = Convert::voltage(data.servos[i].voltage);
                servo.temperature = Convert::temperature(data.servos[i].temperature);
            }

            return sensors;
        }

        HardwareIO::HardwareIO(std::unique_ptr<NUClear::Environment> environment)
            : Reactor(std::move(environment)), darwin("/dev/CM730"), cm730State(), servoState(), hardwareLoop() {

            on<Configuration>("DarwinPlatform.yaml").then([this](const Configuration& config) {
                darwin.setConfig(config);

                for (size_t i = 0; i < config["servo_offset"].config.size(); i++) {
                    Convert::SERVO_OFFSET[i] = config["servo_offset"][i].as<Expression>();
                }

                for (size_t i = 0; i < config["servo_direction"].config.size(); i++) {
                    Convert::SERVO_DIRECTION[i] = config["servo_direction"][i].as<int>();
                }
            });

            // This trigger gets the sensor data from the CM730
            hardwareLoop =
                on<Every<90, Per<std::chrono::seconds>>, Single, Priority::HIGH>().then("Hardware Loop", [this] {

                    // Our final sensor output
                    auto sensors = std::make_unique<DarwinSensors>();

                    std::vector<uint8_t> command = {0xFF,
                                                    0xFF,
                                                    Darwin::ID::BROADCAST,
                                                    0x00,  // The size, fill this in later
                                                    Darwin::DarwinDevice::Instruction::SYNC_WRITE,
                                                    Darwin::MX28::Address::D_GAIN,
                                                    0x0A};

                    for (uint i = 0; i < servoState.size(); ++i) {

                        if (servoState[i].dirty) {

                            // Clear our dirty flag
                            servoState[i].dirty = false;

                            // If our torque should be disabled then we disable our torque
                            if (servoState[i].torqueEnabled
                                && (std::isnan(servoState[i].goalPosition) || servoState[i].torque == 0)) {
                                servoState[i].torqueEnabled = false;
                                darwin[i + 1].write(Darwin::MX28::Address::TORQUE_ENABLE, false);
                            }
                            else {
                                // If our torque was disabled but is now enabled
                                if (!servoState[i].torqueEnabled && !std::isnan(servoState[i].goalPosition)
                                    && servoState[i].torque != 0) {
                                    servoState[i].torqueEnabled = true;
                                    darwin[i + 1].write(Darwin::MX28::Address::TORQUE_ENABLE, true);
                                }

                                // Get our goal position and speed
                                uint16_t goalPosition = Convert::servoPositionInverse(i, servoState[i].goalPosition);
                                uint16_t movingSpeed  = Convert::servoSpeedInverse(servoState[i].movingSpeed);
                                uint16_t torque       = Convert::torqueLimitInverse(servoState[i].torque);

                                // Add to our sync write command
                                command.insert(command.end(),
                                               {
                                                   uint8_t(i + 1),
                                                   Convert::gainInverse(servoState[i].dGain),  // D Gain
                                                   Convert::gainInverse(servoState[i].iGain),  // I Gain
                                                   Convert::gainInverse(servoState[i].pGain),  // P Gain
                                                   0,                                          // Reserved
                                                   uint8_t(0xFF & goalPosition),               // Goal Position L
                                                   uint8_t(0xFF & (goalPosition >> 8)),        // Goal Position H
                                                   uint8_t(0xFF & movingSpeed),                // Goal Speed L
                                                   uint8_t(0xFF & (movingSpeed >> 8)),         // Goal Speed H
                                                   uint8_t(0xFF & torque),                     // Torque Limit L
                                                   uint8_t(0xFF & (torque >> 8))               // Torque Limit H
                                               });
                            }
                        }
                    }

                    // Write our data (if we need to)
                    if (command.size() > 7) {
                        // Calculate our length
                        command[Darwin::Packet::LENGTH] = command.size() - 3;

                        // Do a checksum
                        command.push_back(0);
                        command.back() = Darwin::calculateChecksum(command.data());

                        darwin.sendRawCommand(command);
                    }

                    // Read our data
                    Darwin::BulkReadResults data = darwin.bulkRead();

                    // Parse our data
                    *sensors = parseSensors(data);

                    // Send our nicely computed sensor data out to the world
                    emit(std::move(sensors));
                });

            // This trigger writes the servo positions to the hardware
            on<Trigger<std::vector<ServoTarget>>, With<DarwinSensors>>().then([this](
                const std::vector<ServoTarget>& commands, const DarwinSensors& sensors) {

                // Loop through each of our commands
                for (const auto& command : commands) {

                    float diff = utility::math::angle::difference(
                        command.position,
                        utility::platform::darwin::getDarwinServo(command.id, sensors).presentPosition);
                    NUClear::clock::duration duration = command.time - NUClear::clock::now();

                    float speed;
                    if (duration.count() > 0) {
                        speed = diff / (double(duration.count()) / double(NUClear::clock::period::den));
                    }
                    else {
                        speed = 0;
                    }

                    // Update our internal state
                    if (servoState[command.id].pGain != command.gain || servoState[command.id].iGain != command.gain * 0
                        || servoState[command.id].dGain != command.gain * 0
                        || servoState[command.id].movingSpeed != speed
                        || servoState[command.id].goalPosition != command.position
                        || servoState[command.id].torque != command.torque) {

                        servoState[command.id].dirty = true;

                        servoState[command.id].pGain = command.gain;
                        servoState[command.id].iGain = command.gain * 0;
                        servoState[command.id].dGain = command.gain * 0;

                        servoState[command.id].movingSpeed  = speed;
                        servoState[command.id].goalPosition = command.position;

                        servoState[command.id].torque       = command.torque;
                        servoState[uint(command.id)].torque = command.torque;
                    }
                }
            });

            on<Trigger<ServoTarget>>().then([this](const ServoTarget command) {
                auto commandList = std::make_unique<std::vector<ServoTarget>>();
                commandList->push_back(command);

                // Emit it so it's captured by the reaction above
                emit<Scope::DIRECT>(std::move(commandList));
            });

            // If we get a HeadLED command then write it
            on<Trigger<DarwinSensors::HeadLED>>().then([this](const DarwinSensors::HeadLED& led) {
                // Update our internal state
                cm730State.headLED = led;

                darwin.cm730.write(Darwin::CM730::Address::LED_HEAD_L,
                                   Convert::colourLEDInverse(static_cast<uint8_t>((led.RGB & 0x00FF0000) >> 24),
                                                             static_cast<uint8_t>((led.RGB & 0x0000FF00) >> 8),
                                                             static_cast<uint8_t>(led.RGB & 0x000000FF)));
            });

            // If we get a EyeLED command then write it
            on<Trigger<DarwinSensors::EyeLED>>().then([this](const DarwinSensors::EyeLED& led) {
                // Update our internal state
                cm730State.eyeLED = led;

                darwin.cm730.write(Darwin::CM730::Address::LED_EYE_L,
                                   Convert::colourLEDInverse(static_cast<uint8_t>((led.RGB & 0x00FF0000) >> 24),
                                                             static_cast<uint8_t>((led.RGB & 0x0000FF00) >> 8),
                                                             static_cast<uint8_t>(led.RGB & 0x000000FF)));
            });

            on<Trigger<FlashCM730Firmware>>().then([this](const FlashCM730Firmware& fw) {
                // Disable the hardware loop reaction. We don't want to be interrupted.
                hardwareLoop.disable();

                log<NUClear::INFO>("Press DARwIn-OP's Reset button to start...");

                std::vector<uint8_t> buf;

                for (size_t retries = 0; retries < 100; retries++) {
                    darwin.cm730.writeBytes(std::vector<uint8_t>{'#'});

                    std::this_thread::sleep_for(std::chrono::milliseconds(20));

                    if (darwin.cm730.readBytes(buf, 1) > 0) {
                        if (buf.front() == '#') {
                            darwin.cm730.writeBytes(std::vector<uint8_t>{'\r'});
                            break;
                        }
                    }
                }

                /*+++ start download +++*/
                darwin.cm730.writeBytes(std::vector<uint8_t>{'l', '\r'});

                for (size_t retries = 0; retries < 100; retries++) {
                    std::this_thread::sleep_for(std::chrono::milliseconds(135));

                    size_t count = 0;

                    if ((count = darwin.cm730.readBytes(buf, 256)) > 0) {
                        if (count == 256) {
                            buf.push_back(0);
                        }

                        else {
                            buf[count] = 0;
                        }

                        std::stringstream data;
                        std::copy(buf.begin(), buf.end(), std::ostream_iterator<uint8_t>(data, ""));
                        log<NUClear::INFO>(data.str());
                    }

                    else {
                        log<NUClear::INFO>("Erase block complete...");
                        break;
                    }
                }

                std::this_thread::sleep_for(std::chrono::milliseconds(100));

                // Calculate checksum.
                uint8_t byteSum = 0x00;

                std::for_each(fw.firmware.begin() + fw.startAddress,
                              fw.firmware.begin() + (fw.startAddress + (128 * 1024)),
                              [&](const uint8_t& byte) { byteSum += byte; });

                const size_t MAX_UNIT = 64;
                size_t size           = 0;

                while (size < fw.binSize) {
                    size_t unit = fw.binSize - size;

                    if (unit > MAX_UNIT) {
                        unit = MAX_UNIT;
                    }

                    size_t offset = fw.startAddress + size;

                    size_t count = darwin.cm730.writeBytes(
                        std::vector<uint8_t>{fw.firmware.begin() + offset, fw.firmware.begin() + offset + unit});

                    if (count > 0) {
                        size += count;
                        log<NUClear::INFO>("Downloading Firmware:", size, "bytes out of", fw.binSize, "bytes written.");
                    }
                }

                darwin.cm730.writeBytes(std::vector<uint8_t>{byteSum});
                log<NUClear::INFO>("Downloading Bytesum:", byteSum);

                for (int x = 0; x < 100; x++) {
                    std::this_thread::sleep_for(std::chrono::milliseconds(10));

                    size_t count = 0;

                    if ((count = darwin.cm730.readBytes(buf, 256)) > 0) {
                        if (count == 256) {
                            buf.push_back(0);
                        }

                        else {
                            buf[count] = 0;
                        }

                        std::stringstream data;
                        std::copy(buf.begin(), buf.end(), std::ostream_iterator<uint8_t>(data, ""));
                        log<NUClear::INFO>(data.str());
                    }
                }
                /*--- end download ---*/

                std::this_thread::sleep_for(std::chrono::milliseconds(10));

                // Exit bootloader
                darwin.cm730.writeBytes(std::vector<uint8_t>{'\r', 'g', 'o', '\r'});

                std::this_thread::sleep_for(std::chrono::milliseconds(50));

                size_t count = 0;

                if ((count = darwin.cm730.readBytes(buf, 256)) > 0) {
                    if (count == 256) {
                        buf.push_back(0);
                    }

                    else {
                        buf[count] = 0;
                    }

                    std::stringstream data;
                    std::copy(buf.begin(), buf.end(), std::ostream_iterator<uint8_t>(data, ""));
                    log<NUClear::INFO>(data.str());
                }

                // Reenable hardware loop.
                hardwareLoop.enable();
            });
        }
    }  // namespace darwin
}  // namespace platform
}  // namespace module
=======
/*
 * This file is part of the NUbots Codebase.
 *
 * The NUbots Codebase is free software: you can redistribute it and/or modify
 * it under the terms of the GNU General Public License as published by
 * the Free Software Foundation, either version 3 of the License, or
 * (at your option) any later version.
 *
 * The NUbots Codebase is distributed in the hope that it will be useful,
 * but WITHOUT ANY WARRANTY; without even the implied warranty of
 * MERCHANTABILITY or FITNESS FOR A PARTICULAR PURPOSE.  See the
 * GNU General Public License for more details.
 *
 * You should have received a copy of the GNU General Public License
 * along with the NUbots Codebase.  If not, see <http://www.gnu.org/licenses/>.
 *
 * Copyright 2013 NUbots <nubots@nubots.net>
 */

#include "HardwareIO.h"
#include "Convert.h"

#include <iomanip>

#include "extension/Configuration.h"

#include "message/motion/ServoTarget.h"
#include "message/platform/darwin/DarwinSensors.h"

#include "utility/math/angle.h"
#include "utility/platform/darwin/DarwinSensors.h"
#include "utility/support/yaml_expression.h"


namespace module {
namespace platform {
    namespace darwin {

        using message::platform::darwin::DarwinSensors;
        using message::motion::ServoTarget;
        using extension::Configuration;
        using utility::support::Expression;

        DarwinSensors HardwareIO::parseSensors(const Darwin::BulkReadResults& data) {
            DarwinSensors sensors;

            // Timestamp when our data was taken
            sensors.timestamp = NUClear::clock::now();

            /*
             CM730 Data
             */

            // Read our Error code
            sensors.cm730ErrorFlags = data.cm730ErrorCode == 0xFF ? DarwinSensors::Error::TIMEOUT
                                                                  : DarwinSensors::Error(data.cm730ErrorCode).value;

            // LED Panel
            sensors.ledPanel = cm730State.ledPanel;

            // Head LED
            sensors.headLED = cm730State.headLED;

            // Eye LED
            sensors.eyeLED = cm730State.eyeLED;

            // Buttons
            sensors.buttons.left   = Convert::getBit<0>(data.cm730.buttons);
            sensors.buttons.middle = Convert::getBit<1>(data.cm730.buttons);

            // Voltage (in volts)
            sensors.voltage = Convert::voltage(data.cm730.voltage);

            // Accelerometer (in m/s^2)
            sensors.accelerometer.x = Convert::accelerometer(data.cm730.accelerometer.x);
            sensors.accelerometer.y = Convert::accelerometer(data.cm730.accelerometer.y);
            sensors.accelerometer.z = Convert::accelerometer(data.cm730.accelerometer.z);

            // Gyroscope (in radians/second)
            sensors.gyroscope.x = Convert::gyroscope(data.cm730.gyroscope.x);
            sensors.gyroscope.y = Convert::gyroscope(data.cm730.gyroscope.y);
            sensors.gyroscope.z = Convert::gyroscope(data.cm730.gyroscope.z);

            /*
             Force Sensitive Resistor Data
             */

            // Right Sensor
            // Error
            sensors.fsr.right.errorFlags = data.fsrErrorCodes[0] == 0xFF
                                               ? DarwinSensors::Error::TIMEOUT
                                               : DarwinSensors::Error(data.fsrErrorCodes[0]).value;

            // Sensors
            sensors.fsr.right.fsr1 = Convert::fsrForce(data.fsr[0].fsr1);
            sensors.fsr.right.fsr2 = Convert::fsrForce(data.fsr[0].fsr2);
            sensors.fsr.right.fsr3 = Convert::fsrForce(data.fsr[0].fsr3);
            sensors.fsr.right.fsr4 = Convert::fsrForce(data.fsr[0].fsr4);

            // Centre, swaps X and Y coords to robot
            // see
            // http://support.robotis.com/en/product/darwin-op/references/reference/hardware_specifications/electronics/optional_components/fsr.htm
            sensors.fsr.right.centreX = Convert::fsrCentre(false, data.fsr[0].centreY);
            sensors.fsr.right.centreY = Convert::fsrCentre(false, data.fsr[0].centreX);

            // Left Sensor
            // Error
            sensors.fsr.left.errorFlags = data.fsrErrorCodes[1] == 0xFF
                                              ? DarwinSensors::Error::TIMEOUT
                                              : DarwinSensors::Error(data.fsrErrorCodes[1]).value;

            // Sensors
            sensors.fsr.left.fsr1 = Convert::fsrForce(data.fsr[1].fsr1);
            sensors.fsr.left.fsr2 = Convert::fsrForce(data.fsr[1].fsr2);
            sensors.fsr.left.fsr3 = Convert::fsrForce(data.fsr[1].fsr3);
            sensors.fsr.left.fsr4 = Convert::fsrForce(data.fsr[1].fsr4);

            // Centre, swaps X and Y coords to robot
            // see
            // http://support.robotis.com/en/product/darwin-op/references/reference/hardware_specifications/electronics/optional_components/fsr.htm
            sensors.fsr.left.centreX = Convert::fsrCentre(true, data.fsr[1].centreY);
            sensors.fsr.left.centreY = Convert::fsrCentre(true, data.fsr[1].centreX);

            /*
             Servos
             */

            for (int i = 0; i < 20; ++i) {
                // Get a reference to the servo we are populating
                DarwinSensors::Servo& servo = utility::platform::darwin::getDarwinServo(i, sensors);

                // Error code
                servo.errorFlags = data.servoErrorCodes[i] == 0xFF
                                       ? DarwinSensors::Error::TIMEOUT
                                       : DarwinSensors::Error(data.servoErrorCodes[i]).value;

                // Booleans
                servo.torqueEnabled = servoState[i].torqueEnabled;

                // Gain
                servo.pGain = servoState[i].pGain;
                servo.iGain = servoState[i].iGain;
                servo.dGain = servoState[i].dGain;

                // Torque
                servo.torque = servoState[i].torque;

                // Targets
                servo.goalPosition = servoState[i].goalPosition;
                servo.movingSpeed  = servoState[i].movingSpeed;

                // Present Data
                servo.presentPosition = Convert::servoPosition(i, data.servos[i].presentPosition);
                servo.presentSpeed    = Convert::servoSpeed(i, data.servos[i].presentSpeed);
                servo.load            = Convert::servoLoad(i, data.servos[i].load);

                // Diagnostic Information
                servo.voltage     = Convert::voltage(data.servos[i].voltage);
                servo.temperature = Convert::temperature(data.servos[i].temperature);
            }

            return sensors;
        }

        HardwareIO::HardwareIO(std::unique_ptr<NUClear::Environment> environment)
            : Reactor(std::move(environment)), darwin("/dev/CM730"), cm730State(), servoState() {

            on<Startup>().then("HardwareIO Startup", [this] {
                uint16_t CM730Model  = darwin.cm730.read<uint16_t>(Darwin::CM730::Address::MODEL_NUMBER_L);
                uint8_t CM730Version = darwin.cm730.read<uint8_t>(Darwin::CM730::Address::VERSION);
                std::stringstream version, model;
                model << "0x" << std::setw(4) << std::setfill('0') << std::hex << int(CM730Model);
                version << "0x" << std::setw(2) << std::setfill('0') << std::hex << int(CM730Version);
                log<NUClear::INFO>("CM730 Model:", model.str());
                log<NUClear::INFO>("CM730 Firmware Version:", version.str());
            });

            on<Configuration>("DarwinPlatform.yaml").then([this](const Configuration& config) {
                darwin.setConfig(config);

                for (size_t i = 0; i < config["servo_offset"].config.size(); i++) {
                    Convert::SERVO_OFFSET[i] = config["servo_offset"][i].as<Expression>();
                }

                for (size_t i = 0; i < config["servo_direction"].config.size(); i++) {
                    Convert::SERVO_DIRECTION[i] = config["servo_direction"][i].as<int>();
                }
            });

            // This trigger gets the sensor data from the CM730
            on<Every<90, Per<std::chrono::seconds>>, Single, Priority::HIGH>().then("Hardware Loop", [this] {

                // Our final sensor output
                auto sensors = std::make_unique<DarwinSensors>();

                std::vector<uint8_t> command = {0xFF,
                                                0xFF,
                                                Darwin::ID::BROADCAST,
                                                0x00,  // The size, fill this in later
                                                Darwin::DarwinDevice::Instruction::SYNC_WRITE,
                                                Darwin::MX28::Address::D_GAIN,
                                                0x0A};

                for (uint i = 0; i < servoState.size(); ++i) {

                    if (servoState[i].dirty) {

                        // Clear our dirty flag
                        servoState[i].dirty = false;

                        // If our torque should be disabled then we disable our torque
                        if (servoState[i].torqueEnabled
                            && (std::isnan(servoState[i].goalPosition) || servoState[i].torque == 0)) {
                            servoState[i].torqueEnabled = false;
                            darwin[i + 1].write(Darwin::MX28::Address::TORQUE_ENABLE, false);
                        }
                        else {
                            // If our torque was disabled but is now enabled
                            if (!servoState[i].torqueEnabled && !std::isnan(servoState[i].goalPosition)
                                && servoState[i].torque != 0) {
                                servoState[i].torqueEnabled = true;
                                darwin[i + 1].write(Darwin::MX28::Address::TORQUE_ENABLE, true);
                            }

                            // Get our goal position and speed
                            uint16_t goalPosition = Convert::servoPositionInverse(i, servoState[i].goalPosition);
                            uint16_t movingSpeed  = Convert::servoSpeedInverse(servoState[i].movingSpeed);
                            uint16_t torque       = Convert::torqueLimitInverse(servoState[i].torque);

                            // Add to our sync write command
                            command.insert(command.end(),
                                           {
                                               uint8_t(i + 1),
                                               Convert::gainInverse(servoState[i].dGain),  // D Gain
                                               Convert::gainInverse(servoState[i].iGain),  // I Gain
                                               Convert::gainInverse(servoState[i].pGain),  // P Gain
                                               0,                                          // Reserved
                                               uint8_t(0xFF & goalPosition),               // Goal Position L
                                               uint8_t(0xFF & (goalPosition >> 8)),        // Goal Position H
                                               uint8_t(0xFF & movingSpeed),                // Goal Speed L
                                               uint8_t(0xFF & (movingSpeed >> 8)),         // Goal Speed H
                                               uint8_t(0xFF & torque),                     // Torque Limit L
                                               uint8_t(0xFF & (torque >> 8))               // Torque Limit H
                                           });
                        }
                    }
                }

                // Write our data (if we need to)
                if (command.size() > 7) {
                    // Calculate our length
                    command[Darwin::Packet::LENGTH] = command.size() - 3;

                    // Do a checksum
                    command.push_back(0);
                    command.back() = Darwin::calculateChecksum(command.data());

                    darwin.sendRawCommand(command);
                }

                // Read our data
                Darwin::BulkReadResults data = darwin.bulkRead();

                // Parse our data
                *sensors = parseSensors(data);

                // Send our nicely computed sensor data out to the world
                emit(std::move(sensors));
            });

            // This trigger writes the servo positions to the hardware
            on<Trigger<std::vector<ServoTarget>>, With<DarwinSensors>>().then([this](
                const std::vector<ServoTarget>& commands, const DarwinSensors& sensors) {

                // Loop through each of our commands
                for (const auto& command : commands) {

                    float diff = utility::math::angle::difference(
                        command.position,
                        utility::platform::darwin::getDarwinServo(command.id, sensors).presentPosition);
                    NUClear::clock::duration duration = command.time - NUClear::clock::now();

                    float speed;
                    if (duration.count() > 0) {
                        speed = diff / (double(duration.count()) / double(NUClear::clock::period::den));
                    }
                    else {
                        speed = 0;
                    }

                    // Update our internal state
                    if (servoState[command.id].pGain != command.gain || servoState[command.id].iGain != command.gain * 0
                        || servoState[command.id].dGain != command.gain * 0
                        || servoState[command.id].movingSpeed != speed
                        || servoState[command.id].goalPosition != command.position
                        || servoState[command.id].torque != command.torque) {

                        servoState[command.id].dirty = true;

                        servoState[command.id].pGain = command.gain;
                        servoState[command.id].iGain = command.gain * 0;
                        servoState[command.id].dGain = command.gain * 0;

                        servoState[command.id].movingSpeed  = speed;
                        servoState[command.id].goalPosition = command.position;

                        servoState[command.id].torque       = command.torque;
                        servoState[uint(command.id)].torque = command.torque;
                    }
                }
            });

            on<Trigger<ServoTarget>>().then([this](const ServoTarget command) {
                auto commandList = std::make_unique<std::vector<ServoTarget>>();
                commandList->push_back(command);

                // Emit it so it's captured by the reaction above
                emit<Scope::DIRECT>(std::move(commandList));
            });

            // If we get a HeadLED command then write it
            on<Trigger<DarwinSensors::HeadLED>>().then([this](const DarwinSensors::HeadLED& led) {
                // Update our internal state
                cm730State.headLED = led;

                darwin.cm730.write(Darwin::CM730::Address::LED_HEAD_L,
                                   Convert::colourLEDInverse(static_cast<uint8_t>((led.RGB & 0x00FF0000) >> 24),
                                                             static_cast<uint8_t>((led.RGB & 0x0000FF00) >> 8),
                                                             static_cast<uint8_t>(led.RGB & 0x000000FF)));
            });

            // If we get a EyeLED command then write it
            on<Trigger<DarwinSensors::EyeLED>>().then([this](const DarwinSensors::EyeLED& led) {
                // Update our internal state
                cm730State.eyeLED = led;

                darwin.cm730.write(Darwin::CM730::Address::LED_EYE_L,
                                   Convert::colourLEDInverse(static_cast<uint8_t>((led.RGB & 0x00FF0000) >> 24),
                                                             static_cast<uint8_t>((led.RGB & 0x0000FF00) >> 8),
                                                             static_cast<uint8_t>(led.RGB & 0x000000FF)));
            });
        }
    }  // namespace darwin
}  // namespace platform
}  // namespace module
>>>>>>> 5340b184
<|MERGE_RESOLUTION|>--- conflicted
+++ resolved
@@ -1,471 +1,3 @@
-<<<<<<< HEAD
-/*
- * This file is part of the NUbots Codebase.
- *
- * The NUbots Codebase is free software: you can redistribute it and/or modify
- * it under the terms of the GNU General Public License as published by
- * the Free Software Foundation, either version 3 of the License, or
- * (at your option) any later version.
- *
- * The NUbots Codebase is distributed in the hope that it will be useful,
- * but WITHOUT ANY WARRANTY; without even the implied warranty of
- * MERCHANTABILITY or FITNESS FOR A PARTICULAR PURPOSE.  See the
- * GNU General Public License for more details.
- *
- * You should have received a copy of the GNU General Public License
- * along with the NUbots Codebase.  If not, see <http://www.gnu.org/licenses/>.
- *
- * Copyright 2013 NUBots <nubots@nubots.net>
- */
-
-#include "HardwareIO.h"
-#include "Convert.h"
-
-#include "extension/Configuration.h"
-
-#include "message/motion/ServoTarget.h"
-#include "message/platform/darwin/DarwinSensors.h"
-#include "message/platform/darwin/Firmware.h"
-
-#include "utility/math/angle.h"
-#include "utility/platform/darwin/DarwinSensors.h"
-#include "utility/support/yaml_expression.h"
-
-
-namespace module {
-namespace platform {
-    namespace darwin {
-
-        using message::platform::darwin::DarwinSensors;
-        using message::platform::darwin::FlashCM730Firmware;
-        using message::motion::ServoTarget;
-        using extension::Configuration;
-        using utility::support::Expression;
-
-        DarwinSensors HardwareIO::parseSensors(const Darwin::BulkReadResults& data) {
-            DarwinSensors sensors;
-
-            // Timestamp when our data was taken
-            sensors.timestamp = NUClear::clock::now();
-
-            /*
-             CM730 Data
-             */
-
-            // Read our Error code
-            sensors.cm730ErrorFlags = data.cm730ErrorCode == 0xFF ? DarwinSensors::Error::TIMEOUT
-                                                                  : DarwinSensors::Error(data.cm730ErrorCode).value;
-
-            // LED Panel
-            sensors.ledPanel = cm730State.ledPanel;
-
-            // Head LED
-            sensors.headLED = cm730State.headLED;
-
-            // Eye LED
-            sensors.eyeLED = cm730State.eyeLED;
-
-            // Buttons
-            sensors.buttons.left   = Convert::getBit<0>(data.cm730.buttons);
-            sensors.buttons.middle = Convert::getBit<1>(data.cm730.buttons);
-
-            // Voltage (in volts)
-            sensors.voltage = Convert::voltage(data.cm730.voltage);
-
-            // Accelerometer (in m/s^2)
-            sensors.accelerometer.x = Convert::accelerometer(data.cm730.accelerometer.x);
-            sensors.accelerometer.y = Convert::accelerometer(data.cm730.accelerometer.y);
-            sensors.accelerometer.z = Convert::accelerometer(data.cm730.accelerometer.z);
-
-            // Gyroscope (in radians/second)
-            sensors.gyroscope.x = Convert::gyroscope(data.cm730.gyroscope.x);
-            sensors.gyroscope.y = Convert::gyroscope(data.cm730.gyroscope.y);
-            sensors.gyroscope.z = Convert::gyroscope(data.cm730.gyroscope.z);
-
-            /*
-             Force Sensitive Resistor Data
-             */
-
-            // Right Sensor
-            // Error
-            sensors.fsr.right.errorFlags = data.fsrErrorCodes[0] == 0xFF
-                                               ? DarwinSensors::Error::TIMEOUT
-                                               : DarwinSensors::Error(data.fsrErrorCodes[0]).value;
-
-            // Sensors
-            sensors.fsr.right.fsr1 = Convert::fsrForce(data.fsr[0].fsr1);
-            sensors.fsr.right.fsr2 = Convert::fsrForce(data.fsr[0].fsr2);
-            sensors.fsr.right.fsr3 = Convert::fsrForce(data.fsr[0].fsr3);
-            sensors.fsr.right.fsr4 = Convert::fsrForce(data.fsr[0].fsr4);
-
-            // Centre, swaps X and Y coords to robot
-            // see
-            // http://support.robotis.com/en/product/darwin-op/references/reference/hardware_specifications/electronics/optional_components/fsr.htm
-            sensors.fsr.right.centreX = Convert::fsrCentre(false, data.fsr[0].centreY);
-            sensors.fsr.right.centreY = Convert::fsrCentre(false, data.fsr[0].centreX);
-
-            // Left Sensor
-            // Error
-            sensors.fsr.left.errorFlags = data.fsrErrorCodes[1] == 0xFF
-                                              ? DarwinSensors::Error::TIMEOUT
-                                              : DarwinSensors::Error(data.fsrErrorCodes[1]).value;
-
-            // Sensors
-            sensors.fsr.left.fsr1 = Convert::fsrForce(data.fsr[1].fsr1);
-            sensors.fsr.left.fsr2 = Convert::fsrForce(data.fsr[1].fsr2);
-            sensors.fsr.left.fsr3 = Convert::fsrForce(data.fsr[1].fsr3);
-            sensors.fsr.left.fsr4 = Convert::fsrForce(data.fsr[1].fsr4);
-
-            // Centre, swaps X and Y coords to robot
-            // see
-            // http://support.robotis.com/en/product/darwin-op/references/reference/hardware_specifications/electronics/optional_components/fsr.htm
-            sensors.fsr.left.centreX = Convert::fsrCentre(true, data.fsr[1].centreY);
-            sensors.fsr.left.centreY = Convert::fsrCentre(true, data.fsr[1].centreX);
-
-            /*
-             Servos
-             */
-
-            for (int i = 0; i < 20; ++i) {
-                // Get a reference to the servo we are populating
-                DarwinSensors::Servo& servo = utility::platform::darwin::getDarwinServo(i, sensors);
-
-                // Error code
-                servo.errorFlags = data.servoErrorCodes[i] == 0xFF
-                                       ? DarwinSensors::Error::TIMEOUT
-                                       : DarwinSensors::Error(data.servoErrorCodes[i]).value;
-
-                // Booleans
-                servo.torqueEnabled = servoState[i].torqueEnabled;
-
-                // Gain
-                servo.pGain = servoState[i].pGain;
-                servo.iGain = servoState[i].iGain;
-                servo.dGain = servoState[i].dGain;
-
-                // Torque
-                servo.torque = servoState[i].torque;
-
-                // Targets
-                servo.goalPosition = servoState[i].goalPosition;
-                servo.movingSpeed  = servoState[i].movingSpeed;
-
-                // Present Data
-                servo.presentPosition = Convert::servoPosition(i, data.servos[i].presentPosition);
-                servo.presentSpeed    = Convert::servoSpeed(i, data.servos[i].presentSpeed);
-                servo.load            = Convert::servoLoad(i, data.servos[i].load);
-
-                // Diagnostic Information
-                servo.voltage     = Convert::voltage(data.servos[i].voltage);
-                servo.temperature = Convert::temperature(data.servos[i].temperature);
-            }
-
-            return sensors;
-        }
-
-        HardwareIO::HardwareIO(std::unique_ptr<NUClear::Environment> environment)
-            : Reactor(std::move(environment)), darwin("/dev/CM730"), cm730State(), servoState(), hardwareLoop() {
-
-            on<Configuration>("DarwinPlatform.yaml").then([this](const Configuration& config) {
-                darwin.setConfig(config);
-
-                for (size_t i = 0; i < config["servo_offset"].config.size(); i++) {
-                    Convert::SERVO_OFFSET[i] = config["servo_offset"][i].as<Expression>();
-                }
-
-                for (size_t i = 0; i < config["servo_direction"].config.size(); i++) {
-                    Convert::SERVO_DIRECTION[i] = config["servo_direction"][i].as<int>();
-                }
-            });
-
-            // This trigger gets the sensor data from the CM730
-            hardwareLoop =
-                on<Every<90, Per<std::chrono::seconds>>, Single, Priority::HIGH>().then("Hardware Loop", [this] {
-
-                    // Our final sensor output
-                    auto sensors = std::make_unique<DarwinSensors>();
-
-                    std::vector<uint8_t> command = {0xFF,
-                                                    0xFF,
-                                                    Darwin::ID::BROADCAST,
-                                                    0x00,  // The size, fill this in later
-                                                    Darwin::DarwinDevice::Instruction::SYNC_WRITE,
-                                                    Darwin::MX28::Address::D_GAIN,
-                                                    0x0A};
-
-                    for (uint i = 0; i < servoState.size(); ++i) {
-
-                        if (servoState[i].dirty) {
-
-                            // Clear our dirty flag
-                            servoState[i].dirty = false;
-
-                            // If our torque should be disabled then we disable our torque
-                            if (servoState[i].torqueEnabled
-                                && (std::isnan(servoState[i].goalPosition) || servoState[i].torque == 0)) {
-                                servoState[i].torqueEnabled = false;
-                                darwin[i + 1].write(Darwin::MX28::Address::TORQUE_ENABLE, false);
-                            }
-                            else {
-                                // If our torque was disabled but is now enabled
-                                if (!servoState[i].torqueEnabled && !std::isnan(servoState[i].goalPosition)
-                                    && servoState[i].torque != 0) {
-                                    servoState[i].torqueEnabled = true;
-                                    darwin[i + 1].write(Darwin::MX28::Address::TORQUE_ENABLE, true);
-                                }
-
-                                // Get our goal position and speed
-                                uint16_t goalPosition = Convert::servoPositionInverse(i, servoState[i].goalPosition);
-                                uint16_t movingSpeed  = Convert::servoSpeedInverse(servoState[i].movingSpeed);
-                                uint16_t torque       = Convert::torqueLimitInverse(servoState[i].torque);
-
-                                // Add to our sync write command
-                                command.insert(command.end(),
-                                               {
-                                                   uint8_t(i + 1),
-                                                   Convert::gainInverse(servoState[i].dGain),  // D Gain
-                                                   Convert::gainInverse(servoState[i].iGain),  // I Gain
-                                                   Convert::gainInverse(servoState[i].pGain),  // P Gain
-                                                   0,                                          // Reserved
-                                                   uint8_t(0xFF & goalPosition),               // Goal Position L
-                                                   uint8_t(0xFF & (goalPosition >> 8)),        // Goal Position H
-                                                   uint8_t(0xFF & movingSpeed),                // Goal Speed L
-                                                   uint8_t(0xFF & (movingSpeed >> 8)),         // Goal Speed H
-                                                   uint8_t(0xFF & torque),                     // Torque Limit L
-                                                   uint8_t(0xFF & (torque >> 8))               // Torque Limit H
-                                               });
-                            }
-                        }
-                    }
-
-                    // Write our data (if we need to)
-                    if (command.size() > 7) {
-                        // Calculate our length
-                        command[Darwin::Packet::LENGTH] = command.size() - 3;
-
-                        // Do a checksum
-                        command.push_back(0);
-                        command.back() = Darwin::calculateChecksum(command.data());
-
-                        darwin.sendRawCommand(command);
-                    }
-
-                    // Read our data
-                    Darwin::BulkReadResults data = darwin.bulkRead();
-
-                    // Parse our data
-                    *sensors = parseSensors(data);
-
-                    // Send our nicely computed sensor data out to the world
-                    emit(std::move(sensors));
-                });
-
-            // This trigger writes the servo positions to the hardware
-            on<Trigger<std::vector<ServoTarget>>, With<DarwinSensors>>().then([this](
-                const std::vector<ServoTarget>& commands, const DarwinSensors& sensors) {
-
-                // Loop through each of our commands
-                for (const auto& command : commands) {
-
-                    float diff = utility::math::angle::difference(
-                        command.position,
-                        utility::platform::darwin::getDarwinServo(command.id, sensors).presentPosition);
-                    NUClear::clock::duration duration = command.time - NUClear::clock::now();
-
-                    float speed;
-                    if (duration.count() > 0) {
-                        speed = diff / (double(duration.count()) / double(NUClear::clock::period::den));
-                    }
-                    else {
-                        speed = 0;
-                    }
-
-                    // Update our internal state
-                    if (servoState[command.id].pGain != command.gain || servoState[command.id].iGain != command.gain * 0
-                        || servoState[command.id].dGain != command.gain * 0
-                        || servoState[command.id].movingSpeed != speed
-                        || servoState[command.id].goalPosition != command.position
-                        || servoState[command.id].torque != command.torque) {
-
-                        servoState[command.id].dirty = true;
-
-                        servoState[command.id].pGain = command.gain;
-                        servoState[command.id].iGain = command.gain * 0;
-                        servoState[command.id].dGain = command.gain * 0;
-
-                        servoState[command.id].movingSpeed  = speed;
-                        servoState[command.id].goalPosition = command.position;
-
-                        servoState[command.id].torque       = command.torque;
-                        servoState[uint(command.id)].torque = command.torque;
-                    }
-                }
-            });
-
-            on<Trigger<ServoTarget>>().then([this](const ServoTarget command) {
-                auto commandList = std::make_unique<std::vector<ServoTarget>>();
-                commandList->push_back(command);
-
-                // Emit it so it's captured by the reaction above
-                emit<Scope::DIRECT>(std::move(commandList));
-            });
-
-            // If we get a HeadLED command then write it
-            on<Trigger<DarwinSensors::HeadLED>>().then([this](const DarwinSensors::HeadLED& led) {
-                // Update our internal state
-                cm730State.headLED = led;
-
-                darwin.cm730.write(Darwin::CM730::Address::LED_HEAD_L,
-                                   Convert::colourLEDInverse(static_cast<uint8_t>((led.RGB & 0x00FF0000) >> 24),
-                                                             static_cast<uint8_t>((led.RGB & 0x0000FF00) >> 8),
-                                                             static_cast<uint8_t>(led.RGB & 0x000000FF)));
-            });
-
-            // If we get a EyeLED command then write it
-            on<Trigger<DarwinSensors::EyeLED>>().then([this](const DarwinSensors::EyeLED& led) {
-                // Update our internal state
-                cm730State.eyeLED = led;
-
-                darwin.cm730.write(Darwin::CM730::Address::LED_EYE_L,
-                                   Convert::colourLEDInverse(static_cast<uint8_t>((led.RGB & 0x00FF0000) >> 24),
-                                                             static_cast<uint8_t>((led.RGB & 0x0000FF00) >> 8),
-                                                             static_cast<uint8_t>(led.RGB & 0x000000FF)));
-            });
-
-            on<Trigger<FlashCM730Firmware>>().then([this](const FlashCM730Firmware& fw) {
-                // Disable the hardware loop reaction. We don't want to be interrupted.
-                hardwareLoop.disable();
-
-                log<NUClear::INFO>("Press DARwIn-OP's Reset button to start...");
-
-                std::vector<uint8_t> buf;
-
-                for (size_t retries = 0; retries < 100; retries++) {
-                    darwin.cm730.writeBytes(std::vector<uint8_t>{'#'});
-
-                    std::this_thread::sleep_for(std::chrono::milliseconds(20));
-
-                    if (darwin.cm730.readBytes(buf, 1) > 0) {
-                        if (buf.front() == '#') {
-                            darwin.cm730.writeBytes(std::vector<uint8_t>{'\r'});
-                            break;
-                        }
-                    }
-                }
-
-                /*+++ start download +++*/
-                darwin.cm730.writeBytes(std::vector<uint8_t>{'l', '\r'});
-
-                for (size_t retries = 0; retries < 100; retries++) {
-                    std::this_thread::sleep_for(std::chrono::milliseconds(135));
-
-                    size_t count = 0;
-
-                    if ((count = darwin.cm730.readBytes(buf, 256)) > 0) {
-                        if (count == 256) {
-                            buf.push_back(0);
-                        }
-
-                        else {
-                            buf[count] = 0;
-                        }
-
-                        std::stringstream data;
-                        std::copy(buf.begin(), buf.end(), std::ostream_iterator<uint8_t>(data, ""));
-                        log<NUClear::INFO>(data.str());
-                    }
-
-                    else {
-                        log<NUClear::INFO>("Erase block complete...");
-                        break;
-                    }
-                }
-
-                std::this_thread::sleep_for(std::chrono::milliseconds(100));
-
-                // Calculate checksum.
-                uint8_t byteSum = 0x00;
-
-                std::for_each(fw.firmware.begin() + fw.startAddress,
-                              fw.firmware.begin() + (fw.startAddress + (128 * 1024)),
-                              [&](const uint8_t& byte) { byteSum += byte; });
-
-                const size_t MAX_UNIT = 64;
-                size_t size           = 0;
-
-                while (size < fw.binSize) {
-                    size_t unit = fw.binSize - size;
-
-                    if (unit > MAX_UNIT) {
-                        unit = MAX_UNIT;
-                    }
-
-                    size_t offset = fw.startAddress + size;
-
-                    size_t count = darwin.cm730.writeBytes(
-                        std::vector<uint8_t>{fw.firmware.begin() + offset, fw.firmware.begin() + offset + unit});
-
-                    if (count > 0) {
-                        size += count;
-                        log<NUClear::INFO>("Downloading Firmware:", size, "bytes out of", fw.binSize, "bytes written.");
-                    }
-                }
-
-                darwin.cm730.writeBytes(std::vector<uint8_t>{byteSum});
-                log<NUClear::INFO>("Downloading Bytesum:", byteSum);
-
-                for (int x = 0; x < 100; x++) {
-                    std::this_thread::sleep_for(std::chrono::milliseconds(10));
-
-                    size_t count = 0;
-
-                    if ((count = darwin.cm730.readBytes(buf, 256)) > 0) {
-                        if (count == 256) {
-                            buf.push_back(0);
-                        }
-
-                        else {
-                            buf[count] = 0;
-                        }
-
-                        std::stringstream data;
-                        std::copy(buf.begin(), buf.end(), std::ostream_iterator<uint8_t>(data, ""));
-                        log<NUClear::INFO>(data.str());
-                    }
-                }
-                /*--- end download ---*/
-
-                std::this_thread::sleep_for(std::chrono::milliseconds(10));
-
-                // Exit bootloader
-                darwin.cm730.writeBytes(std::vector<uint8_t>{'\r', 'g', 'o', '\r'});
-
-                std::this_thread::sleep_for(std::chrono::milliseconds(50));
-
-                size_t count = 0;
-
-                if ((count = darwin.cm730.readBytes(buf, 256)) > 0) {
-                    if (count == 256) {
-                        buf.push_back(0);
-                    }
-
-                    else {
-                        buf[count] = 0;
-                    }
-
-                    std::stringstream data;
-                    std::copy(buf.begin(), buf.end(), std::ostream_iterator<uint8_t>(data, ""));
-                    log<NUClear::INFO>(data.str());
-                }
-
-                // Reenable hardware loop.
-                hardwareLoop.enable();
-            });
-        }
-    }  // namespace darwin
-}  // namespace platform
-}  // namespace module
-=======
 /*
  * This file is part of the NUbots Codebase.
  *
@@ -810,5 +342,4 @@
         }
     }  // namespace darwin
 }  // namespace platform
-}  // namespace module
->>>>>>> 5340b184
+}  // namespace module