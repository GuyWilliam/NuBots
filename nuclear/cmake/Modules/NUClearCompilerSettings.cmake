--- conflicted
+++ resolved
@@ -19,15 +19,9 @@
 # Add some useful places to the RPATH These will allow the binary to run from the build folder
 set(CMAKE_INSTALL_RPATH ${CMAKE_INSTALL_RPATH} lib/ ../lib/ bin/lib)
 
-<<<<<<< HEAD
-set(CMAKE_CXX_STANDARD 17)
-set(CMAKE_CXX_STANDARD_REQUIRED ON)
-set(CMAKE_POSITION_INDEPENDENT_CODE ON)
-=======
 if(NOT MSVC)
   # Compilation must be done with c++17 for NUClear to work
   set(CMAKE_CXX_STANDARD 17)
   set(CMAKE_CXX_STANDARD_REQUIRED ON)
   set(CMAKE_POSITION_INDEPENDENT_CODE ON)
-endif()
->>>>>>> 8eac2357
+endif()