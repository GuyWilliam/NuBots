--- conflicted
+++ resolved
@@ -20,26 +20,15 @@
 #ifndef MODULES_INPUT_GAMECONTROLLERDATA_HPP
 #define MODULES_INPUT_GAMECONTROLLERDATA_HPP
 
-<<<<<<< HEAD
 #include <array>
 #include <ostream>
 
-namespace module {
-namespace input {
-    namespace gamecontroller {
-        constexpr const size_t MAX_NUM_PLAYERS        = 11;
-        constexpr const size_t SPL_COACH_MESSAGE_SIZE = 253;
-        constexpr const char RECEIVE_HEADER[4]        = {'R', 'G', 'm', 'e'};
-        constexpr const char RETURN_HEADER[4]         = {'R', 'G', 'r', 't'};
-        constexpr const size_t RETURN_VERSION         = 2;
-=======
 namespace module::input::gamecontroller {
     constexpr const size_t MAX_NUM_PLAYERS        = 11;
     constexpr const size_t SPL_COACH_MESSAGE_SIZE = 253;
     constexpr const char RECEIVE_HEADER[4]        = {'R', 'G', 'm', 'e'};
     constexpr const char RETURN_HEADER[4]         = {'R', 'G', 'r', 't'};
     constexpr const size_t RETURN_VERSION         = 2;
->>>>>>> 857a5428
 
 #pragma pack(push, 1)
     enum class State : uint8_t { INITIAL = 0, READY = 1, SET = 2, PLAYING = 3, FINISHED = 4 };
