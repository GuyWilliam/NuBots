--- conflicted
+++ resolved
@@ -1,11 +1,8 @@
 max_error_count: 40
-<<<<<<< HEAD
+is_left: false
 
 # Settings for the GPIO reset functionality
 gpio:
   path: /sys/class/gpio/gpio8/value
   on_state: true
-  wait_time: 3000
-=======
-is_left: false
->>>>>>> 636a715c
+  wait_time: 3000