
class installer::prerequisites (Hash $archs) {

  # Make the generic directories.
  file { [ '/nubots',
           '/nubots/toolchain',
           '/nubots/toolchain/bin',
           '/nubots/toolchain/include',
           '/nubots/toolchain/src' ]:
    ensure => directory,
  }

  # Make the architecture specific directories.
  $archs.each |String $arch, Hash $params| {
    file { [ "/nubots/toolchain/${arch}",
             "/nubots/toolchain/${arch}/bin",
             "/nubots/toolchain/${arch}/include",
             "/nubots/toolchain/${arch}/lib",
             "/nubots/toolchain/${arch}/man",
             "/nubots/toolchain/${arch}/share",
             "/nubots/toolchain/${arch}/src" ]:
      ensure => directory,
    }
  }
}

define installer (
  $url = '',
  $creates = '',
  $args = undef,
  $src_dir = '.',
  $method,
  $prefix = '/nubots/toolchain',
  $prebuild = 'echo', # Colon is a noop
  $postbuild = 'echo', # Colon is a noop
  $strip_components = 1,
  $extension = 'UNKNOWN',
  $environment = undef,
  Hash $archs = $archs,
) {

  $archs.each |String $arch, Hash $params| {
    # Ensure we have a valid "creates" variable.
    if $creates == '' {
      $create = "${prefix}/${arch}/lib/lib${name}.a"
    }

    else {
      $create = "${prefix}/${arch}/${creates}"
    }

    # Get the environment.
    $compiler_flags  = $params['flags'].reduce |$compiler_flags, $value| { "${compiler_flags} ${value}" }
    $compiler_params = $params['params'].reduce |$compiler_params, $value| { "${compiler_params} ${value}" }
    $flags           = "${compiler_flags} ${compiler_params} -fPIC -I${prefix}/${arch}/include -Os"
    $libzlib         = "ZLIB_LIBPATH=${prefix}/${arch}/lib"
    $inczlib         = "ZLIB_INCLUDE=${prefix}/${arch}/include"
    $libbzip         = "BZIP2_LIBPATH=${prefix}/${arch}/lib"
    $incbzip         = "BZIP2_INCLUDE=${prefix}/${arch}/include"

    # Merge the provided environment with the archs environment.
    # Duplicates are replaced with the value from the provided environment.
    if $environment {
      $env = deep_merge($params['environment'], $environment)
    }

    else {
      $env = $params['environment']
    }

    # "Intelligently" merge environment variables.
    if has_key($env, 'CFLAGS') {
      $cflags = "CFLAGS=${flags} ${env['CFLAGS']}"
      $env0 = delete($env, 'CFLAGS')
    }

    else {
      $cflags = "CFLAGS=${flags}"
      $env0 = $env
    }

    if has_key($env, 'CXXFLAGS') {
      $cxxflags = "CXXFLAGS=${flags} ${env['CXXFLAGS']}"
      $env1 = delete($env0, 'CXXFLAGS')
    }

    else {
      $cxxflags = "CXXFLAGS=${flags}"
      $env1 = $env0
    }

    if has_key($env, 'COMMON_OPT') {
      $common_opt = "COMMON_OPT=${flags} ${env['COMMON_OPT']}"
      $env2 = delete($env1, 'COMMON_OPT')
    }

    else {
      $common_opt = "COMMON_OPT=${flags}"
      $env2 = $env1
    }

    if has_key($env, 'FCOMMON_OPT') {
      $fcommon_opt = "FCOMMON_OPT=${flags} ${env['FCOMMON_OPT']}"
      $env3 = delete($env2, 'FCOMMON_OPT')
    }

    else {
      $fcommon_opt = "FCOMMON_OPT=${flags}"
      $env3 = $env2
    }

    if has_key($env, 'LDFLAGS') {
      $linkflags  = "-L${prefix}/${arch}/lib -L${prefix}/lib ${env['LDFLAGS']}"
      $env4 = delete($env3, 'LDFLAGS')
    }

    else {
      $linkflags = "-L${prefix}/${arch}/lib -L${prefix}/lib"
      $env4 = $env3
    }

    $ldflags = "LDFLAGS=${linkflags}"

    if has_key($env, 'CCASFLAGS') {
      $ccasflags = "CCASFLAGS=${env['CCASFLAGS']}"
      $env5 = delete($env4, 'CCASFLAGS')
    }

    else {
      $ccasflags = "CCASFLAGS=-f elf"
      $env5 = $env4
    }

<<<<<<< HEAD
    if has_key($params['environment'], 'PKG_CONFIG_PATH') {
      $pkgconfig = "PKG_CONFIG_PATH=${params['environment']['PKG_CONFIG_PATH']}:${prefix}/${arch}/lib/pkgconfig"
=======
    if has_key($env, 'PKG_CONFIG_PATH') {
      $pkgconfig = "PKG_CONFIG_PATH=${env['PKG_CONFIG_PATH']}:${prefix}/${arch}/lib/pkgconfig"
>>>>>>> 46870029
      $env6 = delete($env5, 'PKG_CONFIG_PATH')
    }

    else {
      $pkgconfig = "PKG_CONFIG_PATH=${prefix}/${arch}/lib/pkgconfig"
      $env6 = $env5
    }

    if has_key($env, 'CMAKE_PREFIX_PATH') {
      $cmake_prefix = "CMAKE_PREFIX_PATH=${env['CMAKE_PREFIX_PATH']}"
      $env7 = delete($env6, 'CMAKE_PREFIX_PATH')
    }

    else {
      $cmake_prefix = "CMAKE_PREFIX_PATH=${prefix}/${arch}"
      $env7 = $env6
    }

    if has_key($env, 'LT_SYS_LIBRARY_PATH') {
      $ltsyslibpath = "LT_SYS_LIBRARY_PATH=${env['LT_SYS_LIBRARY_PATH']}"
      $env8 = delete($env7, 'LT_SYS_LIBRARY_PATH')
    }

    else {
      $ltsyslibpath = "LT_SYS_LIBRARY_PATH=${prefix}/${arch}/lib:${prefix}/lib"
      $env8 = $env7
    }

    if has_key($env, 'LD_LIBRARY_PATH') {
      $ldlibrarypath = "LD_LIBRARY_PATH=${env['LD_LIBRARY_PATH']}"
      $env9 = delete($env8, 'LD_LIBRARY_PATH')
    }

    else {
      $ldlibrarypath = "LD_LIBRARY_PATH=${prefix}/${arch}/lib:${prefix}/lib"
      $env9 = $env8
    }

    if has_key($env, 'CCAS') {
      $ccas = "CCAS=${env['CCAS']}"
      $env10 = delete($env9, 'CCAS')
    }

    else {
      $ccas = "CCAS=as"
      $env10 = $env9
    }

<<<<<<< HEAD
    $environment = [$cflags, $cxxflags, $common_opt, $fcommon_opt,
=======
    $environment = ['CC=/usr/bin/gcc', 'CXX=/usr/bin/g++', $cflags, $cxxflags, $common_opt, $fcommon_opt,
>>>>>>> 46870029
                    $ldflags, $ccas, $ccasflags, $pkgconfig, $cmake_prefix,
                    $ltsyslibpath, $ldlibrarypath,
                    $libzlib, $inczlib, $libbzip, $incbzip, ] + join_keys_to_values($env10, "=")

    # Reduce the args array to a space separated list of arguments.
    if $args {
      $arg      = regsubst($args["${arch}"], 'ZLIB_PATH', "${prefix}/${arch}", 'G')
      $arg1     = regsubst($arg, 'PREFIX', "${prefix}/${arch}", 'G')
      $arg2     = regsubst($arg1, 'PROTOC_PATH', "${prefix}/bin/protoc", 'G')
      $args_str = $arg2.reduce |$args_str, $value| { "${args_str} ${value}" }
    }

    $prebuild_cmd = regsubst($prebuild, 'PREFIX', "${prefix}/${arch}", 'G')
    $postbuild_cmd = regsubst($postbuild, 'PREFIX', "${prefix}/${arch}", 'G')

    case $extension {
      'h', 'hpp': {
        # Download and put in include
        $basename = basename($url)

        wget::fetch { "${arch}_${name}":
          destination => "${prefix}/${arch}/include/${basename}",
          source      => $url,
          unless      => "test -e ${prefix}/${arch}/include/${basename}",
        }
      }
      default: {
        # Sync extracted archive to local arch directory, then build and install.
        # NOTE: Done as an exec to suppress to boat-loads of output that 'file' generates for recursive copies.
        exec { "mirror_${arch}_${name}":
          command     => "rsync -a ${prefix}/src/${name} .",
          cwd         => "${prefix}/${arch}/src",
          environment => $environment,
          path        =>  [ "${prefix}/${arch}/bin", "${prefix}/bin",
                            '/usr/local/bin', '/usr/local/sbin/', '/usr/bin/', '/usr/sbin/', '/bin/', '/sbin/' ],
        }

        exec { "autotools_${arch}_${name}":
          creates     => "${create}",
          onlyif      => "test \"${method}\" = \"autotools\" ",
          # Sometimes, autogen.sh will automatically run configure
          command     => "${prebuild_cmd} &&
<<<<<<< HEAD
                          if [ -e \"autogen.sh\" ]; then ./autogen.sh ${args_str} --prefix=\"${prefix}/${arch}\"; fi &&
=======
                          if [ -e \"autogen.sh\" ]; then NOCONFIGURE=1 ./autogen.sh; fi &&
>>>>>>> 46870029
                          ./configure ${args_str} --prefix=\"${prefix}/${arch}\" &&
                          make -j\$(nproc) &&
                          make install &&
                          ${postbuild_cmd}",
          cwd         => "${prefix}/${arch}/src/${name}/${src_dir}",
          environment => $environment,
          path        =>  [ "${prefix}/${arch}/bin", "${prefix}/bin",
                            '/usr/local/bin', '/usr/local/sbin/', '/usr/bin/', '/usr/sbin/', '/bin/', '/sbin/' ],
          timeout     => 0,
          provider    => 'shell',
          require     => [ Exec["mirror_${arch}_${name}"], ],
        }

        exec { "cmake_${arch}_${name}":
          creates     => "${create}",
          onlyif      => "test \"${method}\" = \"cmake\" ",
          command     => "${prebuild_cmd} &&
                          if [ -d \"build\" ]; then rm -rf build; fi &&
                          mkdir build ; cd build &&
                          cmake .. ${args_str} -DCMAKE_BUILD_TYPE=\"Release\" -DCMAKE_C_FLAGS_RELEASE=\"${flags}\" -DCMAKE_CXX_FLAGS_RELEASE=\"${flags}\" -DCMAKE_INSTALL_PREFIX:PATH=\"${prefix}/${arch}\" &&
                          make -j\$(nproc) &&
                          make install &&
                          ${postbuild_cmd}",
          cwd         => "${prefix}/${arch}/src/${name}/${src_dir}",
          environment => $environment,
          path        =>  [ "${prefix}/${arch}/bin", "${prefix}/bin",
                            '/usr/local/bin', '/usr/local/sbin/', '/usr/bin/', '/usr/sbin/', '/bin/', '/sbin/' ],
          timeout     => 0,
          provider    => 'shell',
          require     => [ Exec["mirror_${arch}_${name}"], ],
        }

        exec { "boost_${arch}_${name}":
          creates     => "${create}",
          onlyif      => "test \"${method}\" = \"boost\" ",
          command     => "${prebuild_cmd} &&
                          ./bootstrap.sh --prefix=\"${prefix}/${arch}\" --without-libraries=python &&
                          ./bjam include=\"${prefix}/${arch}/include\" library-path=\"${prefix}/${arch}/lib\" ${args_str} -j\$(nproc) -q \\
                                cflags=\"${flags}\" cxxflags=\"${flags}\" linkflags=\"${linkflags}\" &&
                          ./bjam install &&
                          ${postbuild_cmd}",
          cwd         => "${prefix}/${arch}/src/${name}/${src_dir}",
          environment => $environment,
          path        =>  [ "${prefix}/${arch}/bin", "${prefix}/bin",
                            '/usr/local/bin', '/usr/local/sbin/', '/usr/bin/', '/usr/sbin/', '/bin/', '/sbin/' ],
          timeout     => 0,
          provider    => 'shell',
          require     => [ Exec["mirror_${arch}_${name}"], ],
        }

        exec { "make_${arch}_${name}":
          creates     => "${create}",
          onlyif      => "test \"${method}\" = \"make\" ",
          command     => "${prebuild_cmd} &&
                          make ${args_str} -j\$(nproc) &&
                          make ${args_str} PREFIX=\"${prefix}/${arch}\" install &&
                          ${postbuild_cmd}",
          cwd         => "${prefix}/${arch}/src/${name}/${src_dir}",
          environment => $environment,
          path        =>  [ "${prefix}/${arch}/bin", "${prefix}/bin",
                            '/usr/local/bin', '/usr/local/sbin/', '/usr/bin/', '/usr/sbin/', '/bin/', '/sbin/' ],
          timeout     => 0,
          provider    => 'shell',
          require     => [ Exec["mirror_${arch}_${name}"], ],
        }
      }
    }
  }
}<|MERGE_RESOLUTION|>--- conflicted
+++ resolved
@@ -131,13 +131,8 @@
       $env5 = $env4
     }
 
-<<<<<<< HEAD
-    if has_key($params['environment'], 'PKG_CONFIG_PATH') {
-      $pkgconfig = "PKG_CONFIG_PATH=${params['environment']['PKG_CONFIG_PATH']}:${prefix}/${arch}/lib/pkgconfig"
-=======
     if has_key($env, 'PKG_CONFIG_PATH') {
       $pkgconfig = "PKG_CONFIG_PATH=${env['PKG_CONFIG_PATH']}:${prefix}/${arch}/lib/pkgconfig"
->>>>>>> 46870029
       $env6 = delete($env5, 'PKG_CONFIG_PATH')
     }
 
@@ -186,11 +181,7 @@
       $env10 = $env9
     }
 
-<<<<<<< HEAD
-    $environment = [$cflags, $cxxflags, $common_opt, $fcommon_opt,
-=======
     $environment = ['CC=/usr/bin/gcc', 'CXX=/usr/bin/g++', $cflags, $cxxflags, $common_opt, $fcommon_opt,
->>>>>>> 46870029
                     $ldflags, $ccas, $ccasflags, $pkgconfig, $cmake_prefix,
                     $ltsyslibpath, $ldlibrarypath,
                     $libzlib, $inczlib, $libbzip, $incbzip, ] + join_keys_to_values($env10, "=")
@@ -233,11 +224,7 @@
           onlyif      => "test \"${method}\" = \"autotools\" ",
           # Sometimes, autogen.sh will automatically run configure
           command     => "${prebuild_cmd} &&
-<<<<<<< HEAD
-                          if [ -e \"autogen.sh\" ]; then ./autogen.sh ${args_str} --prefix=\"${prefix}/${arch}\"; fi &&
-=======
                           if [ -e \"autogen.sh\" ]; then NOCONFIGURE=1 ./autogen.sh; fi &&
->>>>>>> 46870029
                           ./configure ${args_str} --prefix=\"${prefix}/${arch}\" &&
                           make -j\$(nproc) &&
                           make install &&
