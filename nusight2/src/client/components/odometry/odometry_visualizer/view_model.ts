import { computed } from 'mobx'
import * as THREE from 'three'
import { Matrix4 } from '../../../math/matrix4'
import { Vector3 } from '../../../math/vector3'
import { planeGeometry } from '../../three/builders'
import { boxGeometry } from '../../three/builders'
import { meshBasicMaterial } from '../../three/builders'
import { mesh } from '../../three/builders'
import { group } from '../../three/builders'
import { scene } from '../../three/builders'
import { perspectiveCamera } from '../../three/builders'
import { stage } from '../../three/builders'
import { Canvas } from '../../three/three'
import { OdometryVisualizerModel } from './model'

export class OdometryVisualizerViewModel {
  constructor(private readonly canvas: Canvas, private readonly model: OdometryVisualizerModel) {}

  static of(canvas: Canvas, model: OdometryVisualizerModel) {
    return new OdometryVisualizerViewModel(canvas, model)
  }

  readonly stage = stage(() => ({
    camera: this.camera(),
    scene: this.scene(),
  }))

  private readonly camera = perspectiveCamera(() => ({
    fov: 75,
    aspect: this.canvas.width / this.canvas.height,
    near: 0.001,
    far: 100,
    up: Vector3.from({ x: 0, y: 0, z: 1 }),
    position: this.cameraPosition,
    lookAt: this.rTWw,
  }))

  @computed
  private get cameraPosition(): Vector3 {
    const { distance, pitch, yaw } = this.model.camera
    const p = pitch - Math.PI / 2
    const y = -yaw + Math.PI
    const orbitPosition = new Vector3(
      Math.sin(p) * Math.cos(y),
      Math.sin(p) * Math.sin(y),
      Math.cos(p),
    ).multiplyScalar(-distance) // rCTw
    return orbitPosition.add(this.rTWw)
  }

  private readonly scene = scene(() => ({
<<<<<<< HEAD
    children: [
      this.torso(),
      this.floor(),
      this.leftFootPrint(),
      this.rightFootPrint(),
      this.model.leftFoot?.down && this.leftFootTorso(),
      this.model.rightFoot?.down && this.rightFootTorso(),
    ],
=======
    children: [this.torso(), this.floor(), this.worldFrame()],
>>>>>>> 0d3d4f46
  }))

  private readonly torso = group(() => ({
    position: this.rTWw,
    rotation: Vector3.fromThree(new THREE.Euler().setFromRotationMatrix(this.model.Hwt.toThree())),
    children: [this.basis('torso'), this.accelerometer(), this.leftFoot(), this.rightFoot()],
  }))

  private readonly worldFrame = group(() => ({
    position: this.rTWw,
    children: [
      new THREE.ArrowHelper(new THREE.Vector3(1, 0, 0), undefined, 0.2, 0xff0000),
      new THREE.ArrowHelper(new THREE.Vector3(0, 1, 0), undefined, 0.2, 0x00ff00),
      new THREE.ArrowHelper(new THREE.Vector3(0, 0, 1), undefined, 0.2, 0x0000ff),
    ],
  }))

  private readonly accelerometer = group(() => ({
    children: [
      new THREE.ArrowHelper(
        this.model.accelerometer.normalize().toThree(),
        undefined,
        this.model.accelerometer.length / 9.8,
        0xffffff,
      ),
    ],
  }))

  private readonly leftFootPrint = mesh(() => {
    const {
      leftFoot: { Hwf },
    } = this.model
    return {
      scale: new Vector3(0.2, 0.2, 0.2),
      position: Hwf.t.vec3(),
      rotation: Vector3.fromThree(new THREE.Euler().setFromRotationMatrix(Hwf.toThree())),
      material: this.footPrintMaterial(),
      geometry: this.footPrintGeometry(),
    }
  })

  private readonly rightFootPrint = mesh(() => {
    const {
      rightFoot: { Hwf: footHwf },
    } = this.model
    const Hwf = footHwf
    return {
      scale: new Vector3(0.2, 0.2, 0.2),
      position: Hwf.t.vec3(),
      rotation: Vector3.fromThree(new THREE.Euler().setFromRotationMatrix(Hwf.toThree())),
      material: this.footPrintMaterial(),
      geometry: this.footPrintGeometry(),
    }
  })

  private readonly footPrintMaterial = meshBasicMaterial(() => ({
    color: new THREE.Color('white'),
    transparent: true,
    opacity: 0.2,
  }))

  private readonly footPrintGeometry = planeGeometry(() => ({
    width: 1,
    height: 0.5,
    transform: Matrix4.fromThree(new THREE.Matrix4().makeTranslation(0.3, 0, 0)),
  }))

  private readonly leftFoot = group(() => {
    const {
      leftFoot: { Htf, down },
    } = this.model
    return {
      scale: new Vector3(0.2, 0.2, 0.2),
      position: Htf.t.vec3(),
      rotation: Vector3.fromThree(new THREE.Euler().setFromRotationMatrix(Htf.toThree())),
      children: [this.basis('left foot basis'), this.foot('left foot', down ? 'red' : 'white')],
    }
  })

  private readonly rightFoot = group(() => {
    const {
      rightFoot: { Htf, down },
    } = this.model
    return {
      scale: new Vector3(0.2, 0.2, 0.2),
      position: Htf.t.vec3(),
      rotation: Vector3.fromThree(new THREE.Euler().setFromRotationMatrix(Htf.toThree())),
      children: [this.basis('right foot basis'), this.foot('right foot', down ? 'red' : 'white')],
    }
  })

  private readonly foot = mesh((name: string, color: string) => ({
    name,
    material: this.footMaterial(color),
    geometry: this.footGeometry(),
  }))

  private readonly footMaterial = meshBasicMaterial((color: string) => ({
    color: new THREE.Color(color),
    transparent: true,
    opacity: 0.8,
  }))

  private readonly footGeometry = boxGeometry(() => ({
    width: 1,
    height: 0.5,
    depth: 0.1,
    transform: Matrix4.fromThree(new THREE.Matrix4().makeTranslation(0.3, 0, 0.05)),
  }))

  private readonly leftFootTorso = group(() => {
    const Hft = new THREE.Matrix4().getInverse(this.model.leftFoot.Htf.toThree())
    const Hwt = Matrix4.fromThree(this.model.leftFoot.Hwf.toThree().multiply(Hft))
    return {
      scale: new Vector3(0.2, 0.2, 0.2),
      position: Hwt.t.vec3(),
      rotation: Vector3.fromThree(new THREE.Euler().setFromRotationMatrix(Hwt.toThree())),
      children: [this.basis('left foot torso')],
    }
  })

  private readonly rightFootTorso = group(() => {
    const Hft = new THREE.Matrix4().getInverse(this.model.rightFoot.Htf.toThree())
    const Hwt = Matrix4.fromThree(this.model.rightFoot.Hwf.toThree().multiply(Hft))
    return {
      scale: new Vector3(0.2, 0.2, 0.2),
      position: Hwt.t.vec3(),
      rotation: Vector3.fromThree(new THREE.Euler().setFromRotationMatrix(Hwt.toThree())),
      children: [this.basis('right foot torso')],
    }
  })

  private readonly basis = group((name: string) => ({
    name,
    children: [
      new THREE.ArrowHelper(new THREE.Vector3(1, 0, 0), undefined, 1, 0xff0000),
      new THREE.ArrowHelper(new THREE.Vector3(0, 1, 0), undefined, 1, 0x00ff00),
      new THREE.ArrowHelper(new THREE.Vector3(0, 0, 1), undefined, 1, 0x0000ff),
    ],
  }))

  @computed
  private get rTWw() {
    return this.model.Hwt.t.vec3()
  }

  private readonly floor = group(() => ({
    rotation: new Vector3(Math.PI / 2, 0, 0),
    children: [new THREE.GridHelper(100, 100)],
  }))
}<|MERGE_RESOLUTION|>--- conflicted
+++ resolved
@@ -2,19 +2,12 @@
 import * as THREE from 'three'
 import { Matrix4 } from '../../../math/matrix4'
 import { Vector3 } from '../../../math/vector3'
-import { planeGeometry } from '../../three/builders'
-import { boxGeometry } from '../../three/builders'
-import { meshBasicMaterial } from '../../three/builders'
-import { mesh } from '../../three/builders'
-import { group } from '../../three/builders'
-import { scene } from '../../three/builders'
-import { perspectiveCamera } from '../../three/builders'
-import { stage } from '../../three/builders'
+import { boxGeometry, group, mesh, meshBasicMaterial, perspectiveCamera, planeGeometry, scene, stage } from '../../three/builders'
 import { Canvas } from '../../three/three'
 import { OdometryVisualizerModel } from './model'
 
 export class OdometryVisualizerViewModel {
-  constructor(private readonly canvas: Canvas, private readonly model: OdometryVisualizerModel) {}
+  constructor(private readonly canvas: Canvas, private readonly model: OdometryVisualizerModel) { }
 
   static of(canvas: Canvas, model: OdometryVisualizerModel) {
     return new OdometryVisualizerViewModel(canvas, model)
@@ -49,24 +42,29 @@
   }
 
   private readonly scene = scene(() => ({
-<<<<<<< HEAD
     children: [
       this.torso(),
       this.floor(),
+      this.worldFrame(),
       this.leftFootPrint(),
       this.rightFootPrint(),
       this.model.leftFoot?.down && this.leftFootTorso(),
       this.model.rightFoot?.down && this.rightFootTorso(),
     ],
-=======
-    children: [this.torso(), this.floor(), this.worldFrame()],
->>>>>>> 0d3d4f46
   }))
 
   private readonly torso = group(() => ({
     position: this.rTWw,
     rotation: Vector3.fromThree(new THREE.Euler().setFromRotationMatrix(this.model.Hwt.toThree())),
     children: [this.basis('torso'), this.accelerometer(), this.leftFoot(), this.rightFoot()],
+  }))
+
+  private readonly basis = group(() => ({
+    children: [
+      new THREE.ArrowHelper(new THREE.Vector3(1, 0, 0), undefined, 1, 0xff0000),
+      new THREE.ArrowHelper(new THREE.Vector3(0, 1, 0), undefined, 1, 0x00ff00),
+      new THREE.ArrowHelper(new THREE.Vector3(0, 0, 1), undefined, 1, 0x0000ff),
+    ],
   }))
 
   private readonly worldFrame = group(() => ({
