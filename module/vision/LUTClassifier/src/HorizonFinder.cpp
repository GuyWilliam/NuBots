--- conflicted
+++ resolved
@@ -20,9 +20,9 @@
 #include "LUTClassifier.h"
 
 #include "utility/math/matrix/Transform3D.h"
+#include "utility/math/vision.h"
 #include "utility/motion/ForwardKinematics.h"
 #include "utility/support/eigen_armadillo.h"
-#include "utility/math/vision.h"
 
 namespace module {
 namespace vision {
@@ -52,18 +52,11 @@
         auto horizon                   = utility::motion::kinematics::calculateHorizon(Rcw, FOCAL_LENGTH_PIXELS);
         classifiedImage.horizon.normal = convert<double, 2>(horizon.normal);
 
-<<<<<<< HEAD
-                // Move our axis to be at the top left of the screen
-                classifiedImage.horizon.distance = -horizon.distanceToPoint({ -double(image.dimensions[0]) * 0.5, -double(image.dimensions[1]) * 0.5 });
-                classifiedImage.horizon_normal = convert<double, 3>(Rcw.z());
-
-        }
-=======
         // Move our axis to be at the top left of the screen
         classifiedImage.horizon.distance =
             -horizon.distanceToPoint({-double(image.dimensions[0]) * 0.5, -double(image.dimensions[1]) * 0.5});
+        classifiedImage.horizon_normal = convert<double, 3>(Rcw.z());
     }
->>>>>>> 204fc18f
 
 }  // namespace vision
 }  // namespace module