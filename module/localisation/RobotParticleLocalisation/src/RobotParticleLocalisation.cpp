--- conflicted
+++ resolved
@@ -148,9 +148,6 @@
                                     filter = own_logits > opp_logits ? own_filter : opp_filter;
                                 }
                                 else {
-<<<<<<< HEAD
-                                    log("Received non-finite goal measurements from vision. Discarding ...");
-=======
                                     // Keep track of our best option
                                     double best_logits = std::numeric_limits<double>::lowest();
                                     auto best_filter   = filter;
@@ -176,7 +173,6 @@
                                     }
 
                                     filter = best_filter;
->>>>>>> 889d5ec2
                                 }
                             }
                             else {
@@ -260,46 +256,14 @@
 
         on<Configuration>("RobotParticleLocalisation.yaml").then([this](const Configuration& cfg) {
             // Use configuration here from file RobotParticleLocalisation.yaml
-<<<<<<< HEAD
-=======
             log_level = cfg["log_level"].as<NUClear::LogLevel>();
 
->>>>>>> 889d5ec2
             filter.model.processNoiseDiagonal = cfg["process_noise_diagonal"].as<Expression>();
             filter.model.n_rogues             = cfg["n_rogues"].as<int>();
             filter.model.resetRange           = cfg["reset_range"].as<Expression>();
             filter.model.n_particles          = cfg["n_particles"].as<int>();
-<<<<<<< HEAD
-            draw_particles                    = cfg["draw_particles"].as<int>();
-
-            Eigen::Vector3d start_state = cfg["start_state"].as<Expression>();
-
-            config.num_field_line_points = cfg["field_line_points"].as<int>();
-            // TODO: This variable is not used. Probably remove it
-            /* Eigen::Vector3d start_variance = config["start_variance"].as<Expression>(); */
-
-            auto reset = std::make_unique<ResetRobotHypotheses>();
-            ResetRobotHypotheses::Self leftSide;
-            // Start on goal line
-            leftSide.position     = Eigen::Vector2d(start_state.x(), start_state.y());
-            leftSide.position_cov = Eigen::Vector2d::Constant(0.5).asDiagonal();
-            leftSide.heading      = start_state.z();
-            leftSide.heading_var  = 0.005;
-
-            reset->hypotheses.push_back(leftSide);
-            ResetRobotHypotheses::Self rightSide;
-            // Start on goal line
-            rightSide.position     = Eigen::Vector2d(start_state.x(), -start_state.y());
-            rightSide.position_cov = Eigen::Vector2d::Constant(0.5).asDiagonal();
-            rightSide.heading      = -start_state.z();
-            rightSide.heading_var  = 0.005;
-
-            reset->hypotheses.push_back(rightSide);
-            emit<Scope::DELAY>(reset, std::chrono::seconds(1));
-=======
 
             config.start_variance = cfg["start_variance"].as<Expression>();
->>>>>>> 889d5ec2
         });
 
         on<Startup, With<FieldDescription>>().then([this](const FieldDescription& fd) {
