# Custom target to copy and install configuration files and binarys to the robot
ADD_CUSTOM_TARGET(install
                  COMMAND python "${CMAKE_SOURCE_DIR}/cmake/Scripts/install.py" "--robot_ip=\${robot}" "--config=\${config}" "--username=\${username}"
                  DEPENDS ${roles} "${CMAKE_SOURCE_DIR}/cmake/Scripts/install.py")

# Custom target to copy and install configuration files and binarys to the robot
ADD_CUSTOM_TARGET(d1
<<<<<<< HEAD
                  COMMAND python "${CMAKE_SOURCE_DIR}/cmake/Scripts/install.py" "--robot_ip=10.0.1.51" "--config=u" "--username="
                  DEPENDS ${roles} "${CMAKE_SOURCE_DIR}/cmake/Scripts/install.py")
# Custom target to copy and install configuration files and binarys to the robot
ADD_CUSTOM_TARGET(d2
                  COMMAND python "${CMAKE_SOURCE_DIR}/cmake/Scripts/install.py" "--robot_ip=10.0.1.52" "--config=u" "--username="
                  DEPENDS ${roles} "${CMAKE_SOURCE_DIR}/cmake/Scripts/install.py")
# Custom target to copy and install configuration files and binarys to the robot
ADD_CUSTOM_TARGET(d3
                  COMMAND python "${CMAKE_SOURCE_DIR}/cmake/Scripts/install.py" "--robot_ip=10.0.1.53" "--config=u" "--username="
                  DEPENDS ${roles} "${CMAKE_SOURCE_DIR}/cmake/Scripts/install.py")
# Custom target to copy and install configuration files and binarys to the robot
ADD_CUSTOM_TARGET(d4
                  COMMAND python "${CMAKE_SOURCE_DIR}/cmake/Scripts/install.py" "--robot_ip=10.0.1.54" "--config=u" "--username="
                  DEPENDS ${roles} "${CMAKE_SOURCE_DIR}/cmake/Scripts/install.py")
# Custom target to copy and install configuration files and binarys to the robot
ADD_CUSTOM_TARGET(d5
                  COMMAND python "${CMAKE_SOURCE_DIR}/cmake/Scripts/install.py" "--robot_ip=10.0.1.55" "--config=u" "--username="
                  DEPENDS ${roles} "${CMAKE_SOURCE_DIR}/cmake/Scripts/install.py")
# Custom target to copy and install configuration files and binarys to the robot
ADD_CUSTOM_TARGET(d6
                  COMMAND python "${CMAKE_SOURCE_DIR}/cmake/Scripts/install.py" "--robot_ip=10.0.1.56" "--config=u" "--username="
                  DEPENDS ${roles} "${CMAKE_SOURCE_DIR}/cmake/Scripts/install.py")
# Custom target to copy and install configuration files and binarys to the robot
ADD_CUSTOM_TARGET(d7
                  COMMAND python "${CMAKE_SOURCE_DIR}/cmake/Scripts/install.py" "--robot_ip=10.0.1.57" "--config=u" "--username="
=======
                  COMMAND python "${CMAKE_SOURCE_DIR}/cmake/Scripts/install.py" "--robot_ip=10.0.1.51" "--config=u"
                  DEPENDS ${roles} "${CMAKE_SOURCE_DIR}/cmake/Scripts/install.py")
# Custom target to copy and install configuration files and binarys to the robot
ADD_CUSTOM_TARGET(d2
                  COMMAND python "${CMAKE_SOURCE_DIR}/cmake/Scripts/install.py" "--robot_ip=10.0.1.52" "--config=u"
                  DEPENDS ${roles} "${CMAKE_SOURCE_DIR}/cmake/Scripts/install.py")
# Custom target to copy and install configuration files and binarys to the robot
ADD_CUSTOM_TARGET(d3
                  COMMAND python "${CMAKE_SOURCE_DIR}/cmake/Scripts/install.py" "--robot_ip=10.0.1.53" "--config=u"
                  DEPENDS ${roles} "${CMAKE_SOURCE_DIR}/cmake/Scripts/install.py")
# Custom target to copy and install configuration files and binarys to the robot
ADD_CUSTOM_TARGET(d4
                  COMMAND python "${CMAKE_SOURCE_DIR}/cmake/Scripts/install.py" "--robot_ip=10.0.1.54" "--config=u"
                  DEPENDS ${roles} "${CMAKE_SOURCE_DIR}/cmake/Scripts/install.py")
# Custom target to copy and install configuration files and binarys to the robot
ADD_CUSTOM_TARGET(d5
                  COMMAND python "${CMAKE_SOURCE_DIR}/cmake/Scripts/install.py" "--robot_ip=10.0.1.55" "--config=u"
                  DEPENDS ${roles} "${CMAKE_SOURCE_DIR}/cmake/Scripts/install.py")
# Custom target to copy and install configuration files and binarys to the robot
ADD_CUSTOM_TARGET(d6
                  COMMAND python "${CMAKE_SOURCE_DIR}/cmake/Scripts/install.py" "--robot_ip=10.0.1.56" "--config=u"
                  DEPENDS ${roles} "${CMAKE_SOURCE_DIR}/cmake/Scripts/install.py")
# Custom target to copy and install configuration files and binarys to the robot
ADD_CUSTOM_TARGET(d7
                  COMMAND python "${CMAKE_SOURCE_DIR}/cmake/Scripts/install.py" "--robot_ip=10.0.1.57" "--config=u"
>>>>>>> 02c0ed44
                  DEPENDS ${roles} "${CMAKE_SOURCE_DIR}/cmake/Scripts/install.py")

# Custom target to copy and install configuration files and binarys to the robot
ADD_CUSTOM_TARGET(d1o
<<<<<<< HEAD
                  COMMAND python "${CMAKE_SOURCE_DIR}/cmake/Scripts/install.py" "--robot_ip=10.0.1.51" "--config=o" "--username="
                  DEPENDS ${roles} "${CMAKE_SOURCE_DIR}/cmake/Scripts/install.py")
# Custom target to copy and install configuration files and binarys to the robot
ADD_CUSTOM_TARGET(d2o
                  COMMAND python "${CMAKE_SOURCE_DIR}/cmake/Scripts/install.py" "--robot_ip=10.0.1.52" "--config=o" "--username="
                  DEPENDS ${roles} "${CMAKE_SOURCE_DIR}/cmake/Scripts/install.py")
# Custom target to copy and install configuration files and binarys to the robot
ADD_CUSTOM_TARGET(d3o
                  COMMAND python "${CMAKE_SOURCE_DIR}/cmake/Scripts/install.py" "--robot_ip=10.0.1.53" "--config=o" "--username="
                  DEPENDS ${roles} "${CMAKE_SOURCE_DIR}/cmake/Scripts/install.py")
# Custom target to copy and install configuration files and binarys to the robot
ADD_CUSTOM_TARGET(d4o
                  COMMAND python "${CMAKE_SOURCE_DIR}/cmake/Scripts/install.py" "--robot_ip=10.0.1.54" "--config=o" "--username="
                  DEPENDS ${roles} "${CMAKE_SOURCE_DIR}/cmake/Scripts/install.py")
# Custom target to copy and install configuration files and binarys to the robot
ADD_CUSTOM_TARGET(d5o
                  COMMAND python "${CMAKE_SOURCE_DIR}/cmake/Scripts/install.py" "--robot_ip=10.0.1.55" "--config=o" "--username="
                  DEPENDS ${roles} "${CMAKE_SOURCE_DIR}/cmake/Scripts/install.py")
# Custom target to copy and install configuration files and binarys to the robot
ADD_CUSTOM_TARGET(d6o
                  COMMAND python "${CMAKE_SOURCE_DIR}/cmake/Scripts/install.py" "--robot_ip=10.0.1.56" "--config=o" "--username="
                  DEPENDS ${roles} "${CMAKE_SOURCE_DIR}/cmake/Scripts/install.py")
# Custom target to copy and install configuration files and binarys to the robot
ADD_CUSTOM_TARGET(d7o
                  COMMAND python "${CMAKE_SOURCE_DIR}/cmake/Scripts/install.py" "--robot_ip=10.0.1.57" "--config=o" "--username="
=======
                  COMMAND python "${CMAKE_SOURCE_DIR}/cmake/Scripts/install.py" "--robot_ip=10.0.1.51" "--config=o"
                  DEPENDS ${roles} "${CMAKE_SOURCE_DIR}/cmake/Scripts/install.py")
# Custom target to copy and install configuration files and binarys to the robot
ADD_CUSTOM_TARGET(d2o
                  COMMAND python "${CMAKE_SOURCE_DIR}/cmake/Scripts/install.py" "--robot_ip=10.0.1.52" "--config=o"
                  DEPENDS ${roles} "${CMAKE_SOURCE_DIR}/cmake/Scripts/install.py")
# Custom target to copy and install configuration files and binarys to the robot
ADD_CUSTOM_TARGET(d3o
                  COMMAND python "${CMAKE_SOURCE_DIR}/cmake/Scripts/install.py" "--robot_ip=10.0.1.53" "--config=o"
                  DEPENDS ${roles} "${CMAKE_SOURCE_DIR}/cmake/Scripts/install.py")
# Custom target to copy and install configuration files and binarys to the robot
ADD_CUSTOM_TARGET(d4o
                  COMMAND python "${CMAKE_SOURCE_DIR}/cmake/Scripts/install.py" "--robot_ip=10.0.1.54" "--config=o"
                  DEPENDS ${roles} "${CMAKE_SOURCE_DIR}/cmake/Scripts/install.py")
# Custom target to copy and install configuration files and binarys to the robot
ADD_CUSTOM_TARGET(d5o
                  COMMAND python "${CMAKE_SOURCE_DIR}/cmake/Scripts/install.py" "--robot_ip=10.0.1.55" "--config=o"
                  DEPENDS ${roles} "${CMAKE_SOURCE_DIR}/cmake/Scripts/install.py")
# Custom target to copy and install configuration files and binarys to the robot
ADD_CUSTOM_TARGET(d6o
                  COMMAND python "${CMAKE_SOURCE_DIR}/cmake/Scripts/install.py" "--robot_ip=10.0.1.56" "--config=o"
                  DEPENDS ${roles} "${CMAKE_SOURCE_DIR}/cmake/Scripts/install.py")
# Custom target to copy and install configuration files and binarys to the robot
ADD_CUSTOM_TARGET(d7o
                  COMMAND python "${CMAKE_SOURCE_DIR}/cmake/Scripts/install.py" "--robot_ip=10.0.1.57" "--config=o"
>>>>>>> 02c0ed44
                  DEPENDS ${roles} "${CMAKE_SOURCE_DIR}/cmake/Scripts/install.py")

<|MERGE_RESOLUTION|>--- conflicted
+++ resolved
@@ -5,33 +5,6 @@
 
 # Custom target to copy and install configuration files and binarys to the robot
 ADD_CUSTOM_TARGET(d1
-<<<<<<< HEAD
-                  COMMAND python "${CMAKE_SOURCE_DIR}/cmake/Scripts/install.py" "--robot_ip=10.0.1.51" "--config=u" "--username="
-                  DEPENDS ${roles} "${CMAKE_SOURCE_DIR}/cmake/Scripts/install.py")
-# Custom target to copy and install configuration files and binarys to the robot
-ADD_CUSTOM_TARGET(d2
-                  COMMAND python "${CMAKE_SOURCE_DIR}/cmake/Scripts/install.py" "--robot_ip=10.0.1.52" "--config=u" "--username="
-                  DEPENDS ${roles} "${CMAKE_SOURCE_DIR}/cmake/Scripts/install.py")
-# Custom target to copy and install configuration files and binarys to the robot
-ADD_CUSTOM_TARGET(d3
-                  COMMAND python "${CMAKE_SOURCE_DIR}/cmake/Scripts/install.py" "--robot_ip=10.0.1.53" "--config=u" "--username="
-                  DEPENDS ${roles} "${CMAKE_SOURCE_DIR}/cmake/Scripts/install.py")
-# Custom target to copy and install configuration files and binarys to the robot
-ADD_CUSTOM_TARGET(d4
-                  COMMAND python "${CMAKE_SOURCE_DIR}/cmake/Scripts/install.py" "--robot_ip=10.0.1.54" "--config=u" "--username="
-                  DEPENDS ${roles} "${CMAKE_SOURCE_DIR}/cmake/Scripts/install.py")
-# Custom target to copy and install configuration files and binarys to the robot
-ADD_CUSTOM_TARGET(d5
-                  COMMAND python "${CMAKE_SOURCE_DIR}/cmake/Scripts/install.py" "--robot_ip=10.0.1.55" "--config=u" "--username="
-                  DEPENDS ${roles} "${CMAKE_SOURCE_DIR}/cmake/Scripts/install.py")
-# Custom target to copy and install configuration files and binarys to the robot
-ADD_CUSTOM_TARGET(d6
-                  COMMAND python "${CMAKE_SOURCE_DIR}/cmake/Scripts/install.py" "--robot_ip=10.0.1.56" "--config=u" "--username="
-                  DEPENDS ${roles} "${CMAKE_SOURCE_DIR}/cmake/Scripts/install.py")
-# Custom target to copy and install configuration files and binarys to the robot
-ADD_CUSTOM_TARGET(d7
-                  COMMAND python "${CMAKE_SOURCE_DIR}/cmake/Scripts/install.py" "--robot_ip=10.0.1.57" "--config=u" "--username="
-=======
                   COMMAND python "${CMAKE_SOURCE_DIR}/cmake/Scripts/install.py" "--robot_ip=10.0.1.51" "--config=u"
                   DEPENDS ${roles} "${CMAKE_SOURCE_DIR}/cmake/Scripts/install.py")
 # Custom target to copy and install configuration files and binarys to the robot
@@ -57,38 +30,10 @@
 # Custom target to copy and install configuration files and binarys to the robot
 ADD_CUSTOM_TARGET(d7
                   COMMAND python "${CMAKE_SOURCE_DIR}/cmake/Scripts/install.py" "--robot_ip=10.0.1.57" "--config=u"
->>>>>>> 02c0ed44
                   DEPENDS ${roles} "${CMAKE_SOURCE_DIR}/cmake/Scripts/install.py")
 
 # Custom target to copy and install configuration files and binarys to the robot
 ADD_CUSTOM_TARGET(d1o
-<<<<<<< HEAD
-                  COMMAND python "${CMAKE_SOURCE_DIR}/cmake/Scripts/install.py" "--robot_ip=10.0.1.51" "--config=o" "--username="
-                  DEPENDS ${roles} "${CMAKE_SOURCE_DIR}/cmake/Scripts/install.py")
-# Custom target to copy and install configuration files and binarys to the robot
-ADD_CUSTOM_TARGET(d2o
-                  COMMAND python "${CMAKE_SOURCE_DIR}/cmake/Scripts/install.py" "--robot_ip=10.0.1.52" "--config=o" "--username="
-                  DEPENDS ${roles} "${CMAKE_SOURCE_DIR}/cmake/Scripts/install.py")
-# Custom target to copy and install configuration files and binarys to the robot
-ADD_CUSTOM_TARGET(d3o
-                  COMMAND python "${CMAKE_SOURCE_DIR}/cmake/Scripts/install.py" "--robot_ip=10.0.1.53" "--config=o" "--username="
-                  DEPENDS ${roles} "${CMAKE_SOURCE_DIR}/cmake/Scripts/install.py")
-# Custom target to copy and install configuration files and binarys to the robot
-ADD_CUSTOM_TARGET(d4o
-                  COMMAND python "${CMAKE_SOURCE_DIR}/cmake/Scripts/install.py" "--robot_ip=10.0.1.54" "--config=o" "--username="
-                  DEPENDS ${roles} "${CMAKE_SOURCE_DIR}/cmake/Scripts/install.py")
-# Custom target to copy and install configuration files and binarys to the robot
-ADD_CUSTOM_TARGET(d5o
-                  COMMAND python "${CMAKE_SOURCE_DIR}/cmake/Scripts/install.py" "--robot_ip=10.0.1.55" "--config=o" "--username="
-                  DEPENDS ${roles} "${CMAKE_SOURCE_DIR}/cmake/Scripts/install.py")
-# Custom target to copy and install configuration files and binarys to the robot
-ADD_CUSTOM_TARGET(d6o
-                  COMMAND python "${CMAKE_SOURCE_DIR}/cmake/Scripts/install.py" "--robot_ip=10.0.1.56" "--config=o" "--username="
-                  DEPENDS ${roles} "${CMAKE_SOURCE_DIR}/cmake/Scripts/install.py")
-# Custom target to copy and install configuration files and binarys to the robot
-ADD_CUSTOM_TARGET(d7o
-                  COMMAND python "${CMAKE_SOURCE_DIR}/cmake/Scripts/install.py" "--robot_ip=10.0.1.57" "--config=o" "--username="
-=======
                   COMMAND python "${CMAKE_SOURCE_DIR}/cmake/Scripts/install.py" "--robot_ip=10.0.1.51" "--config=o"
                   DEPENDS ${roles} "${CMAKE_SOURCE_DIR}/cmake/Scripts/install.py")
 # Custom target to copy and install configuration files and binarys to the robot
@@ -114,6 +59,5 @@
 # Custom target to copy and install configuration files and binarys to the robot
 ADD_CUSTOM_TARGET(d7o
                   COMMAND python "${CMAKE_SOURCE_DIR}/cmake/Scripts/install.py" "--robot_ip=10.0.1.57" "--config=o"
->>>>>>> 02c0ed44
                   DEPENDS ${roles} "${CMAKE_SOURCE_DIR}/cmake/Scripts/install.py")
 
