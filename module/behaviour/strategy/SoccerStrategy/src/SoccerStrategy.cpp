--- conflicted
+++ resolved
@@ -348,25 +348,7 @@
     }
 
     void SoccerStrategy::normalReady(const GameState& gameState, const FieldDescription& fieldDescription) {
-<<<<<<< HEAD
-        // log<NUClear::DEBUG>("normalReady()");
-
-        // auto walkTarget = gameState.data.our_kick_off ? cfg_.start_position_offensive :
-        // cfg_.start_position_defensive; walkTo(fieldDescription, walkTarget);
-
-        if (!startedWalkingToReady) {
-            startedWalkingToReadyAt = NUClear::clock::now();
-            startedWalkingToReady   = true;
-        }
-
-        if (NUClear::clock::now() - startedWalkingToReadyAt < std::chrono::milliseconds(17 * 1000)) {
-            emit(std::make_unique<MotionCommand>(utility::behaviour::WalkToReady()));
-        }
-        else {
-            // log("10 seconds up, stopping walk");
-=======
         if (penalised()) {  // penalised
->>>>>>> 53452dd1
             standStill();
             find({FieldTarget(FieldTarget::Target::SELF)});
             currentState = Behaviour::State::PENALISED;
