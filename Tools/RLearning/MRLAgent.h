/*! @file MRLAgent.h
    @brief Motivated reinforcement learning agent. Provides its own reward structure for self motivation based on novelty.
    Uses a fourier approximator to store the learnt expected reward "value" function.
    ---------------------------------------------------
    Make your own MRLAgent:(WARNING: The motivation wundt function has been tuned for use in head-behaviour, do not change.)
    Follow the template below to implement a Motivated reinforcement agent.


    MRLAgent mrlagent;
    mrlagent.setParameters(0.1,0.5,0.5,1.0,1,5);
    mrlagent.initialiseAgent(2,5,1);

    for (number of iterations){
        int action = mrlagent.getActionAndLearn(observation);
        updateWorld(action);
    }
    ---------------------------------------------------
    @author Jake Fountain

 Copyright (c) 2012 Jake Fountain

 This file is free software: you can redistribute it and/or modify
 it under the terms of the GNU General Public License as published by
 the Free Software Foundation, either version 3 of the License, or
 (at your option) any later version.

 This file is distributed in the hope that it will be useful,
 but WITHOUT ANY WARRANTY; without even the implied warranty of
 MERCHANTABILITY or FITNESS FOR A PARTICULAR PURPOSE.  See the
 GNU General Public License for more details.

 You should have received a copy of the GNU General Public License
 along with NUbot.  If not, see <http://www.gnu.org/licenses/>.
 */

#ifndef MRLAGENT_H
#define MRLAGENT_H
#include <vector>
#include <algorithm>

#include "ApproximatorInterface.h"
#include "RLearningInterface.h"
#include "DictionaryApproximator.h"
#include "RLAgent.h"
#include "FourierApproximator.h"


class MRLAgent: public RLAgent
{
public:
    MRLAgent();
    ~MRLAgent();
    void initialiseAgent(int numberOfInputs, int numberOfOutputs, int numberOfHiddens, float max_parameter_range = 10);

    void giveMotivationReward(float env_rew = 0);
    float wundtFunction(float N);
<<<<<<< HEAD
    int getActionAndLearn(std::vector<float> observations, std::vector<int> valid_actions);
    void saveMRLAgent(std::string agentName);
    void loadMRLAgent(std::string agentName);
=======
    int getActionAndLearn(vector<float> observations, vector<int> valid_actions, float rew =0);
    void saveMRLAgent(string agentName);
    void loadMRLAgent(string agentName);
>>>>>>> 250e679c

    std::map<std::string,float>* getMap();
    ApproximatorInterface* expectation_map;

    float average_novelty;
    float max_novelty;
    float min_novelty;
    const static float novelty_learning_rate = 0.05;
};

#endif // MRLAGENT_H<|MERGE_RESOLUTION|>--- conflicted
+++ resolved
@@ -54,15 +54,9 @@
 
     void giveMotivationReward(float env_rew = 0);
     float wundtFunction(float N);
-<<<<<<< HEAD
-    int getActionAndLearn(std::vector<float> observations, std::vector<int> valid_actions);
+    int getActionAndLearn(std::vector<float> observations, std::vector<int> valid_actions, float rew = 0);
     void saveMRLAgent(std::string agentName);
     void loadMRLAgent(std::string agentName);
-=======
-    int getActionAndLearn(vector<float> observations, vector<int> valid_actions, float rew =0);
-    void saveMRLAgent(string agentName);
-    void loadMRLAgent(string agentName);
->>>>>>> 250e679c
 
     std::map<std::string,float>* getMap();
     ApproximatorInterface* expectation_map;
@@ -70,7 +64,7 @@
     float average_novelty;
     float max_novelty;
     float min_novelty;
-    const static float novelty_learning_rate = 0.05;
+    static constexpr float novelty_learning_rate = 0.05;
 };
 
 #endif // MRLAGENT_H