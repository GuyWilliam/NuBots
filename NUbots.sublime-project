{
    "folders":
    [
        {
            "folder_exclude_patterns":
            [
                "NUbots/build*",
                ".vagrant"
            ],
            "path": "."
        }
    ],
    "settings": {
        "tab_size": 4,
        "translate_tabs_to_spaces": true,
        "trim_trailing_white_space_on_save": true,
        "ensure_newline_at_eof_on_save": true,
        "detect_indentation": false,
        "default_line_ending": "unix",
        "ClangFormat": {
<<<<<<< HEAD
            "format" : "file",
            "format_on_save": false
=======
            "style": "file",
            "format_on_save": true
>>>>>>> 204fc18f
        }
    }
}<|MERGE_RESOLUTION|>--- conflicted
+++ resolved
@@ -18,13 +18,8 @@
         "detect_indentation": false,
         "default_line_ending": "unix",
         "ClangFormat": {
-<<<<<<< HEAD
-            "format" : "file",
-            "format_on_save": false
-=======
             "style": "file",
             "format_on_save": true
->>>>>>> 204fc18f
         }
     }
 }