/*!
  @file Vision.h
  @brief Declaration of NUbots Vision class.
  @author Steven Nicklin
*/

#include "Vision.h"
#include "Tools/Image/NUImage.h"
#include "ClassificationColours.h"
#include <QDebug>
#include <boost/circular_buffer.hpp>

Vision::Vision()
{
    return;
}

Vision::~Vision()
{
    return;
}

unsigned char Vision::classifyPixel(int x, int y)
{
    pixels::Pixel* temp = &currentImage->image[y][x];
    return currentLookupTable[(temp->y<<16) + (temp->cb<<8) + temp->cr];
}

void Vision::classifyImage(ClassifiedImage &target, const NUimage* sourceImage, const unsigned char *lookUpTable)
{   
    target.setImageDimensions(sourceImage->width(),sourceImage->height());
    currentImage = sourceImage;
    currentLookupTable = lookUpTable;
    for (int y = 0; y < sourceImage->height(); y++)
    {
        for (int x = 0; x < sourceImage->width(); x++)
        {
            target.image[y][x] = classifyPixel(x,y);
        }
    }
    return;
}

std::vector< Vector2<int> > Vision::findGreenBorderPoints(const NUimage* sourceImage, const unsigned char *lookUpTable, int scanSpacing, Horizon* horizonLine)
{
    std::vector< Vector2<int> > results;
    currentImage = sourceImage;
    currentLookupTable = lookUpTable;
    int yStart;
    int consecutiveGreenPixels = 0;
    for (int x = 0; x < sourceImage->width(); x+=scanSpacing)
    {
        yStart = (int)horizonLine->findYFromX(x);
        if(yStart > sourceImage->height()) continue;
        if(yStart < 0) yStart = 0;
        consecutiveGreenPixels = 0;
        for (int y = yStart; y < sourceImage->height(); y++)
        {
            if(classifyPixel(x,y) == ClassIndex::green)
            {
                consecutiveGreenPixels++;
            }
            else
            {
                consecutiveGreenPixels = 0;
            }
            if(consecutiveGreenPixels >= 3)
            {
                results.push_back(Vector2<int>(x,y-consecutiveGreenPixels+1));
                break;
            }
        }
    }
    return results;
}

#define LEFT_OF(x0, x1, x2) ((x1.x-x0.x)*(-x2.y+x0.y)-(x2.x-x0.x)*(-x1.y+x0.y) > 0)

std::vector<Vector2<int> > Vision::getConvexFieldBorders(std::vector<Vector2<int> >& fieldBorders)
{
  //Andrew's Monotone Chain Algorithm to compute the upper hull
  std::vector<Vector2<int> > hull;
  if(!fieldBorders.size()) return hull;
  const std::vector<Vector2<int> >::const_iterator pmin = fieldBorders.begin(),
                                                   pmax = fieldBorders.end()-1;
  hull.push_back(*pmin);
  for(std::vector<Vector2<int> >::const_iterator pi = pmin + 1; pi != pmax+1; pi++)
  {
    if(!LEFT_OF((*pmin), (*pmax), (*pi)) && pi != pmax)
      continue;

    while((int)hull.size() > 1)
    {
      const std::vector<Vector2<int> >::const_iterator p1 = hull.end() - 1,
                                                       p2 = hull.end() - 2;
      if(LEFT_OF((*p1), (*p2), (*pi)))
        break;
      hull.pop_back();
    }
    hull.push_back(*pi);
  }
  return hull;
}

std::vector<Vector2<int> > Vision::interpolateBorders(std::vector<Vector2<int> >& fieldBorders, int scanSpacing)
{
    std::vector<Vector2<int> > interpolatedBorders;
    if(!fieldBorders.size()) return interpolatedBorders;
    std::vector<Vector2<int> >::const_iterator nextPoint = fieldBorders.begin();
    std::vector<Vector2<int> >::const_iterator prevPoint = nextPoint++;

    int x = prevPoint->x;
    Vector2<int> deltaPoint, temp;
    for (; nextPoint != fieldBorders.end(); nextPoint++)
    {
        deltaPoint = (*nextPoint) - (*prevPoint);
        for (; x <= nextPoint->x; x+=scanSpacing)
        {
            temp.x = x;
            temp.y = (x - prevPoint->x) * deltaPoint.y / deltaPoint.x + prevPoint->y;
            if (temp.y < 0) temp.y = 0;
            if (temp.y >= currentImage->height()) temp.y = currentImage->height() - 1;
            interpolatedBorders.push_back(temp);
        }
        prevPoint = nextPoint;
    }
    return interpolatedBorders;
}



ClassifiedSection* Vision::verticalScan(std::vector<Vector2<int> >&fieldBorders,int scanSpacing)
{
    //std::vector<Vector2<int> > scanPoints;
    ClassifiedSection* scanArea = new ClassifiedSection(ClassifiedSection::DOWN);
    if(!fieldBorders.size()) return scanArea;
    std::vector<Vector2<int> >::const_iterator nextPoint = fieldBorders.begin();
    //std::vector<Vector2<int> >::const_iterator prevPoint = nextPoint++; //This iterator is unused
    int x = 0;
    int y = 0;
    int fullLineLength = 0;
    int halfLineLength = 0;
    int quarterLineLength = 0;
    int midX = 0;
    int skip = int(scanSpacing/2);

    Vector2<int> temp;
    for (; nextPoint != fieldBorders.end(); nextPoint++)
    {
        x = nextPoint->x;
        y = nextPoint->y;

        //!Create Full ScanLine
        temp.x = x;
        temp.y = y;

        fullLineLength = int(currentImage->height() - y);
        ScanLine* tempScanLine = new ScanLine(temp, fullLineLength);
        scanArea->addScanLine(tempScanLine);

        //!Create half ScanLine
        midX = x-skip;
        temp.x = midX;
        halfLineLength = int((currentImage->height() - y)/2);
        ScanLine* tempMidScanLine = new ScanLine(temp,halfLineLength);
        scanArea->addScanLine(tempMidScanLine);

        //!Create Quarter ScanLines
        temp.x = int(midX - skip/2);
        quarterLineLength = int((currentImage->height() - y)/4);
        ScanLine* tempLeftQuarterLine = new ScanLine(temp,quarterLineLength);
        scanArea->addScanLine(tempLeftQuarterLine);
        temp.x = int(midX + skip/2);
        ScanLine* tempRightQuarterLine = new ScanLine(temp,quarterLineLength);
        scanArea->addScanLine(tempRightQuarterLine);
    }

    //!Generate the last Lines:
    midX = fieldBorders.back().x+skip;
    y = fieldBorders.back().y;
    temp.x = midX;
    temp.y = y;
    ScanLine* tempMidScanLine = new ScanLine(temp,halfLineLength);
    scanArea->addScanLine(tempMidScanLine);
    temp.x = midX-skip/2;
    temp.y = y;
    ScanLine* tempLeftQuarterLine = new ScanLine(temp,quarterLineLength);
    scanArea->addScanLine(tempLeftQuarterLine);
    temp.x = midX+skip/2;
    temp.y = y;
    ScanLine* tempRightQuarterLine = new ScanLine(temp,quarterLineLength);
    scanArea->addScanLine(tempRightQuarterLine);

    return scanArea;
}

ClassifiedSection* Vision::horizontalScan(std::vector<Vector2<int> >&fieldBorders,int scanSpacing)
{
    ClassifiedSection* scanArea = new ClassifiedSection(ClassifiedSection::RIGHT);
    if(!currentImage) return scanArea;
    Vector2<int> temp;
    //! Case for No FieldBoarders
    if(!fieldBorders.size())
    {

        for(int y = 0; y < currentImage->height(); y = y + scanSpacing*2)
        {
            temp.x = 0;
            temp.y = y;
            ScanLine* tempScanLine = new ScanLine(temp,currentImage->width());
            scanArea->addScanLine(tempScanLine);
        }
        return scanArea;
    }

    //! Find the minimum Y, and scan above the field boarders

    std::vector<Vector2<int> >::const_iterator nextPoint = fieldBorders.begin();
    std::vector<Vector2<int> >::const_iterator prevPoint = nextPoint++;
    int minY = currentImage->height();
    int maxY = 0;
    for (; nextPoint != fieldBorders.end(); nextPoint++)
    {
        if(nextPoint->y < minY)
        {
            minY = nextPoint->y;
        }
        if(nextPoint->y >maxY)
        {
            maxY = nextPoint->y;
        }
    }

    //! Then calculate horizontal scanlines above the field boarder
    //! Generate Scan pattern for above the max of green boarder.
    for(int y = minY; y > 0; y = y - scanSpacing)
    {
        temp.x =0;
        temp.y = y;
        ScanLine* tempScanLine = new ScanLine(temp,currentImage->width());
        scanArea->addScanLine(tempScanLine);
    }
    //! Generate Scan Pattern for in between the max and min of green horizon.
    for(int y = minY; y < maxY; y = y + scanSpacing*2)
    {
        temp.x =0;
        temp.y = y;
        ScanLine* tempScanLine = new ScanLine(temp,currentImage->width());
        scanArea->addScanLine(tempScanLine);
    }
    return scanArea;
}


void Vision::ClassifyScanArea(ClassifiedSection* scanArea)
{
    int direction = scanArea->getDirection();
    int numOfLines = scanArea->getNumberOfScanLines();
    int lineLength = 0;
    ScanLine* tempLine;
    TransitionSegment* tempTransition ;
    Vector2<int> currentPoint;
    Vector2<int> tempStartPoint;
    Vector2<int> tempEndPoint;
    unsigned char beforeColour = 0; //!< Colour Before the segment
    unsigned char afterColour = 0;  //!< Colour in the next Segment
    unsigned char currentColour = 0; //!< Colour in the current segment
    //! initialising circular buffer
    int bufferSize = 1;
    boost::circular_buffer<unsigned char> colourBuff(bufferSize);

    for (int i = 0; i < bufferSize; i++)
    {
        colourBuff.push_back(0);
    }

    for (int i = 0; i < numOfLines; i++)
    {
        tempLine = scanArea->getScanLine(i);
        Vector2<int> startPoint = tempLine->getStart();
        lineLength = tempLine->getLength();
        tempStartPoint = startPoint;
        //! No point in scanning lines less then the buffer size
        if(lineLength < bufferSize) continue;

        for(int j = 0; j < lineLength; j++)
        {
            if(direction == ClassifiedSection::DOWN)
            {
                currentPoint.x = startPoint.x;
                currentPoint.y = startPoint.y + j;
            }
            else if (direction == ClassifiedSection::RIGHT)
            {
                currentPoint.x = startPoint.x + j;
                currentPoint.y = startPoint.y;
            }
            else if(direction == ClassifiedSection::UP)
            {
                currentPoint.x = startPoint.x;
                currentPoint.y = startPoint.y - j;
            }
            else if(direction == ClassifiedSection::LEFT)
            {
                currentPoint.x = startPoint.x - j;
                currentPoint.y = startPoint.y;
            }

            afterColour = classifyPixel(currentPoint.x,currentPoint.y);
            colourBuff.push_back(afterColour);
            if(checkIfBufferSame(colourBuff))
            {
                if(currentColour != afterColour)
                {
                    //! Transition detected: Generate new segment and add to the line
<<<<<<< HEAD
                    tempTransition = new TransitionSegment(tempStartPoint, currentPoint, beforeColour, currentColour, afterColour);
                    tempLine->addSegement(tempTransition);

                    if (tempLine->getNumberOfSegments() >= 2 &&
                        tempLine->getSegment(tempLine->getNumberOfSegments() - 1)->getColour()       == ClassIndex::getColourFromIndex(1) && //middle white
                        tempLine->getSegment(tempLine->getNumberOfSegments() - 1)->getBeforeColour() == ClassIndex::getColourFromIndex(2) && //before green
                        tempLine->getSegment(tempLine->getNumberOfSegments() - 1)->getAfterColour()  == ClassIndex::getColourFromIndex(2))   //after  green
                    {
                        TransitionSegment *tempSegment = tempLine->getSegment(tempLine->getNumberOfSegments() - 1);
                        qDebug() << "@(" << tempSegment->getStartPoint().x << ","<< tempSegment->getStartPoint().y << ")-(" << tempSegment->getEndPoint().x << "," << tempSegment->getEndPoint().y << "): Green-White-Green. |" << tempSegment->getSize() <<"|";
=======
                    //Adjust the position:


                    if(!(currentColour == ClassIndex::green || currentColour == ClassIndex::unclassified ))
                    {
                            //SHIFTING THE POINTS TO THE START OF BUFFER:
                        if(direction == ClassifiedSection::DOWN)
                        {
                            currentPoint.x = startPoint.x;
                            currentPoint.y = startPoint.y + j - bufferSize;
                        }
                        else if (direction == ClassifiedSection::RIGHT)
                        {
                            currentPoint.x = startPoint.x + j - bufferSize;
                            currentPoint.y = startPoint.y;
                        }
                        else if(direction == ClassifiedSection::UP)
                        {
                            currentPoint.x = startPoint.x;
                            currentPoint.y = startPoint.y - j - bufferSize;
                        }
                        else if(direction == ClassifiedSection::LEFT)
                        {
                            currentPoint.x = startPoint.x - j - bufferSize;
                            currentPoint.y = startPoint.y;
                        }
                        tempTransition = new TransitionSegment(tempStartPoint, currentPoint, beforeColour, currentColour, afterColour);
                        tempLine->addSegement(tempTransition);
                        qDebug() << "Found "<<ClassIndex::getColourNameFromIndex(currentColour) << " segment.";
                    }
                    tempStartPoint = currentPoint;
                    beforeColour = currentColour;
                    currentColour = afterColour;

                }
                if(j == lineLength-1)
                {
                    //! End Of Screen detected: Generate new segment and add to the line
                    if(!(currentColour == ClassIndex::green || currentColour == ClassIndex::unclassified))
                    {
                        tempTransition = new TransitionSegment(tempStartPoint, currentPoint, beforeColour, currentColour, afterColour);
                        tempLine->addSegement(tempTransition);
                        qDebug() << "Found "<<ClassIndex::getColourNameFromIndex(currentColour) << " segment.";
>>>>>>> 2b4f57e3
                    }
                    tempStartPoint = currentPoint;
                    beforeColour = currentColour;
                    currentColour = afterColour;
<<<<<<< HEAD

=======
>>>>>>> 2b4f57e3
                }
            }
        }
        //if (tempLine->getNumberOfSegments() > 2)
            //qDebug() << tempLine->getNumberOfSegments() <<" number of segments on line "<< i;

    }
    return;
}

int Vision::countRobots(std::vector<Vector2<int> > &fieldBorders)
{
    int robotCount = 0;
    boost::circular_buffer<int> cb(3);
    if(!fieldBorders.size()) return robotCount;
    if (!currentImage || !currentLookupTable)
    {
        qDebug() << "currentImage not set or currentLookUpTable not set";
        return -2;
    }
    //   list of pairs of coordinates to denote the end points for a candidate region
    std::vector<Vector2<int> > candidateRegions;
    std::vector<Vector2<int> >::const_iterator currentPoint = fieldBorders.begin();

    std::vector<Vector2<int> > tempRegion;
    Vector2<int> regionStart, regionStop;

    //int x = 0;
    //int y = 0;
    int p_x = currentPoint->y; //previous x
    int p_y = currentPoint->y; //previous y
    int c_x = 0; //current x
    int c_y = 0; //current y





    //
    //Trace along the field border looking for Green-White-Green transitions
    //and marking these regions as candidate robots
    //
    for(;currentPoint != fieldBorders.end(); currentPoint++)
    {
        c_x = currentPoint->x;
        c_y = currentPoint->y;


        if (p_x != c_x && p_y != c_y)
        {
            //
            //Scan the points in between previous point
            //and current point using scanSpacing
            //
            //int m = (c_y-p_y)/(c_x-p_x);
            //int b = p_y - m*p_x;
            //for (x = p_x, y = p_y; x < c_x; x += scanSpacing)
            //{
               //y = m*x + b;
               qDebug() << "(" << c_x << "," << c_y << ")";

               //
               //A circular buffer must initially fill up to a starting colour.
               //When the buffer fully becomes the new colour a new region has started
               //If this new region is white store the start point and continue
               //until it triggers a different colour. Mark this as the end and store
               //both points as endpoints for a candidate region.
               //

               //if ( candidate region found )
               //{
               //   robotCount++;
               //}
            //}
        }



        p_x = c_x;
        p_y = c_y;
    }



    //
    //Candidate White regions have to be above a threshold width
    //which will be based upon distance/orientation
    //

    //
    //Candidate white region also has to be less than a threshold
    //width which will be based upondistance/orientation
    //

    //
    //Determine if candidate region is a line marking and reject region
    //


    return robotCount;
}

bool Vision::checkIfBufferSame(boost::circular_buffer<unsigned char> cb)
{

    unsigned char currentClass = cb[0];
    for (unsigned int i = 1; i < cb.size(); i++)
    {
        if(cb[i] != currentClass)
        {
            return false;
        }
    }

    return true;

}<|MERGE_RESOLUTION|>--- conflicted
+++ resolved
@@ -313,18 +313,7 @@
                 if(currentColour != afterColour)
                 {
                     //! Transition detected: Generate new segment and add to the line
-<<<<<<< HEAD
-                    tempTransition = new TransitionSegment(tempStartPoint, currentPoint, beforeColour, currentColour, afterColour);
-                    tempLine->addSegement(tempTransition);
-
-                    if (tempLine->getNumberOfSegments() >= 2 &&
-                        tempLine->getSegment(tempLine->getNumberOfSegments() - 1)->getColour()       == ClassIndex::getColourFromIndex(1) && //middle white
-                        tempLine->getSegment(tempLine->getNumberOfSegments() - 1)->getBeforeColour() == ClassIndex::getColourFromIndex(2) && //before green
-                        tempLine->getSegment(tempLine->getNumberOfSegments() - 1)->getAfterColour()  == ClassIndex::getColourFromIndex(2))   //after  green
-                    {
-                        TransitionSegment *tempSegment = tempLine->getSegment(tempLine->getNumberOfSegments() - 1);
-                        qDebug() << "@(" << tempSegment->getStartPoint().x << ","<< tempSegment->getStartPoint().y << ")-(" << tempSegment->getEndPoint().x << "," << tempSegment->getEndPoint().y << "): Green-White-Green. |" << tempSegment->getSize() <<"|";
-=======
+
                     //Adjust the position:
 
 
@@ -367,16 +356,21 @@
                     {
                         tempTransition = new TransitionSegment(tempStartPoint, currentPoint, beforeColour, currentColour, afterColour);
                         tempLine->addSegement(tempTransition);
-                        qDebug() << "Found "<<ClassIndex::getColourNameFromIndex(currentColour) << " segment.";
->>>>>>> 2b4f57e3
+
+                        if (tempLine->getNumberOfSegments() >= 2 &&
+                            tempLine->getSegment(tempLine->getNumberOfSegments() - 1)->getColour()       == ClassIndex::getColourFromIndex(1) && //middle white
+                            tempLine->getSegment(tempLine->getNumberOfSegments() - 1)->getBeforeColour() == ClassIndex::getColourFromIndex(2) && //before green
+                            tempLine->getSegment(tempLine->getNumberOfSegments() - 1)->getAfterColour()  == ClassIndex::getColourFromIndex(2))   //after  green
+                        {
+                            TransitionSegment *tempSegment = tempLine->getSegment(tempLine->getNumberOfSegments() - 1);
+                            qDebug() << "@(" << tempSegment->getStartPoint().x << ","<< tempSegment->getStartPoint().y << ")-(" << tempSegment->getEndPoint().x << "," << tempSegment->getEndPoint().y << "): Green-White-Green. |" << tempSegment->getSize() <<"|";
+
+                        //qDebug() << "Found "<<ClassIndex::getColourNameFromIndex(currentColour) << " segment.";
+
                     }
                     tempStartPoint = currentPoint;
                     beforeColour = currentColour;
                     currentColour = afterColour;
-<<<<<<< HEAD
-
-=======
->>>>>>> 2b4f57e3
                 }
             }
         }
@@ -387,98 +381,6 @@
     return;
 }
 
-int Vision::countRobots(std::vector<Vector2<int> > &fieldBorders)
-{
-    int robotCount = 0;
-    boost::circular_buffer<int> cb(3);
-    if(!fieldBorders.size()) return robotCount;
-    if (!currentImage || !currentLookupTable)
-    {
-        qDebug() << "currentImage not set or currentLookUpTable not set";
-        return -2;
-    }
-    //   list of pairs of coordinates to denote the end points for a candidate region
-    std::vector<Vector2<int> > candidateRegions;
-    std::vector<Vector2<int> >::const_iterator currentPoint = fieldBorders.begin();
-
-    std::vector<Vector2<int> > tempRegion;
-    Vector2<int> regionStart, regionStop;
-
-    //int x = 0;
-    //int y = 0;
-    int p_x = currentPoint->y; //previous x
-    int p_y = currentPoint->y; //previous y
-    int c_x = 0; //current x
-    int c_y = 0; //current y
-
-
-
-
-
-    //
-    //Trace along the field border looking for Green-White-Green transitions
-    //and marking these regions as candidate robots
-    //
-    for(;currentPoint != fieldBorders.end(); currentPoint++)
-    {
-        c_x = currentPoint->x;
-        c_y = currentPoint->y;
-
-
-        if (p_x != c_x && p_y != c_y)
-        {
-            //
-            //Scan the points in between previous point
-            //and current point using scanSpacing
-            //
-            //int m = (c_y-p_y)/(c_x-p_x);
-            //int b = p_y - m*p_x;
-            //for (x = p_x, y = p_y; x < c_x; x += scanSpacing)
-            //{
-               //y = m*x + b;
-               qDebug() << "(" << c_x << "," << c_y << ")";
-
-               //
-               //A circular buffer must initially fill up to a starting colour.
-               //When the buffer fully becomes the new colour a new region has started
-               //If this new region is white store the start point and continue
-               //until it triggers a different colour. Mark this as the end and store
-               //both points as endpoints for a candidate region.
-               //
-
-               //if ( candidate region found )
-               //{
-               //   robotCount++;
-               //}
-            //}
-        }
-
-
-
-        p_x = c_x;
-        p_y = c_y;
-    }
-
-
-
-    //
-    //Candidate White regions have to be above a threshold width
-    //which will be based upon distance/orientation
-    //
-
-    //
-    //Candidate white region also has to be less than a threshold
-    //width which will be based upondistance/orientation
-    //
-
-    //
-    //Determine if candidate region is a line marking and reject region
-    //
-
-
-    return robotCount;
-}
-
 bool Vision::checkIfBufferSame(boost::circular_buffer<unsigned char> cb)
 {
 
