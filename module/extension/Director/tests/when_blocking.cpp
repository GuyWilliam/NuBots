/*
 * This file is part of the NUbots Codebase.
 *
 * The NUbots Codebase is free software: you can redistribute it and/or modify
 * it under the terms of the GNU General Public License as published by
 * the Free Software Foundation, either version 3 of the License, or
 * (at your option) any later version.
 *
 * The NUbots Codebase is distributed in the hope that it will be useful,
 * but WITHOUT ANY WARRANTY; without even the implied warranty of
 * MERCHANTABILITY or FITNESS FOR A PARTICULAR PURPOSE.  See the
 * GNU General Public License for more details.
 *
 * You should have received a copy of the GNU General Public License
 * along with the NUbots Codebase.  If not, see <http://www.gnu.org/licenses/>.
 *
 * Copyright 2022 NUbots <nubots@nubots.net>
 */

#include <catch.hpp>
#include <nuclear>

#include "Director.hpp"
#include "TestBase.hpp"
#include "util/diff_string.hpp"

// Anonymous namespace to avoid name collisions
namespace {

    struct SimpleTask {};

    struct Condition {
        enum Value { BLOCK, ALLOW } value;
        Condition(const Value& v) : value(v) {}
        operator int() const {
            return value;
        }
    };

    std::vector<std::string> events;

    class TestReactor : public TestBase<TestReactor> {
    public:
        explicit TestReactor(std::unique_ptr<NUClear::Environment> environment)
            : TestBase<TestReactor>(std::move(environment)) {

            on<Provide<SimpleTask>, When<Condition, std::equal_to, Condition::ALLOW>>().then([this] {
                // Task has been executed!
                events.push_back("task executed");
            });

            on<Start<SimpleTask>>().then([this] {
                // Task has been started!
                events.push_back("task started");
            });
            on<Stop<SimpleTask>>().then([this] {
                // Task has been stopped!
                events.push_back("task stopped");
            });

            /**************
             * TEST STEPS *
             **************/
            on<Trigger<Step<1>>, Priority::LOW>().then([this] {
                // At this point condition hasn't been emitted, so this task should be blocked by default
                events.push_back("emitting task #1");
                emit<Task>(std::make_unique<SimpleTask>());
            });
            on<Trigger<Step<2>>, Priority::LOW>().then([this] {
                // Emitting a blocked condition
                events.push_back("emitting blocked condition #1");
                emit(std::make_unique<Condition>(Condition::BLOCK));
            });
            on<Trigger<Step<3>>, Priority::LOW>().then([this] {
                // Emitting the task again to ensure it's not executed
                events.push_back("emitting task #2");
                emit<Task>(std::make_unique<SimpleTask>());
            });
            on<Trigger<Step<4>>, Priority::LOW>().then([this] {
                // This should make it run since it's now allowed
                events.push_back("emitting allowed condition");
                emit(std::make_unique<Condition>(Condition::ALLOW));
            });
            on<Trigger<Step<5>>, Priority::LOW>().then([this] {
                // This task should run fine since it's allowed
                events.push_back("emitting task #3");
                emit<Task>(std::make_unique<SimpleTask>());
            });
            on<Trigger<Step<6>>, Priority::LOW>().then([this] {
                // This should stop the running task
                events.push_back("emitting blocked condition #2");
                emit(std::make_unique<Condition>(Condition::BLOCK));
            });
            on<Startup>().then([this] {
                emit(std::make_unique<Step<1>>());
                emit(std::make_unique<Step<2>>());
                emit(std::make_unique<Step<3>>());
                emit(std::make_unique<Step<4>>());
                emit(std::make_unique<Step<5>>());
                emit(std::make_unique<Step<6>>());
            });
        }
    };
}  // namespace

TEST_CASE("Test that the when keyword blocks and allows running as expected", "[director][when][blocking]") {

    NUClear::PowerPlant::Configuration config;
    config.thread_count = 1;
    NUClear::PowerPlant powerplant(config);
    powerplant.install<module::extension::Director>();
    powerplant.install<TestReactor>();
    powerplant.start();

    std::vector<std::string> expected = {
        "emitting task #1",
<<<<<<< HEAD
        "emitting blocked condition",
=======
        "emitting blocked condition #1",
>>>>>>> 0eb25001
        "emitting task #2",
        "emitting allowed condition",
        "task started",
        "task executed",
        "emitting task #3",
        "task executed",
        "emitting blocked condition #2",
        "task stopped",
    };

    // Make an info print the diff in an easy to read way if we fail
    INFO(util::diff_string(expected, events));

    // Check the events fired in order and only those events
    REQUIRE(events == expected);
}<|MERGE_RESOLUTION|>--- conflicted
+++ resolved
@@ -114,11 +114,7 @@
 
     std::vector<std::string> expected = {
         "emitting task #1",
-<<<<<<< HEAD
-        "emitting blocked condition",
-=======
         "emitting blocked condition #1",
->>>>>>> 0eb25001
         "emitting task #2",
         "emitting allowed condition",
         "task started",
