/*
 * This file is part of NUbots Codebase.
 *
 * The NUbots Codebase is free software: you can redistribute it and/or modify
 * it under the terms of the GNU General Public License as published by
 * the Free Software Foundation, either version 3 of the License, or
 * (at your option) any later version.
 *
 * The NUbots Codebase is distributed in the hope that it will be useful,
 * but WITHOUT ANY WARRANTY; without even the implied warranty of
 * MERCHANTABILITY or FITNESS FOR A PARTICULAR PURPOSE.  See the
 * GNU General Public License for more details.
 *
 * You should have received a copy of the GNU General Public License
 * along with the NUbots Codebase.  If not, see <http://www.gnu.org/licenses/>.
 *
 * Copyright 2013 NUbots <nubots@nubots.net>
 */

#include "GoalDetector.h"

#include "extension/Configuration.h"

#include "RansacGoalModel.h"
#include "message/input/CameraParameters.h"
#include "message/support/FieldDescription.h"
#include "message/vision/ClassifiedImage.h"
#include "message/vision/LookUpTable.h"
#include "message/vision/VisionObjects.h"


#include "utility/math/geometry/Line.h"
#include "utility/math/geometry/Plane.h"
#include "utility/math/geometry/Quad.h"

#include "utility/math/coordinates.h"
#include "utility/math/ransac/NPartiteRansac.h"
#include "utility/math/vision.h"

#include "utility/vision/ClassifiedImage.h"
#include "utility/vision/LookUpTable.h"
#include "utility/vision/Vision.h"
#include "utility/vision/fourcc.h"

#include "utility/support/eigen_armadillo.h"
#include "utility/support/yaml_armadillo.h"


namespace module {
namespace vision {

    using extension::Configuration;

    using message::input::CameraParameters;

    using utility::math::coordinates::cartesianToSpherical;

    using utility::math::geometry::Line;
    using Plane = utility::math::geometry::Plane<3>;
    using utility::math::geometry::Quad;

    using utility::math::ransac::NPartiteRansac;

    using utility::math::vision::widthBasedDistanceToCircle;
    using utility::math::vision::projectCamToPlane;
    using utility::math::vision::imageToScreen;
    using utility::math::vision::getCamFromScreen;
    using utility::math::vision::getParallaxAngle;
    using utility::math::vision::projectCamSpaceToScreen;
    using utility::math::vision::distanceToVerticalObject;

    using message::vision::LookUpTable;
    using message::vision::ClassifiedImage;
    using SegmentClass = message::vision::ClassifiedImage::SegmentClass::Value;
    using message::vision::Goal;
    using message::support::FieldDescription;

    // TODO the system is too generous with adding segments above and below the goals and makes them too tall, stop it
    // TODO the system needs to throw out the kinematics and height based measurements when it cannot be sure it saw the
    // tops and bottoms of the goals

    GoalDetector::GoalDetector(std::unique_ptr<NUClear::Environment> environment)
        : Reactor(std::move(environment))
        , MINIMUM_POINTS_FOR_CONSENSUS(0)
        , MAXIMUM_ITERATIONS_PER_FITTING(0)
        , MAXIMUM_FITTED_MODELS(0)
        , CONSENSUS_ERROR_THRESHOLD(0.0)
        , MAXIMUM_ASPECT_RATIO(0.0)
        , MINIMUM_ASPECT_RATIO(0.0)
        , VISUAL_HORIZON_BUFFER(0.0)
        , MAXIMUM_GOAL_HORIZON_NORMAL_ANGLE(0.0)
        , MAXIMUM_ANGLE_BETWEEN_GOALS(0.0)
        , MAXIMUM_VERTICAL_GOAL_PERSPECTIVE_ANGLE(0.0)
        , MEASUREMENT_LIMITS_LEFT(10)
        , MEASUREMENT_LIMITS_RIGHT(10)
        , MEASUREMENT_LIMITS_TOP(10)
        , MEASUREMENT_LIMITS_BASE(10) {


        // Trigger the same function when either update
        on<Configuration, Trigger<CameraParameters>>("GoalDetector.yaml")
            .then([this](const Configuration& config, const CameraParameters& cam) {

                MINIMUM_POINTS_FOR_CONSENSUS   = config["ransac"]["minimum_points_for_consensus"].as<uint>();
                CONSENSUS_ERROR_THRESHOLD      = config["ransac"]["consensus_error_threshold"].as<double>();
                MAXIMUM_ITERATIONS_PER_FITTING = config["ransac"]["maximum_iterations_per_fitting"].as<uint>();
                MAXIMUM_FITTED_MODELS          = config["ransac"]["maximum_fitted_models"].as<uint>();

                MINIMUM_ASPECT_RATIO = config["aspect_ratio_range"][0].as<double>();
                MAXIMUM_ASPECT_RATIO = config["aspect_ratio_range"][1].as<double>();
                VISUAL_HORIZON_BUFFER =
                    std::max(1, int(cam.focalLengthPixels * tan(config["visual_horizon_buffer"].as<double>())));
                MAXIMUM_GOAL_HORIZON_NORMAL_ANGLE =
                    std::cos(config["minimum_goal_horizon_angle"].as<double>() - M_PI_2);
                MAXIMUM_ANGLE_BETWEEN_GOALS = std::cos(config["maximum_angle_between_goals"].as<double>());
                MAXIMUM_VERTICAL_GOAL_PERSPECTIVE_ANGLE =
                    std::sin(-config["maximum_vertical_goal_perspective_angle"].as<double>());

                MEASUREMENT_LIMITS_LEFT  = config["measurement_limits"]["left"].as<uint>();
                MEASUREMENT_LIMITS_RIGHT = config["measurement_limits"]["right"].as<uint>();
                MEASUREMENT_LIMITS_TOP   = config["measurement_limits"]["top"].as<uint>();
                MEASUREMENT_LIMITS_BASE  = config["measurement_limits"]["base"].as<uint>();

<<<<<<< HEAD
                vector3_covariance = config["vector3_covariance"].as<arma::vec>();
                angle_covariance   = config["angle_covariance"].as<arma::vec>();
=======
                VECTOR3_COVARIANCE = config["VECTOR3_COVARIANCE"].as<arma::vec>();
                ANGLE_COVARIANCE   = config["ANGLE_COVARIANCE"].as<arma::vec>();
>>>>>>> eae043a0

            });

        on<Trigger<ClassifiedImage>, With<CameraParameters>, With<LookUpTable>, With<FieldDescription>, Single>().then(
            "Goal Detector",
            [this](std::shared_ptr<const ClassifiedImage> rawImage,
                   const CameraParameters& cam,
                   const LookUpTable& lut,
                   const FieldDescription& fd) {

                const auto& image = *rawImage;
                // Our segments that may be a part of a goal
                std::vector<RansacGoalModel::GoalSegment> segments;
                auto goals = std::make_unique<std::vector<Goal>>();

                // Get our goal segments
                for (const auto& segment : image.horizontalSegments) {

                    // We throw out points if they are:
                    // Less the full quality (subsampled)
                    // Do not have a transition on the other side
                    if ((segment.segmentClass == SegmentClass::GOAL) && (segment.subsample == 1)
                        && (segment.previous > -1)
                        && (segment.next > -1)) {
                        segments.push_back({{double(segment.start[0]), double(segment.start[1])},
                                            {double(segment.end[0]), double(segment.end[1])}});
                    }
                }

                // Partition our segments so that they are split between above and below the horizon
                auto split = std::partition(
                    std::begin(segments), std::end(segments), [image](const RansacGoalModel::GoalSegment& segment) {
                        // Is the midpoint above or below the horizon?
                        utility::math::geometry::Line horizon(convert<double, 2>(image.horizon.normal),
                                                              image.horizon.distance);
                        return horizon.distanceToPoint(segment.left + segment.right / 2) > 0;
                    });

                // Make an array of our partitions
                std::array<std::vector<RansacGoalModel::GoalSegment>::iterator, RansacGoalModel::REQUIRED_POINTS + 1>
                    points = {segments.begin(), split, segments.end()};

                // Ransac for goals
                auto models = NPartiteRansac<RansacGoalModel>::fitModels(points,
                                                                         MINIMUM_POINTS_FOR_CONSENSUS,
                                                                         MAXIMUM_ITERATIONS_PER_FITTING,
                                                                         MAXIMUM_FITTED_MODELS,
                                                                         CONSENSUS_ERROR_THRESHOLD);

                // Look at our results
                for (auto& result : models) {

                    // Get our left, right and midlines
                    Line& left  = result.model.left;
                    Line& right = result.model.right;
                    Line mid;

                    // Normals in same direction
                    if (arma::dot(left.normal, right.normal) > 0) {
                        mid.normal   = arma::normalise(right.normal + left.normal);
                        mid.distance = ((right.distance / arma::dot(right.normal, mid.normal))
                                        + (left.distance / arma::dot(left.normal, mid.normal)))
                                       * 0.5;
                    }
                    // Normals opposed
                    else {
                        mid.normal   = arma::normalise(right.normal - left.normal);
                        mid.distance = ((right.distance / arma::dot(right.normal, mid.normal))
                                        - (left.distance / arma::dot(left.normal, mid.normal)))
                                       * 0.5;
                    }

                    // Find a point that should work to start searching down
                    arma::vec2 midpoint({0, 0});
                    int i = 0;
                    for (auto& m : result) {
                        midpoint += m.left;
                        midpoint += m.right;
                        i += 2;
                    }
                    midpoint /= i;

                    // Work out which direction to go
                    arma::vec2 direction = mid.tangent();
                    direction *= direction[1] > 0 ? 1 : -1;
                    double theta = std::acos(direction[0]);
                    if (std::abs(theta) < M_PI_4) {
                        direction[0] = 1;
                        direction[1] = -std::tan(theta);
                    }
                    else {
                        direction[0] = std::tan(M_PI_2 - std::abs(theta));
                        direction[1] = 1;
                    }

                    // Classify until we reach green
                    arma::vec2 basePoint({0, 0});
                    int notWhiteLen = 0;
                    for (arma::vec2 point = mid.orthogonalProjection(midpoint);
                         (point[0] < image.dimensions[0]) && (point[0] > 0) && (point[1] < image.dimensions[1]);
                         point += direction) {

                        char c = static_cast<char>(utility::vision::getPixelColour(
                            lut,
                            utility::vision::getPixel(int(point[0]),
                                                      int(point[1]),
                                                      image.image->dimensions[0],
                                                      image.image->dimensions[1],
                                                      image.image->data,
                                                      static_cast<utility::vision::FOURCC>(image.image->format))));

                        if (c != 'y') {
                            ++notWhiteLen;
                            if (notWhiteLen > 4) {
                                basePoint = point;
                                break;
                            }
                        }
                        else if (c == 'g') {
                            basePoint = point;
                            break;
                        }
                        else if (c == 'y') {
                            notWhiteLen = 0;
                        }
                    }


                    arma::running_stat<double> stat;

                    // Look through our segments to find endpoints
                    for (auto& point : result) {
                        // Project left and right onto midpoint keep top and bottom
                        stat(mid.tangentialDistanceToPoint(point.left));
                        stat(mid.tangentialDistanceToPoint(point.right));
                    }

                    // Get our endpoints from the min and max points on the line
                    arma::vec2 midP1 = mid.pointFromTangentialDistance(stat.min());
                    arma::vec2 midP2 = mid.orthogonalProjection(basePoint);

                    // Project those points outward onto the quad
                    arma::vec2 p1 =
                        midP1 - left.distanceToPoint(midP1) * arma::dot(left.normal, mid.normal) * mid.normal;
                    arma::vec2 p2 =
                        midP2 - left.distanceToPoint(midP2) * arma::dot(left.normal, mid.normal) * mid.normal;
                    arma::vec2 p3 =
                        midP1 - right.distanceToPoint(midP1) * arma::dot(right.normal, mid.normal) * mid.normal;
                    arma::vec2 p4 =
                        midP2 - right.distanceToPoint(midP2) * arma::dot(right.normal, mid.normal) * mid.normal;

                    // Make a quad
                    Goal goal;
                    goal.visObject.sensors = image.sensors;
                    goal.side              = Goal::Side::UNKNOWN_SIDE;

                    // Seperate tl and bl
                    arma::vec2 tl = p1[1] > p2[1] ? p2 : p1;
                    arma::vec2 bl = p1[1] > p2[1] ? p1 : p2;
                    arma::vec2 tr = p3[1] > p4[1] ? p4 : p3;
                    arma::vec2 br = p3[1] > p4[1] ? p3 : p4;

                    goal.quad.bl = convert<double, 2>(bl);
                    goal.quad.tl = convert<double, 2>(tl);
                    goal.quad.tr = convert<double, 2>(tr);
                    goal.quad.br = convert<double, 2>(br);

                    goals->push_back(std::move(goal));
                }

                utility::math::geometry::Line horizon(convert<double, 2>(image.horizon.normal), image.horizon.distance);

                // Throwout invalid quads
                for (auto it = goals->begin(); it != goals->end();) {

                    utility::math::geometry::Quad quad(convert<double, 2>(it->quad.bl),
                                                       convert<double, 2>(it->quad.tl),
                                                       convert<double, 2>(it->quad.tr),
                                                       convert<double, 2>(it->quad.br));

                    arma::vec2 lhs = arma::normalise(quad.getTopLeft() - quad.getBottomLeft());
                    arma::vec2 rhs = arma::normalise(quad.getTopRight() - quad.getBottomRight());

                    // Check if we are within the aspect ratio range
                    bool valid =
                        quad.aspectRatio() > MINIMUM_ASPECT_RATIO
                        && quad.aspectRatio() < MAXIMUM_ASPECT_RATIO

                        // Check if we are close enough to the visual horizon
                        && (utility::vision::visualHorizonAtPoint(image, quad.getBottomLeft()[0])
                                < quad.getBottomLeft()[1] + VISUAL_HORIZON_BUFFER
                            || utility::vision::visualHorizonAtPoint(image, quad.getBottomRight()[0])
                                   < quad.getBottomRight()[1] + VISUAL_HORIZON_BUFFER)

                        // Check we finish above the kinematics horizon or or kinematics horizon is off the screen
                        && (horizon.y(quad.getTopLeft()[0]) > quad.getTopLeft()[1]
                            || horizon.y(quad.getTopLeft()[0]) < 0)
                        && (horizon.y(quad.getTopRight()[0]) > quad.getTopRight()[1]
                            || horizon.y(quad.getTopRight()[0]) < 0)

                        // Check that our two goal lines are perpendicular with the horizon must use greater than rather
                        // then less than because of the cos
                        && std::abs(arma::dot(rhs, horizon.normal)) > MAXIMUM_GOAL_HORIZON_NORMAL_ANGLE
                        && std::abs(arma::dot(lhs, horizon.normal)) > MAXIMUM_GOAL_HORIZON_NORMAL_ANGLE

                        // Check that our two goal lines are approximatly parallel
                        && std::abs(arma::dot(lhs, rhs)) > MAXIMUM_ANGLE_BETWEEN_GOALS;

                    // Check that our goals don't form too much of an upward cup (not really possible for us)
                    //&& lhs.at(0) * rhs.at(1) - lhs.at(1) * rhs.at(0) > MAXIMUM_VERTICAL_GOAL_PERSPECTIVE_ANGLE;


                    if (!valid) {
                        it = goals->erase(it);
                    }
                    else {
                        ++it;
                    }
                }

                // Merge close goals
                for (auto a = goals->begin(); a != goals->end(); ++a) {
                    utility::math::geometry::Quad aquad(convert<double, 2>(a->quad.bl),
                                                        convert<double, 2>(a->quad.tl),
                                                        convert<double, 2>(a->quad.tr),
                                                        convert<double, 2>(a->quad.br));

                    for (auto b = std::next(a); b != goals->end();) {

                        utility::math::geometry::Quad bquad(convert<double, 2>(b->quad.bl),
                                                            convert<double, 2>(b->quad.tl),
                                                            convert<double, 2>(b->quad.tr),
                                                            convert<double, 2>(b->quad.br));


                        if (aquad.overlapsHorizontally(bquad)) {
                            // Get outer lines.
                            arma::vec2 tl, tr, bl, br;

                            tl = {std::min(aquad.getTopLeft()[0], bquad.getTopLeft()[0]),
                                  std::min(aquad.getTopLeft()[1], bquad.getTopLeft()[1])};
                            tr = {std::max(aquad.getTopRight()[0], bquad.getTopRight()[0]),
                                  std::min(aquad.getTopRight()[1], bquad.getTopRight()[1])};
                            bl = {std::min(aquad.getBottomLeft()[0], bquad.getBottomLeft()[0]),
                                  std::max(aquad.getBottomLeft()[1], bquad.getBottomLeft()[1])};
                            br = {std::max(aquad.getBottomRight()[0], bquad.getBottomRight()[0]),
                                  std::max(aquad.getBottomRight()[1], bquad.getBottomRight()[1])};

                            // Replace original two quads with the new one.
                            aquad.set(bl, tl, tr, br);
                            a->quad.bl = convert<double, 2>(bl);
                            a->quad.tl = convert<double, 2>(tl);
                            a->quad.tr = convert<double, 2>(tr);
                            a->quad.br = convert<double, 2>(br);
                            b          = goals->erase(b);
                        }
                        else {
                            b++;
                        }
                    }
                }

                // Store our measurements
                for (auto it = goals->begin(); it != goals->end(); ++it) {
                    utility::math::geometry::Quad quad(convert<double, 2>(it->quad.bl),
                                                       convert<double, 2>(it->quad.tl),
                                                       convert<double, 2>(it->quad.tr),
                                                       convert<double, 2>(it->quad.br));

                    // Get the quad points in screen coords
                    arma::vec2 tl = imageToScreen(quad.getTopLeft(), convert<uint, 2>(image.dimensions));
                    arma::vec2 tr = imageToScreen(quad.getTopRight(), convert<uint, 2>(image.dimensions));
                    arma::vec2 bl = imageToScreen(quad.getBottomLeft(), convert<uint, 2>(image.dimensions));
                    arma::vec2 br = imageToScreen(quad.getBottomRight(), convert<uint, 2>(image.dimensions));
                    arma::vec2 screenGoalCentre = (tl + tr + bl + br) * 0.25;

                    // Get vectors for TL TR BL BR goal;
                    arma::vec3 ctl       = getCamFromScreen(tl, cam.focalLengthPixels);
                    arma::vec3 ctr       = getCamFromScreen(tr, cam.focalLengthPixels);
                    arma::vec3 cbl       = getCamFromScreen(bl, cam.focalLengthPixels);
                    arma::vec3 cbr       = getCamFromScreen(br, cam.focalLengthPixels);
                    arma::vec3 rGCc_norm = arma::normalise((cbl + cbr) * 0.5);  // vector to bottom centre of goal post

                    // TODO: NORMALS not used currently - delete?
                    // Get our four normals for each edge
                    // BL TL cross product gives left side
                    auto left                   = convert<double, 3>(arma::normalise(arma::cross(cbl, ctl)));
<<<<<<< HEAD
                    Eigen::Matrix3d left_vecCov = convert<double, 3, 3>(arma::diagmat(vector3_covariance));
                    Eigen::Vector2d left_Angles(std::atan2(left[1], left[0]),
                                                std::atan2(left[2], std::sqrt(left[0] * left[0] + left[1] * left[1])));
                    Eigen::Matrix2d left_AngCov = convert<double, 2, 2>(arma::diagmat(angle_covariance));
=======
                    Eigen::Matrix3d left_vecCov = convert<double, 3, 3>(arma::diagmat(VECTOR3_COVARIANCE));
                    Eigen::Vector2d left_Angles(std::atan2(left[1], left[0]),
                                                std::atan2(left[2], std::sqrt(left[0] * left[0] + left[1] * left[1])));
                    Eigen::Matrix2d left_AngCov = convert<double, 2, 2>(arma::diagmat(ANGLE_COVARIANCE));
>>>>>>> eae043a0
                    it->measurement.push_back(Goal::Measurement(
                        Goal::MeasurementType::LEFT_NORMAL, left, left_vecCov, left_Angles, left_AngCov));

                    // TR BR cross product gives right side
                    auto right                   = convert<double, 3>(arma::normalise(arma::cross(ctr, cbr)));
<<<<<<< HEAD
                    Eigen::Matrix3d right_vecCov = convert<double, 3, 3>(arma::diagmat(vector3_covariance));
                    Eigen::Vector2d right_Angles(
                        std::atan2(right[1], right[0]),
                        std::atan2(right[2], std::sqrt(right[0] * right[0] + right[1] * right[1])));
                    Eigen::Matrix2d right_AngCov = convert<double, 2, 2>(arma::diagmat(angle_covariance));
=======
                    Eigen::Matrix3d right_vecCov = convert<double, 3, 3>(arma::diagmat(VECTOR3_COVARIANCE));
                    Eigen::Vector2d right_Angles(
                        std::atan2(right[1], right[0]),
                        std::atan2(right[2], std::sqrt(right[0] * right[0] + right[1] * right[1])));
                    Eigen::Matrix2d right_AngCov = convert<double, 2, 2>(arma::diagmat(ANGLE_COVARIANCE));
>>>>>>> eae043a0
                    it->measurement.push_back(Goal::Measurement(
                        Goal::MeasurementType::RIGHT_NORMAL, right, right_vecCov, right_Angles, right_AngCov));

                    // Check that the bottom of the goal is not too close to the edges of the screen
                    if (std::min(quad.getBottomRight()[0], quad.getBottomLeft()[0]) > MEASUREMENT_LIMITS_LEFT
                        && std::min(quad.getBottomRight()[1], quad.getBottomLeft()[1]) > MEASUREMENT_LIMITS_TOP
                        && cam.imageSizePixels[0] - std::max(quad.getBottomRight()[0], quad.getBottomLeft()[0])
                               > MEASUREMENT_LIMITS_TOP
                        && cam.imageSizePixels[1] - std::max(quad.getBottomRight()[1], quad.getBottomLeft()[1])
                               > MEASUREMENT_LIMITS_BASE) {

                        // BR BL cross product gives the bottom side
                        auto bottom = convert<double, 3>(arma::normalise(arma::cross(cbr, cbl)));
                        it->measurement.push_back(Goal::Measurement(Goal::MeasurementType::BASE_NORMAL, bottom));

                        // Vector to the bottom centre average top and bottom distances
                        float distance_top = utility::math::vision::distanceToEquidistantCamPoints(
                            fd.dimensions.goalpost_width, ctl, ctr);
                        float distance_bottom = utility::math::vision::distanceToEquidistantCamPoints(
                            fd.dimensions.goalpost_width, cbl, cbr);
                        float distance = (distance_top + distance_bottom) / 2;

                        auto rGCc_sphr = convert<double, 3>(cartesianToSpherical(
                            distance * rGCc_norm));  // Just converted into eigen. Still the unit vector
                        arma::vec3 covariance_amplifier({distance, 1, 1});
                        Eigen::Matrix3d rGCc_cov = convert<double, 3, 3>(arma::diagmat(
<<<<<<< HEAD
                            vector3_covariance % covariance_amplifier));  // arma::diagmat(arma::vec3{0.01,0.01,0.001})
=======
                            VECTOR3_COVARIANCE % covariance_amplifier));  // arma::diagmat(arma::vec3{0.01,0.01,0.001})
>>>>>>> eae043a0
                        it->measurement.push_back(
                            Goal::Measurement(Goal::MeasurementType::CENTRE, rGCc_sphr, rGCc_cov));
                    }

                    // Check that the points are not too close to the edges of the screen
                    if (std::min(ctr[0], ctl[0]) > MEASUREMENT_LIMITS_LEFT
                        && std::min(ctr[1], ctl[1]) > MEASUREMENT_LIMITS_TOP
                        && cam.imageSizePixels[0] - std::max(ctr[0], ctl[0]) < MEASUREMENT_LIMITS_TOP
                        && cam.imageSizePixels[1] - std::max(ctr[1], ctl[1]) < MEASUREMENT_LIMITS_BASE) {

                        // TL TR cross product gives the top side
                        auto top = convert<double, 3>(arma::normalise(arma::cross(ctl, ctr)));
                        it->measurement.push_back(Goal::Measurement(Goal::MeasurementType::TOP_NORMAL, top));
                    }


                    // Angular positions from the camera
                    arma::vec2 pixelsToTanThetaFactor = convert<double, 2>(cam.pixelsToTanThetaFactor);
                    it->visObject.screenAngular =
                        convert<double, 2>(arma::atan(pixelsToTanThetaFactor % screenGoalCentre));
                    arma::vec2 brAngular = arma::atan(pixelsToTanThetaFactor % br);
                    arma::vec2 trAngular = arma::atan(pixelsToTanThetaFactor % tr);
                    arma::vec2 blAngular = arma::atan(pixelsToTanThetaFactor % bl);
                    arma::vec2 tlAngular = arma::atan(pixelsToTanThetaFactor % tl);
                    Quad angularQuad(blAngular, tlAngular, trAngular, brAngular);
                    it->visObject.angularSize = convert<double, 2>(angularQuad.getSize());
                }


                // Assign leftness and rightness to goals
                if (goals->size() == 2) {
                    utility::math::geometry::Quad quad0(convert<double, 2>(goals->at(0).quad.bl),
                                                        convert<double, 2>(goals->at(0).quad.tl),
                                                        convert<double, 2>(goals->at(0).quad.tr),
                                                        convert<double, 2>(goals->at(0).quad.br));

                    utility::math::geometry::Quad quad1(convert<double, 2>(goals->at(1).quad.bl),
                                                        convert<double, 2>(goals->at(1).quad.tl),
                                                        convert<double, 2>(goals->at(1).quad.tr),
                                                        convert<double, 2>(goals->at(1).quad.br));

                    if (quad0.getCentre()(0) < quad1.getCentre()(0)) {
                        goals->at(0).side = Goal::Side::LEFT;
                        goals->at(1).side = Goal::Side::RIGHT;
                    }
                    else {
                        goals->at(0).side = Goal::Side::RIGHT;
                        goals->at(1).side = Goal::Side::LEFT;
                    }
                }

                emit(std::move(goals));

            });
    }
}  // namespace vision
}  // namespace module<|MERGE_RESOLUTION|>--- conflicted
+++ resolved
@@ -121,13 +121,8 @@
                 MEASUREMENT_LIMITS_TOP   = config["measurement_limits"]["top"].as<uint>();
                 MEASUREMENT_LIMITS_BASE  = config["measurement_limits"]["base"].as<uint>();
 
-<<<<<<< HEAD
-                vector3_covariance = config["vector3_covariance"].as<arma::vec>();
-                angle_covariance   = config["angle_covariance"].as<arma::vec>();
-=======
                 VECTOR3_COVARIANCE = config["VECTOR3_COVARIANCE"].as<arma::vec>();
                 ANGLE_COVARIANCE   = config["ANGLE_COVARIANCE"].as<arma::vec>();
->>>>>>> eae043a0
 
             });
 
@@ -415,35 +410,23 @@
                     // Get our four normals for each edge
                     // BL TL cross product gives left side
                     auto left                   = convert<double, 3>(arma::normalise(arma::cross(cbl, ctl)));
-<<<<<<< HEAD
-                    Eigen::Matrix3d left_vecCov = convert<double, 3, 3>(arma::diagmat(vector3_covariance));
-                    Eigen::Vector2d left_Angles(std::atan2(left[1], left[0]),
-                                                std::atan2(left[2], std::sqrt(left[0] * left[0] + left[1] * left[1])));
-                    Eigen::Matrix2d left_AngCov = convert<double, 2, 2>(arma::diagmat(angle_covariance));
-=======
                     Eigen::Matrix3d left_vecCov = convert<double, 3, 3>(arma::diagmat(VECTOR3_COVARIANCE));
                     Eigen::Vector2d left_Angles(std::atan2(left[1], left[0]),
                                                 std::atan2(left[2], std::sqrt(left[0] * left[0] + left[1] * left[1])));
                     Eigen::Matrix2d left_AngCov = convert<double, 2, 2>(arma::diagmat(ANGLE_COVARIANCE));
->>>>>>> eae043a0
+
                     it->measurement.push_back(Goal::Measurement(
                         Goal::MeasurementType::LEFT_NORMAL, left, left_vecCov, left_Angles, left_AngCov));
 
                     // TR BR cross product gives right side
-                    auto right                   = convert<double, 3>(arma::normalise(arma::cross(ctr, cbr)));
-<<<<<<< HEAD
-                    Eigen::Matrix3d right_vecCov = convert<double, 3, 3>(arma::diagmat(vector3_covariance));
-                    Eigen::Vector2d right_Angles(
-                        std::atan2(right[1], right[0]),
-                        std::atan2(right[2], std::sqrt(right[0] * right[0] + right[1] * right[1])));
-                    Eigen::Matrix2d right_AngCov = convert<double, 2, 2>(arma::diagmat(angle_covariance));
-=======
+                    auto right = convert<double, 3>(arma::normalise(arma::cross(ctr, cbr)));
+
                     Eigen::Matrix3d right_vecCov = convert<double, 3, 3>(arma::diagmat(VECTOR3_COVARIANCE));
                     Eigen::Vector2d right_Angles(
                         std::atan2(right[1], right[0]),
                         std::atan2(right[2], std::sqrt(right[0] * right[0] + right[1] * right[1])));
                     Eigen::Matrix2d right_AngCov = convert<double, 2, 2>(arma::diagmat(ANGLE_COVARIANCE));
->>>>>>> eae043a0
+
                     it->measurement.push_back(Goal::Measurement(
                         Goal::MeasurementType::RIGHT_NORMAL, right, right_vecCov, right_Angles, right_AngCov));
 
@@ -470,11 +453,8 @@
                             distance * rGCc_norm));  // Just converted into eigen. Still the unit vector
                         arma::vec3 covariance_amplifier({distance, 1, 1});
                         Eigen::Matrix3d rGCc_cov = convert<double, 3, 3>(arma::diagmat(
-<<<<<<< HEAD
-                            vector3_covariance % covariance_amplifier));  // arma::diagmat(arma::vec3{0.01,0.01,0.001})
-=======
                             VECTOR3_COVARIANCE % covariance_amplifier));  // arma::diagmat(arma::vec3{0.01,0.01,0.001})
->>>>>>> eae043a0
+
                         it->measurement.push_back(
                             Goal::Measurement(Goal::MeasurementType::CENTRE, rGCc_sphr, rGCc_cov));
                     }
