/*! @file Navigation.cpp
    @brief centrally defined navigation commands for new behaviours.

    @author Josiah Walker

 Copyright (c) 2012 Josiah Walker

 This file is free software: you can redistribute it and/or modify
 it under the terms of the GNU General Public License as published by
 the Free Software Foundation, either version 3 of the License, or
 (at your option) any later version.

 This file is distributed in the hope that it will be useful,
 but WITHOUT ANY WARRANTY; without even the implied warranty of
 MERCHANTABILITY or FITNESS FOR A PARTICULAR PURPOSE.  See the
 GNU General Public License for more details.

 You should have received a copy of the GNU General Public License
 along with NUbot.  If not, see <http://www.gnu.org/licenses/>.
 */

#include "Navigation.h"
#include "Tools/Math/General.h"
#include "Behaviour/Common/NavigationLogic.h"
#include "Infrastructure/Jobs/JobList.h"
#include "Infrastructure/Jobs/MotionJobs/KickJob.h"
#include "Infrastructure/NUSensorsData/NUSensorsData.h"

<<<<<<< HEAD
std::vector<float> Navigation::generateWalk(float distance, float relative_bearing, float relative_heading, bool avoidObstacles = true) {
    std::vector<float> new_walk(3,0);
=======
vector<float> Navigation::generateWalk(float distance, float relative_bearing, float relative_heading, bool avoidObstacles) {
    vector<float> new_walk(3,0);
>>>>>>> 250e679c
    double current_time;
    float walk_speed;
    float walk_bearing;
    
    if (avoidObstacles) {
        relative_bearing = this->avoidObstacles(NavigationLogic::getSelfPosition(),distance, relative_bearing);
    }
    
    //check what distance increment we're in:
    if (distance > m_mid_approach_distance+m_distance_hysteresis) {
        m_distance_increment = 3;
        walk_speed = 1.f;
    } else if (distance > m_close_approach_distance + m_distance_hysteresis and
               distance < m_mid_approach_distance) {
        m_distance_increment = 2;
        walk_speed = m_mid_approach_speed;
    } else if (distance > m_ball_lineup_distance + m_distance_hysteresis and
               distance < m_close_approach_distance) {
        m_distance_increment = 1;
        walk_speed = m_close_approach_speed;
    } else {
        m_distance_increment = 0;
        walk_speed = 0.f;
    }
    
    //decide between heading and bearing
    if (m_distance_increment > 0) {
        walk_bearing = relative_bearing;
    } else {
        walk_bearing = relative_heading;
    }
    
    //check turning hysteresis
    if (m_turning < 0 and walk_bearing < -m_turn_deviation) {
        walk_speed = min(walk_bearing,m_turn_speed);
    } else if (m_turning > 0 and walk_bearing > m_turn_deviation) {
        walk_speed = min(walk_bearing,m_turn_speed);
    } else {
        walk_bearing = 0;
    }
    
    new_walk[0] = walk_speed;
    new_walk[2] = walk_bearing;
    return new_walk;
}

float Navigation::avoidObstacles(const std::vector<float> position, float distance, float relative_bearing) {
    float new_bearing = relative_bearing;
    float avoid_distance = min(m_avoid_distance,distance);
    std::vector<Object> obstacles;
    
    
    
    //use either localised or visual avoidance
    if (m_use_localisation_avoidance) {
        //XXX: localisation based avoidance not implemented
        //wait for localisation to track obstacles
        
    } else {
        obstacles = NavigationLogic::getVisibleObstacles();
        for(unsigned int i=0; i < obstacles.size(); i++) { //for each object
            if (obstacles[i].measuredDistance() < avoid_distance) { //if we are an obstacle
                if (obstacles[i].measuredBearing() > relative_bearing and obstacles[i].measuredBearing()-obstacles[i].arc_width < relative_bearing) { 
                    //if we are on the right and occluding
                    new_bearing = mathGeneral::normaliseAngle(obstacles[i].measuredBearing()-obstacles[i].arc_width);
                } else if (obstacles[i].measuredBearing() < relative_bearing and obstacles[i].measuredBearing()+obstacles[i].arc_width > relative_bearing) { 
                    //if we are on the left and occluding
                    new_bearing = mathGeneral::normaliseAngle(obstacles[i].measuredBearing()+obstacles[i].arc_width);
                }
            }
        }
    }
    
    return new_bearing;
}
    

float Navigation::alignFoot(float distance, float relative_bearing, int use_foot) {
    float new_bearing = relative_bearing;
    
    //XXX: do foot choosing
    
    return new_bearing;
}
    

void Navigation::updateConfiguration() {
    //XXX: set variables
}

void Navigation::resetHystereses() {
    //set turning to 0 (neither left nor right)
    m_turning = 0;
    
    //set distance increment to 3 (max)
    m_distance_increment = 3;
}
    

std::vector<float> Navigation::goToPoint(float distance, float relative_bearing, float relative_heading) {
    
    
    
    //set continuing movement policy
    current_command = USELASTCOMMAND;
    
    //must generate the walk last
    current_walk_command = generateWalk(distance,relative_bearing,relative_heading);
    return current_walk_command;
}
    

<<<<<<< HEAD
std::vector<float> Navigation::goToPoint(Object fieldObject, float heading) {
    
    //calculate the desired move
    std::vector<float> self = NavigationLogic::getSelfPosition();
    std::vector<float> destination = NavigationLogic::getObjectPosition(fieldObject);
=======
vector<float> Navigation::goToPoint(Object* fieldObject, float heading) {
    
    //calculate the desired move
    vector<float> self = NavigationLogic::getSelfPosition();
    vector<float> destination = NavigationLogic::getObjectPosition(*fieldObject);
>>>>>>> 250e679c
    destination[2] = heading;
    std::vector<float> move = NavigationLogic::getPositionDifference(self,destination);
    
    //set continuing movement policy
    //XXX: be very careful - can only do this with objects we don't delete
    current_object = fieldObject;
    current_heading = heading;
    if (current_command != GOTOOBJECT)
        resetHystereses();
    current_command = GOTOOBJECT;
    
    //must generate the walk last
    current_walk_command = generateWalk(move[0],move[1],move[2]);
    return current_walk_command;
}
    

std::vector<float> Navigation::goToPoint(const std::vector<float> point) {
    
    //calculate the desired move
    std::vector<float> self = NavigationLogic::getSelfPosition();
    std::vector<float> move = NavigationLogic::getPositionDifference(self,point);
    
    
    //set continuing movement policy
    current_point = point;
    if (current_command != GOTOPOINT)
        resetHystereses();
    current_command = GOTOPOINT;
    
    //must generate the walk last
    current_walk_command = generateWalk(move[0],move[1],move[2]);
    return current_walk_command;
}


<<<<<<< HEAD
std::vector<float> Navigation::goToBall(Object kickTarget = NULL) {
    
    //calculate the desired move
    std::vector<float> self = NavigationLogic::getSelfPosition();
    std::vector<float> move = NavigationLogic::getPositionDifference(self,point);
=======
vector<float> Navigation::goToBall(Object* kickTarget) {
    if (current_command != GOTOBALL)
        resetHystereses();
    current_command = GOTOBALL;
    vector<float> move(3,0);    

    //calculate the desired move
    vector<float> self = NavigationLogic::getSelfPosition();
    
    vector<float> target;
    if (kickTarget != NULL) {
        target = NavigationLogic::getObjectPosition(*kickTarget);
    } else {
        target = NavigationLogic::getBallPosition();
    }
    vector<float> ball = NavigationLogic::getBallPosition();
    
    //get my position difference to the ball
    vector<float> posDifference = NavigationLogic::getPositionDifference(self,ball);
    float ballDistance = std::sqrt(posDifference[0]*posDifference[0]+posDifference[1]*posDifference[1]);
    
    //use a 90 degree rotation of the ball to target vector as the centre of our circle
    vector<float> targetVector = NavigationLogic::getPositionDifference(target,ball);
    float targetDistance = std::sqrt(targetVector[0]*targetVector[0]+targetVector[1]*targetVector[1]);
    vector<float> navCircleCentre(3,0);
    
    //rotate by 90 degrees and scale by our slowing distance (the circle radius)
    navCircleCentre[0] = targetVector[1]/targetDistance*m_close_approach_distance;
    navCircleCentre[1] = -targetVector[0]/targetDistance*m_close_approach_distance;
    
    //if the robot is the other side of the target vector, put the target circle on the other side of the ball
    if (navCircleCentre[0]*posDifference[0]+navCircleCentre[1]*posDifference[1]<0.f) {
        navCircleCentre[0] = -navCircleCentre[0];
        navCircleCentre[1] = -navCircleCentre[1];
    }

    //now we have the right side, get a position ready to do some trig with
    vector<float> navCirclePos(3,0);
    navCirclePos[0] = navCircleCentre[0]+ball[0];
    navCirclePos[1] = navCircleCentre[1]+ball[1];
    
    //get the distance to the circle centre (this is our triangle hypotenuse)
    vector<float> selfToCircleCentre = NavigationLogic::getPositionDifference(self,navCirclePos);
    float circleCentreDistance = std::sqrt(selfToCircleCentre[0]*selfToCircleCentre[0]+selfToCircleCentre[1]*selfToCircleCentre[1]);
    
    //XXX:do a distance check here and switch to line following (maybe)
    if (circleCentreDistance > m_close_approach_distance+m_distance_hysteresis) { //XXX: add hysteresis
        //the opposite side to what we want is our close approach distance (circle radius), so work out the angle of the final side
        float angle = std::asin(m_close_approach_distance/circleCentreDistance);
        
        //rotate by the angle difference and normalise
        vector<float> direction(3,0);
        direction[0] = (selfToCircleCentre[0]*std::cos(angle)-selfToCircleCentre[1]*std::sin(angle))/circleCentreDistance;
        direction[1] = (selfToCircleCentre[1]*std::cos(angle)+selfToCircleCentre[0]*std::sin(angle))/circleCentreDistance;
        
        //this is our angular difference
        float angleDifference = mathGeneral::normaliseAngle(std::atan2(direction[1],direction[0]) - self[2]);
        
        //set movement values - use a gaussian scaling to slow down movement when we are off-heading
        move[0] = 1./(1.+std::exp(angleDifference)); 
        move[2] = angleDifference;
        
    } else if (ballDistance > m_close_approach_distance or true) { //else follow the circle
        float curvature = (2*3.14159/m_close_approach_distance)*20.; //XXX: (radians/radius) * walkspeed (estimated)
        float angle = curvature + (circleCentreDistance-m_close_approach_distance)/m_close_approach_distance; //we add a correction to turning to account for error in line following
        move[0] = 1./(1.+std::exp(angle));
        move[2] = angle*m_mid_approach_speed;
    
    } else { //else line up the ball
    
    }
>>>>>>> 250e679c
    
    //set continuing movement policy
    //XXX: this only works if the kick target isn't deleted ever
    current_object = kickTarget;
    if (current_command != GOTOBALL)
        resetHystereses();
    current_command = GOTOBALL;
    
    //must generate the walk last
    current_walk_command = generateWalk(move[0],move[2],move[2]);
    return current_walk_command;
}
    

void Navigation::update() {
    
    //update our calculations
    switch (current_command) 
        {
        case USELASTCOMMAND:
            break;
        case GOTOPOINT:
            goToPoint(current_point);
            break;
        case GOTOOBJECT:
            goToPoint(current_object,current_heading);
            break;
        case GOTOBALL:
            goToBall(current_object);
            break;
        }
    
    //set the walkjob
    Blackboard->Jobs->addMotionJob(new WalkJob(current_walk_command[0], current_walk_command[1], current_walk_command[2]));
}

Navigation* Navigation::getInstance() {
    //if (!Instance) {
    static Navigation* Instance = new Navigation();
    //}
    return Instance;
}

vector<float> Navigation::stop() {
    
    
    
    //set continuing movement policy
    current_command = USELASTCOMMAND;
    resetHystereses();
    
    //must generate the walk last
    current_walk_command = generateWalk(0,0,0);
    return current_walk_command;
}

void Navigation::kick() {
    //set the kick
    Blackboard->Jobs->addMotionJob(new KickJob(Blackboard->Sensors->GetTimestamp(),NavigationLogic::getBallPosition(), NavigationLogic::getOpponentGoalPosition()));
}

<|MERGE_RESOLUTION|>--- conflicted
+++ resolved
@@ -26,13 +26,8 @@
 #include "Infrastructure/Jobs/MotionJobs/KickJob.h"
 #include "Infrastructure/NUSensorsData/NUSensorsData.h"
 
-<<<<<<< HEAD
-std::vector<float> Navigation::generateWalk(float distance, float relative_bearing, float relative_heading, bool avoidObstacles = true) {
+std::vector<float> Navigation::generateWalk(float distance, float relative_bearing, float relative_heading, bool avoidObstacles) {
     std::vector<float> new_walk(3,0);
-=======
-vector<float> Navigation::generateWalk(float distance, float relative_bearing, float relative_heading, bool avoidObstacles) {
-    vector<float> new_walk(3,0);
->>>>>>> 250e679c
     double current_time;
     float walk_speed;
     float walk_bearing;
@@ -67,9 +62,9 @@
     
     //check turning hysteresis
     if (m_turning < 0 and walk_bearing < -m_turn_deviation) {
-        walk_speed = min(walk_bearing,m_turn_speed);
+        walk_speed = std::min(walk_bearing,m_turn_speed);
     } else if (m_turning > 0 and walk_bearing > m_turn_deviation) {
-        walk_speed = min(walk_bearing,m_turn_speed);
+        walk_speed = std::min(walk_bearing,m_turn_speed);
     } else {
         walk_bearing = 0;
     }
@@ -81,7 +76,7 @@
 
 float Navigation::avoidObstacles(const std::vector<float> position, float distance, float relative_bearing) {
     float new_bearing = relative_bearing;
-    float avoid_distance = min(m_avoid_distance,distance);
+    float avoid_distance = std::min(m_avoid_distance,distance);
     std::vector<Object> obstacles;
     
     
@@ -145,19 +140,11 @@
 }
     
 
-<<<<<<< HEAD
-std::vector<float> Navigation::goToPoint(Object fieldObject, float heading) {
+std::vector<float> Navigation::goToPoint(Object* fieldObject, float heading) {
     
     //calculate the desired move
     std::vector<float> self = NavigationLogic::getSelfPosition();
-    std::vector<float> destination = NavigationLogic::getObjectPosition(fieldObject);
-=======
-vector<float> Navigation::goToPoint(Object* fieldObject, float heading) {
-    
-    //calculate the desired move
-    vector<float> self = NavigationLogic::getSelfPosition();
-    vector<float> destination = NavigationLogic::getObjectPosition(*fieldObject);
->>>>>>> 250e679c
+    std::vector<float> destination = NavigationLogic::getObjectPosition(*fieldObject);
     destination[2] = heading;
     std::vector<float> move = NavigationLogic::getPositionDifference(self,destination);
     
@@ -194,21 +181,14 @@
 }
 
 
-<<<<<<< HEAD
-std::vector<float> Navigation::goToBall(Object kickTarget = NULL) {
-    
-    //calculate the desired move
-    std::vector<float> self = NavigationLogic::getSelfPosition();
-    std::vector<float> move = NavigationLogic::getPositionDifference(self,point);
-=======
-vector<float> Navigation::goToBall(Object* kickTarget) {
+std::vector<float> Navigation::goToBall(Object* kickTarget) {
     if (current_command != GOTOBALL)
         resetHystereses();
     current_command = GOTOBALL;
-    vector<float> move(3,0);    
+    std::vector<float> move(3,0);    
 
     //calculate the desired move
-    vector<float> self = NavigationLogic::getSelfPosition();
+    std::vector<float> self = NavigationLogic::getSelfPosition();
     
     vector<float> target;
     if (kickTarget != NULL) {
@@ -272,7 +252,6 @@
     } else { //else line up the ball
     
     }
->>>>>>> 250e679c
     
     //set continuing movement policy
     //XXX: this only works if the kick target isn't deleted ever
