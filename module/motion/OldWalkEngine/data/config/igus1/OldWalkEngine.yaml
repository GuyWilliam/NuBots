--- conflicted
+++ resolved
@@ -25,13 +25,8 @@
             - -30 * pi / 180 # Elbow
 
   foot_offset:
-<<<<<<< HEAD
-    - -0.1 # The distance the ankles are offset from the torso, in meters.
-    - -0.05 # How far from the center of the foot the center of mass is placed during each step.
-=======
     - -0.072 # The distance the ankles are offset from the torso, in meters.
     - -0.050  # How far from the center of the foot the center of mass is placed during each step.
->>>>>>> 46870029
   # The gains to use for the servos during the walk
   gains:
     arms: 10
@@ -48,11 +43,7 @@
   hip_roll_compensation: 1.4 * pi / 180
   step:
     # The height to which the robot raises its foot at each step. This parameter is very sensitive in terms of balance.
-<<<<<<< HEAD
-    height: 0.08
-=======
     height: 0.07
->>>>>>> 46870029
     # height of foot as a fraction of height
     height_slow_fraction: 0.5
     height_fast_fraction: 1.5
