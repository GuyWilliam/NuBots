# This role is used with Webots to test individual behaviours together in different configurations. Modify Tester.yaml
# to specify which behaviours to test.
nuclear_role(
  # FileWatcher, ConsoleLogHandler and Signal Catcher Must Go First
  extension::FileWatcher # Watches configuration files for changes
  support::SignalCatcher # Allows for graceful shutdown
  support::logging::ConsoleLogHandler # `log()` calls show in the console filtered for log level
  # Configuration
  actuation::KinematicsConfiguration # Must go early in the role as other modules depend on it
  support::configuration::SoccerConfig # Field description
  # Network (output)
  network::NUClearNet
  network::NetworkForwarder
  output::Overview
  output::ImageCompressor
  # Sensors and network input
  input::SensorFilter
  platform::Webots
  # Vision
  vision::VisualMesh
  vision::GreenHorizonDetector
  vision::FieldLineDetector
  vision::Yolo
  # Localisation
  localisation::FieldLocalisation
  localisation::BallLocalisation
  # Director
  extension::Director
  # Servos
  actuation::Kinematics
  actuation::Servos
  actuation::FootController
  # Skills
  skill::Walk
  skill::SplineKick
  skill::GetUp
  skill::Look
<<<<<<< HEAD
=======
  skill::Say
  skill::GPT
>>>>>>> 6b904f2d
  # Planners
  planning::PlanWalkPath
  planning::PlanLook
  planning::PlanKick
  planning::GetUpPlanner
  planning::FallingRelaxPlanner
  # Strategies
  strategy::FallRecovery
  strategy::StandStill
  strategy::WalkToFieldPosition
  strategy::StrategiseLook
  strategy::WalkToBall
  strategy::FindObject
  strategy::KickToGoal
  strategy::AlignBallToGoal
  # Purposes
  purpose::Tester
)<|MERGE_RESOLUTION|>--- conflicted
+++ resolved
@@ -35,11 +35,8 @@
   skill::SplineKick
   skill::GetUp
   skill::Look
-<<<<<<< HEAD
-=======
   skill::Say
   skill::GPT
->>>>>>> 6b904f2d
   # Planners
   planning::PlanWalkPath
   planning::PlanLook
