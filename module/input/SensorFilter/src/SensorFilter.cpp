--- conflicted
+++ resolved
@@ -365,83 +365,9 @@
                 NUClear::log<NUClear::WARN>(makeErrorString("Right FSR", input.fsr.right.error_flags));
             }
 
-<<<<<<< HEAD
             for (uint32_t id = 0; id < 20; ++id) {
                 const auto& original = utility::platform::getRawServo(id, input);
                 const auto& error    = original.error_flags;
-=======
-                        // Read through all of our sensors
-                        for (uint32_t id = 0; id < 20; ++id) {
-                            auto& original = utility::platform::getRawServo(id, input);
-                            auto& error    = original.error_flags;
-
-                            // Check for an error on the servo and report it
-                            if (error != RawSensors::Error::OK) {
-                                std::stringstream s;
-                                s << "Error on Servo " << (id + 1) << " (" << static_cast<ServoID>(id) << "):";
-
-                                if (error & RawSensors::Error::INPUT_VOLTAGE) {
-                                    s << " Input Voltage - " << original.voltage;
-                                }
-                                if (error & RawSensors::Error::ANGLE_LIMIT) {
-                                    s << " Angle Limit - " << original.present_position;
-                                }
-                                if (error & RawSensors::Error::OVERHEATING) {
-                                    s << " Overheating - " << original.temperature;
-                                }
-                                if (error & RawSensors::Error::OVERLOAD) {
-                                    s << " Overloaded - " << original.load;
-                                }
-                                if (error & RawSensors::Error::INSTRUCTION) {
-                                    s << " Bad Instruction ";
-                                }
-                                if (error & RawSensors::Error::CORRUPT_DATA) {
-                                    s << " Corrupt Data ";
-                                }
-                                if (error & RawSensors::Error::TIMEOUT) {
-                                    s << " Timeout ";
-                                }
-
-                                NUClear::log<NUClear::WARN>(s.str());
-                            }
-
-                            // If we have previous sensors and our current sensors have an error
-                            // we then use our previous sensor values with some updates
-                            if (previousSensors && error != RawSensors::Error::OK) {
-                                // Add the sensor values to the system properly
-                                sensors->servo.push_back({error,
-                                                          id,
-                                                          original.torque_enabled,
-                                                          original.p_gain,
-                                                          original.i_gain,
-                                                          original.d_gain,
-                                                          original.goal_position,
-                                                          original.moving_speed,
-                                                          previousSensors->servo[id].present_position,
-                                                          previousSensors->servo[id].present_velocity,
-                                                          previousSensors->servo[id].load,
-                                                          previousSensors->servo[id].voltage,
-                                                          previousSensors->servo[id].temperature});
-                            }
-                            // Otherwise we can just use the new values as is
-                            else {
-                                // Add the sensor values to the system properly
-                                sensors->servo.push_back({error,
-                                                          id,
-                                                          original.torque_enabled,
-                                                          original.p_gain,
-                                                          original.i_gain,
-                                                          original.d_gain,
-                                                          original.goal_position,
-                                                          original.moving_speed,
-                                                          original.present_position,
-                                                          original.present_speed,
-                                                          original.load,
-                                                          original.voltage,
-                                                          float(original.temperature)});
-                            }
-                        }
->>>>>>> a00d06b6
 
                 // Check for an error on the servo and report it
                 if (error != RawSensors::Error::OK) {
@@ -775,6 +701,6 @@
 
                 emit(std::move(sensors));
             })
-                .disable();
+            .disable();
     }
     }  // namespace module::input