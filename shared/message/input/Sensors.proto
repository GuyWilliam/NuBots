/*
 * This file is part of the NUbots Codebase.
 *
 * The NUbots Codebase is free software: you can redistribute it and/or modify
 * it under the terms of the GNU General Public License as published by
 * the Free Software Foundation, either version 3 of the License, or
 * (at your option) any later version.
 *
 * The NUbots Codebase is distributed in the hope that it will be useful,
 * but WITHOUT ANY WARRANTY; without even the implied warranty of
 * MERCHANTABILITY or FITNESS FOR A PARTICULAR PURPOSE.  See the
 * GNU General Public License for more details.
 *
 * You should have received a copy of the GNU General Public License
 * along with the NUbots Codebase.  If not, see <http://www.gnu.org/licenses/>.
 *
 * Copyright 2013 NUbots <nubots@nubots.net>
 */

syntax = "proto3";

package message.input;

import "google/protobuf/timestamp.proto";
import "Matrix.proto";
import "Neutron.proto";
import "Vector.proto";

message Sensors {

    message Servo {
        uint32 errorFlags      = 1;
        uint32 id              = 2;
        bool   enabled         = 3;
        float  pGain           = 4;
        float  iGain           = 5;
        float  dGain           = 6;
        float  goalPosition    = 7;
        float  goalVelocity    = 8;
        float  presentPosition = 9;
        float  presentVelocity = 10;
        float  load            = 11;
        float  voltage         = 12;
        float  temperature     = 13;
    }

    message Button {
        uint32 id    = 1;
        bool   value = 2;
    }

    message LED {
        uint32 id     = 1;
        uint32 colour = 2;
    }

    message FSR {
        repeated float value  = 1 [packed = true];
        vec2           centre = 2;
    }

    google.protobuf.Timestamp timestamp     = 1;
    vec3                      accelerometer = 2;
    vec3                      gyroscope     = 3;

    /// This is the transform from the odometry (world) space to robot space (=Htw). It measures the world in robot
    /// space.
    mat4     world                = 4;
    repeated FSR fsr              = 5;
    repeated Servo servo          = 6;
    repeated Button button        = 7;
    repeated LED led              = 8;
    float        voltage          = 9;
    float        battery          = 10;
    vec3         centreOfPressure = 11;
    mat2         robotToIMU       = 12;

    /// Percentage of the left foot that's considered "down" i.e. if 3/4 FSR sensors have weight this is 0.75
<<<<<<< HEAD
    bool     leftFootDown            = 13;
    bool     rightFootDown           = 14;
    /// Forward kinematics relative to the torso
    repeated mat44 forwardKinematics = 15 [(array_size) = 20];
    float          bodyCentreHeight = 16;
    vec4           centreOfMass     = 17;
    mat44          bodyToGround     = 18;
    mat44          camToGround      = 19;
=======
    bool     leftFootDown           = 13;
    bool     rightFootDown          = 14;
    repeated mat4 forwardKinematics = 15 [(array_size) = 20];
    float         bodyCentreHeight  = 16;
    vec4          centreOfMass      = 17;
    mat4          bodyToGround      = 18;
    mat4          camToGround       = 19;
>>>>>>> 022ed010
}<|MERGE_RESOLUTION|>--- conflicted
+++ resolved
@@ -76,7 +76,6 @@
     mat2         robotToIMU       = 12;
 
     /// Percentage of the left foot that's considered "down" i.e. if 3/4 FSR sensors have weight this is 0.75
-<<<<<<< HEAD
     bool     leftFootDown            = 13;
     bool     rightFootDown           = 14;
     /// Forward kinematics relative to the torso
@@ -85,13 +84,4 @@
     vec4           centreOfMass     = 17;
     mat44          bodyToGround     = 18;
     mat44          camToGround      = 19;
-=======
-    bool     leftFootDown           = 13;
-    bool     rightFootDown          = 14;
-    repeated mat4 forwardKinematics = 15 [(array_size) = 20];
-    float         bodyCentreHeight  = 16;
-    vec4          centreOfMass      = 17;
-    mat4          bodyToGround      = 18;
-    mat4          camToGround       = 19;
->>>>>>> 022ed010
 }