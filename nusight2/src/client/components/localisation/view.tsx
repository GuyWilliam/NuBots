import React from "react";
import { PropsWithChildren } from "react";
import { ComponentType } from "react";
import { reaction } from "mobx";
import { observer } from "mobx-react";
import { disposeOnUnmount } from "mobx-react";
import { now } from "mobx-utils";
import * as THREE from "three";
import URDFLoader, { URDFRobot } from "urdf-loader";

import { Vector3 } from "../../../shared/math/vector3";
import { Icon } from "../icon/view";
import { PerspectiveCamera } from "../three/three_fiber";
import { ThreeFiber } from "../three/three_fiber";

import { LocalisationController } from "./controller";
import { FieldView } from "./field/view";
import { GridView } from "./grid/view";
import { LocalisationModel } from "./model";
import { ViewMode } from "./model";
import { LocalisationNetwork } from "./network";
import { LocalisationRobotModel } from "./robot_model";
import { SkyboxView } from "./skybox/view";
import style from "./style.module.css";

type LocalisationViewProps = {
  controller: LocalisationController;
  Menu: ComponentType<{}>;
  model: LocalisationModel;
  network: LocalisationNetwork;
};

const nugusUrdfPath = "/robot-models/nugus/robot.urdf";

// Ball texture obtained from https://katfetisov.wordpress.com/2014/08/08/freebies-football-textures/
const textureLoader = new THREE.TextureLoader();
const soccerBallTexture = textureLoader.load("/images/ball_texture.png");

@observer
export class LocalisationView extends React.Component<LocalisationViewProps> {
  private readonly canvas = React.createRef<HTMLCanvasElement>();

  componentDidMount(): void {
    document.addEventListener("pointerlockchange", this.onPointerLockChange, false);
    document.addEventListener("mousemove", this.onMouseMove, false);
    document.addEventListener("keydown", this.onKeyDown, false);
    document.addEventListener("keyup", this.onKeyUp, false);
    document.addEventListener("wheel", this.onWheel, false);
    disposeOnUnmount(
      this,
      reaction(() => now("frame"), this.onAnimationFrame),
    );
  }

  componentWillUnmount(): void {
    document.removeEventListener("pointerlockchange", this.onPointerLockChange, false);
    document.removeEventListener("mousemove", this.onMouseMove, false);
    document.removeEventListener("keydown", this.onKeyDown, false);
    document.removeEventListener("keyup", this.onKeyUp, false);
    document.removeEventListener("wheel", this.onWheel, false);
    this.props.network.destroy();
  }

  render(): JSX.Element {
    return (
      <div className={style.localisation}>
        <LocalisationMenuBar
          model={this.props.model}
          Menu={this.props.Menu}
          onHawkEyeClick={this.onHawkEyeClick}
          toggleGridVisibility={this.toggleGridVisibility}
          toggleFieldVisibility={this.toggleFieldVisibility}
          toggleRobotVisibility={this.toggleRobotVisibility}
          toggleBallVisibility={this.toggleBallVisibility}
          toggleParticleVisibility={this.toggleParticleVisibility}
          toggleGoalVisibility={this.toggleGoalVisibility}
          toggleFieldLinePointsVisibility={this.toggleFieldLinePointsVisibility}
          toggleTrajectoryVisibility={this.toggleTrajectoryVisibility}
        ></LocalisationMenuBar>
        <div className={style.localisation__canvas}>
          <ThreeFiber ref={this.canvas} onClick={this.onClick}>
            <LocalisationViewModel model={this.props.model} />
          </ThreeFiber>
        </div>
        <StatusBar model={this.props.model} />
      </div>
    );
  }

  requestPointerLock() {
    this.canvas.current!.requestPointerLock();
  }

  private onAnimationFrame = (time: number) => {
    this.props.controller.onAnimationFrame(this.props.model, time);
  };

  private onClick = (e: { button: number }) => {
    if (e.button === 0) {
      this.props.controller.onLeftClick(this.props.model, () => this.requestPointerLock());
    } else if (e.button === 2) {
      this.props.controller.onRightClick(this.props.model);
    }
  };

  private onPointerLockChange = () => {
    this.props.controller.onPointerLockChange(this.props.model, this.canvas.current === document.pointerLockElement);
  };

  private onMouseMove = (e: MouseEvent) => {
    this.props.controller.onMouseMove(this.props.model, e.movementX, e.movementY);
  };

  private onKeyDown = (e: KeyboardEvent) => {
    this.props.controller.onKeyDown(this.props.model, e.keyCode, {
      shiftKey: e.shiftKey,
      ctrlKey: e.ctrlKey,
    });
  };

  private onKeyUp = (e: KeyboardEvent) => {
    this.props.controller.onKeyUp(this.props.model, e.keyCode);
  };

  private onHawkEyeClick = () => {
    this.props.controller.onHawkEyeClick(this.props.model);
  };

  private onWheel = (e: WheelEvent) => {
    e.preventDefault();
    this.props.controller.onWheel(this.props.model, e.deltaY);
  };

  private toggleGridVisibility = () => {
    this.props.controller.toggleGridVisibility(this.props.model);
  };

  private toggleFieldVisibility = () => {
    this.props.controller.toggleFieldVisibility(this.props.model);
  };

  private toggleRobotVisibility = () => {
    this.props.controller.toggleRobotVisibility(this.props.model);
  };

  private toggleBallVisibility = () => {
    this.props.controller.toggleBallVisibility(this.props.model);
  };

  private toggleParticleVisibility = () => {
    this.props.controller.toggleParticlesVisibility(this.props.model);
  };

  private toggleGoalVisibility = () => {
    this.props.controller.toggleGoalVisibility(this.props.model);
  };

  private toggleFieldLinePointsVisibility = () => {
    this.props.controller.toggleFieldLinePointsVisibility(this.props.model);
  };

  private toggleTrajectoryVisibility = () => {
    this.props.controller.toggleTrajectoryVisibility(this.props.model);
  };
}

interface LocalisationMenuBarProps {
  Menu: ComponentType<PropsWithChildren>;

  model: LocalisationModel;

  onHawkEyeClick(): void;
  toggleGridVisibility(): void;
  toggleFieldVisibility(): void;
  toggleRobotVisibility(): void;
  toggleBallVisibility(): void;
  toggleParticleVisibility(): void;
  toggleGoalVisibility(): void;
  toggleFieldLinePointsVisibility(): void;
  toggleTrajectoryVisibility(): void;
}

const MenuItem = (props: { label: string; onClick(): void; isVisible: boolean }) => {
  return (
    <li className={style.localisation__menuItem}>
      <button className={style.localisation__menuButton} onClick={props.onClick}>
        <div className="flex items-center justify-center">
          <div className="flex items-center rounded">
            <span className="mx-2">{props.label}</span>
            <Icon size={24}>{props.isVisible ? "check_box" : "check_box_outline_blank"}</Icon>
          </div>
        </div>
      </button>
    </li>
  );
};

const LocalisationMenuBar = observer((props: LocalisationMenuBarProps) => {
  const { Menu, model } = props;
  return (
    <Menu>
      <ul className={style.localisation__menu}>
        <li className={style.localisation__menuItem}>
          <button className={style.localisation__menuButton} onClick={props.onHawkEyeClick}>
            Hawk Eye
          </button>
        </li>
        <MenuItem label="Grid" isVisible={model.gridVisible} onClick={props.toggleGridVisibility} />
        <MenuItem label="Field" isVisible={model.fieldVisible} onClick={props.toggleFieldVisibility} />
        <MenuItem label="Robots" isVisible={model.robotVisible} onClick={props.toggleRobotVisibility} />
        <MenuItem label="Balls" isVisible={model.ballVisible} onClick={props.toggleBallVisibility} />
        <MenuItem label="Particles" isVisible={model.particlesVisible} onClick={props.toggleParticleVisibility} />
        <MenuItem label="Goals" isVisible={model.goalVisible} onClick={props.toggleGoalVisibility} />
        <MenuItem
          label="Field Line Points"
          isVisible={model.fieldLinePointsVisible}
          onClick={props.toggleFieldLinePointsVisibility}
        />
        <MenuItem label="Trajectories" isVisible={model.trajectoryVisible} onClick={props.toggleTrajectoryVisibility} />
      </ul>
    </Menu>
  );
});

interface StatusBarProps {
  model: LocalisationModel;
}

const StatusBar = observer((props: StatusBarProps) => {
  const target =
    props.model.viewMode !== ViewMode.FreeCamera && props.model.target ? props.model.target.name : "No Target";
  return (
    <div className={style.localisation__status}>
      <span className={style.localisation__info}>&#160;</span>
      <span className={style.localisation__target}>{target}</span>
      <span className={style.localisation__viewMode}>{viewModeString(props.model.viewMode)}</span>
    </div>
  );
});

function viewModeString(viewMode: ViewMode) {
  switch (viewMode) {
    case ViewMode.FreeCamera:
      return "Free Camera";
    case ViewMode.FirstPerson:
      return "First Person";
    case ViewMode.ThirdPerson:
      return "Third Person";
    default:
      throw new Error(`No string defined for view mode ${viewMode}`);
  }
}

export const LocalisationViewModel = observer(({ model }: { model: LocalisationModel }) => {
  return (
    <object3D>
      <PerspectiveCamera
        args={[75, 1, 0.01, 100]}
        position={model.camera.position.toArray()}
        rotation={[Math.PI / 2 + model.camera.pitch, 0, -Math.PI / 2 + model.camera.yaw, "ZXY"]}
        up={[0, 0, 1]}
      >
        <pointLight color="white" />
      </PerspectiveCamera>
      <SkyboxView model={model.skybox} />
      <hemisphereLight args={["#fff", "#fff", 0.6]} />
      {model.fieldVisible && <FieldView model={model.field} />}
      {model.gridVisible && <GridView />}
      {model.robotVisible &&
        model.robots.map((robotModel) => {
          return robotModel.visible && <Robot key={robotModel.id} model={robotModel} />;
        })}
      {model.fieldLinePointsVisible && <FieldLinePoints model={model} />}
      {model.ballVisible && <Balls model={model} />}
<<<<<<< HEAD

      {model.trajectoryVisible &&
        model.robots.map((robotModel) => {
          const swingFootTrajectory = robotModel.rSFf.map((d) => new THREE.Vector3(d.x, d.y, d.z));
          if (swingFootTrajectory.length > 0 && robotModel.visible) {
            const color = robotModel.walkPhase == 1 ? "#9A99D7" : "#8AC48E";
            return (
              <Trajectory trajectory={swingFootTrajectory} key={robotModel.id} lineColor={color} tubeRadius={0.005} />
            );
          }
        })}
      {model.robots.map((robotModel) => {
        const torsoTrajectory = robotModel.rTFf.map((d) => new THREE.Vector3(d.x, d.y, d.z));
        if (torsoTrajectory.length > 0 && robotModel.visible) {
          return <Trajectory trajectory={torsoTrajectory} key={robotModel.id} lineColor="grey" tubeRadius={0.005} />;
        }
      })}

      {model.trajectoryVisible &&
        model.robots.map((robotModel) => {
          if (robotModel.visible && robotModel.swingFootTrajectoryHistory.trajectories.length > 0) {
            return robotModel.swingFootTrajectoryHistory.trajectories.map((traj, index) => {
              const swingFootTrajectory = traj.trajectory.map((d) => new THREE.Vector3(d.x, d.y, d.z));
              if (swingFootTrajectory.length > 0) {
                const color = traj.walkPhase == 1 ? "#9A99D7" : "#8AC48E";
                return (
                  <Trajectory
                    trajectory={swingFootTrajectory}
                    key={`${robotModel.id}-trajectory-${index}`}
                    lineColor={color}
                    tubeRadius={0.005}
                  />
                );
              }
            });
          }
        })}
      {model.trajectoryVisible &&
        model.robots.map((robotModel) => {
          if (robotModel.visible && robotModel.torsoTrajectoryHistory.trajectories.length > 0) {
            return robotModel.torsoTrajectoryHistory.trajectories.map((trajectory, index) => {
              const torsoTrajectory = trajectory.map((d) => new THREE.Vector3(d.x, d.y, d.z));
              if (torsoTrajectory.length > 0) {
                return (
                  <Trajectory
                    trajectory={torsoTrajectory}
                    key={`${robotModel.id}-trajectory-${index}`}
                    lineColor="grey"
                    tubeRadius={0.005}
                  />
                );
              }
            });
          }
        })}
=======
      {model.particlesVisible && <Particles model={model} />}
      {model.goalVisible && <Goals model={model} />}
>>>>>>> c70f2087
    </object3D>
  );
});

const FieldLinePoints = ({ model }: { model: LocalisationModel }) => (
  <>
    {model.robots.map(
      (robot) =>
        robot.visible && (
          <object3D key={robot.id}>
            {robot.rPFf.map((d, i) => {
              return (
                <mesh key={String(i)} position={d.add(new Vector3(0, 0, 0.005)).toArray()}>
                  <circleBufferGeometry args={[0.02, 20]} />
                  <meshBasicMaterial color="blue" />
                </mesh>
              );
            })}
          </object3D>
        ),
    )}
  </>
);

const Particles = ({ model }: { model: LocalisationModel }) => (
  <>
    {model.robots.map(
      (robot) =>
        robot.visible && (
          <object3D key={robot.id}>
            {robot.particles.particle.map((particle, i) => {
              return (
                <mesh key={String(i)} position={new Vector3(particle.x, particle.y, 0.005).toArray()}>
                  <circleBufferGeometry args={[0.02, 20]} />
                  <meshBasicMaterial color="red" />
                </mesh>
              );
            })}
          </object3D>
        ),
    )}
  </>
);

const Balls = ({ model }: { model: LocalisationModel }) => {
  return (
    <>
      {model.robots.map(
        (robot) =>
          robot.visible &&
          robot.rBFf && (
            <mesh position={robot.rBFf.toArray()} scale={[robot.rBFf.z, robot.rBFf.z, robot.rBFf.z]} key={robot.id}>
              <sphereBufferGeometry args={[1, 32, 32]} /> {/* Increased detail for the texture */}
              <meshStandardMaterial map={soccerBallTexture} />
            </mesh>
          ),
      )}
    </>
  );
};

const Goals = ({ model }: { model: LocalisationModel }) => (
  <>
    {model.robots.map(
      (robot) =>
        robot.visible &&
        robot.rGFf && (
          <object3D key={robot.id}>
            {robot.rGFf.map((goal, i) => {
              return (
                <mesh
                  key={String(i)}
                  position={goal.bottom.add(new Vector3(0, 0, goal.top.z / 2)).toArray()}
                  rotation={[Math.PI / 2, 0, 0]}
                >
                  <cylinderBufferGeometry args={[0.05, 0.05, goal.top.z, 20]} />
                  <meshStandardMaterial color="yellow" />
                </mesh>
              );
            })}
          </object3D>
        ),
    )}
  </>
);

const Trajectory = ({
  trajectory,
  lineColor,
  tubeRadius,
}: {
  trajectory: THREE.Vector3[];
  lineColor: any;
  tubeRadius: number;
}) => {
  // Create ref
  const trajectoryRef = React.useRef<THREE.Mesh>(null);

  // React effect
  React.useEffect(() => {
    if (trajectoryRef.current) {
      // Generate spline
      const curve = new THREE.CatmullRomCurve3(trajectory);

      // Create the tube geometry along the spline
      const geometry = new THREE.TubeGeometry(curve, 50, tubeRadius, 8, false);
      const material = new THREE.MeshStandardMaterial({ color: lineColor });
      const newTrajectory = new THREE.Mesh(geometry, material);

      // Clear the old trajectory and add the new one
      trajectoryRef.current?.clear();
      trajectoryRef.current?.add(newTrajectory);
    }
  }, [trajectory, tubeRadius]);

  return <object3D ref={trajectoryRef} />;
};

const Robot = ({ model }: { model: LocalisationRobotModel }) => {
  const robotRef = React.useRef<URDFRobot | null>(null);

  // Load the URDF model only once
  React.useEffect(() => {
    const loader = new URDFLoader();
    loader.load(nugusUrdfPath, (robot: URDFRobot) => {
      if (robotRef.current) {
        robotRef.current.add(robot);
      }
    });
  }, [nugusUrdfPath]);

  const position = model.Hft.decompose().translation;
  const rotation = model.Hft.decompose().rotation;
  const motors = model.motors;

  React.useEffect(() => {
    // Update robot's pose
    if (robotRef.current) {
      robotRef.current.position.copy(new THREE.Vector3(position.x, position.y, position.z));
      robotRef.current.quaternion.copy(new THREE.Quaternion(rotation.x, rotation.y, rotation.z, rotation.w));
      const joints = (robotRef.current?.children[0] as any)?.joints;
      // Update robot's joints
      if (joints) {
        joints?.head_pitch.setJointValue(motors.headTilt.angle);
        joints?.left_ankle_pitch.setJointValue(motors.leftAnklePitch.angle);
        joints?.left_ankle_roll.setJointValue(motors.leftAnkleRoll.angle);
        joints?.left_elbow_pitch.setJointValue(motors.leftElbow.angle);
        joints?.left_hip_pitch.setJointValue(motors.leftHipPitch.angle);
        joints?.left_hip_roll.setJointValue(motors.leftHipRoll.angle);
        joints?.left_hip_yaw.setJointValue(motors.leftHipYaw.angle);
        joints?.left_knee_pitch.setJointValue(motors.leftKnee.angle);
        joints?.left_shoulder_pitch.setJointValue(motors.leftShoulderPitch.angle);
        joints?.left_shoulder_roll.setJointValue(motors.leftShoulderRoll.angle);
        joints?.neck_yaw.setJointValue(motors.headPan.angle);
        joints?.right_ankle_pitch.setJointValue(motors.rightAnklePitch.angle);
        joints?.right_ankle_roll.setJointValue(motors.rightAnkleRoll.angle);
        joints?.right_elbow_pitch.setJointValue(motors.rightElbow.angle);
        joints?.right_hip_pitch.setJointValue(motors.rightHipPitch.angle);
        joints?.right_hip_roll.setJointValue(motors.rightHipRoll.angle);
        joints?.right_hip_yaw.setJointValue(motors.rightHipYaw.angle);
        joints?.right_knee_pitch.setJointValue(motors.rightKnee.angle);
        joints?.right_shoulder_pitch.setJointValue(motors.rightShoulderPitch.angle);
        joints?.right_shoulder_roll.setJointValue(motors.rightShoulderRoll.angle);
      }
    }
  }, [position, rotation, motors]);

  // Update the material of the robot
  const material = new THREE.MeshStandardMaterial({
    color: "#666666",
    roughness: 0.5,
    metalness: 0.2,
  });
  if (robotRef.current) {
    robotRef.current.traverse((child) => {
      if (child.type === "URDFVisual" && child.children.length > 0) {
        const mesh = child.children[0] as THREE.Mesh;
        mesh.material = material;
      }
    });
  }

  return <object3D ref={robotRef} />;
};<|MERGE_RESOLUTION|>--- conflicted
+++ resolved
@@ -272,7 +272,6 @@
         })}
       {model.fieldLinePointsVisible && <FieldLinePoints model={model} />}
       {model.ballVisible && <Balls model={model} />}
-<<<<<<< HEAD
 
       {model.trajectoryVisible &&
         model.robots.map((robotModel) => {
@@ -328,10 +327,8 @@
             });
           }
         })}
-=======
       {model.particlesVisible && <Particles model={model} />}
       {model.goalVisible && <Goals model={model} />}
->>>>>>> c70f2087
     </object3D>
   );
 });
