--- conflicted
+++ resolved
@@ -31,12 +31,8 @@
   package { 'graphviz': ensure => latest, }
   package { 'build-essential': ensure => latest, }
   package { 'python-pip': ensure => latest, }
-<<<<<<< HEAD
-  package { 'libncurses5-dev': ensure => latest, }
-=======
   package { 'libncurses5-dev:amd64': ensure => latest, }
   package { 'libncurses5-dev:i386': ensure => latest, }
->>>>>>> 13013071
   package { 'gcc-6': name => 'gcc-6-multilib', ensure => latest, require => Apt::Ppa['ppa:ubuntu-toolchain-r/test'] }
   package { 'g++-6': name => 'g++-6-multilib', ensure => latest, require => Apt::Ppa['ppa:ubuntu-toolchain-r/test'] }
   package { 'gfortran-6': name => 'gfortran-6-multilib', ensure => latest, require => Apt::Ppa['ppa:ubuntu-toolchain-r/test'] }
