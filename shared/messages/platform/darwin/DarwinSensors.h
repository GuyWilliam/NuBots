/*
 * This file is part of Darwin Hardware IO.
 *
 * Darwin Hardware IO is free software: you can redistribute it and/or modify
 * it under the terms of the GNU General Public License as published by
 * the Free Software Foundation, either version 3 of the License, or
 * (at your option) any later version.
 *
 * Darwin Hardware IO is distributed in the hope that it will be useful,
 * but WITHOUT ANY WARRANTY; without even the implied warranty of
 * MERCHANTABILITY or FITNESS FOR A PARTICULAR PURPOSE.  See the
 * GNU General Public License for more details.
 *
 * You should have received a copy of the GNU General Public License
 * along with Darwin Hardware IO.  If not, see <http://www.gnu.org/licenses/>.
 *
 * Copyright 2013 NUBots <nubots@nubots.net>
 */

#ifndef MESSAGES_PLATFORM_DARWIN_DARWINSENSORS_H
#define MESSAGES_PLATFORM_DARWIN_DARWINSENSORS_H

#include <nuclear>
#include <cstdint>
#include <string>
#include <stdexcept>

#include "messages/input/ServoID.h"

namespace messages {
    namespace platform {
        namespace darwin {

            struct LMissile {};

            struct RMissile {};

            /**
             * TODO document
             *
             * @author Trent Houliston
             */
            struct DarwinSensors {

<<<<<<< HEAD
				// bitmask values
				enum Error {
					OK              = 0, // not really a flag but the lack of any other flag
					INPUT_VOLTAGE   = 1 << 0,
					ANGLE_LIMIT     = 1 << 1,
					OVERHEATING     = 1 << 2,
					RANGE           = 1 << 3,
					CHECKSUM        = 1 << 4,
					OVERLOAD        = 1 << 5,
					INSTRUCTION     = 1 << 6,
					CORRUPT_DATA    = 1 << 7,
					TIMEOUT         = 1 << 8
				};
=======
    			// bitmask values
    	        enum Error {
    	            OK              = 0, // not really a flag but the lack of any other flag
    	            INPUT_VOLTAGE   = 1 << 0,
    	            ANGLE_LIMIT     = 1 << 1,
    	            OVERHEATING     = 1 << 2,
    	            RANGE           = 1 << 3,
    	            CHECKSUM        = 1 << 4,
    	            OVERLOAD        = 1 << 5,
    	            INSTRUCTION     = 1 << 6,
    	            CORRUPT_DATA    = 1 << 7,
    	            TIMEOUT         = 1 << 8
    	        };

                NUClear::clock::time_point timestamp;
>>>>>>> c344fc1d

                uint8_t cm730ErrorFlags;

                struct LEDPanel {
                    bool led2;
                    bool led3;
                    bool led4;
                } ledPanel;

                struct ColouredLED {
                    uint8_t r;
                    uint8_t g;
                    uint8_t b;
                };

                struct HeadLED : public ColouredLED {
                } headLED;

                struct EyeLED : public ColouredLED {
                } eyeLED;

                struct Buttons {
                    bool left;
                    bool middle;
                } buttons;

                float voltage;

		        struct Accelerometer {
		            float x;
		            float y;
		            float z;
		        } accelerometer;

                struct Gyroscope {
                    float x;
                    float y;
                    float z;
                } gyroscope;

                struct FSR {
                    float fsr1;
                    float fsr2;
                    float fsr3;
                    float fsr4;

                    float centreX;
                    float centreY;

                    uint8_t errorFlags;
                };

                struct FSRs {
                    FSR left;
                    FSR right;
                } fsr;

                struct Servo {

                    uint8_t errorFlags;

                    bool torqueEnabled;
                    bool led;

                    float pGain;
                    float iGain;
                    float dGain;

                    float goalPosition;
                    float movingSpeed;
                    float torqueLimit;

                    float presentPosition;
                    float presentSpeed;

                    float load;
                    float voltage;
                    uint8_t temperature;
                };

                struct Servos {
                    Servo rShoulderPitch;
                    Servo lShoulderPitch;
                    Servo rShoulderRoll;
                    Servo lShoulderRoll;
                    Servo rElbow;
                    Servo lElbow;
                    Servo rHipYaw;
                    Servo lHipYaw;
                    Servo rHipRoll;
                    Servo lHipRoll;
                    Servo rHipPitch;
                    Servo lHipPitch;
                    Servo rKnee;
                    Servo lKnee;
                    Servo rAnklePitch;
                    Servo lAnklePitch;
                    Servo rAnkleRoll;
                    Servo lAnkleRoll;
                    Servo headPan;
                    Servo headTilt;

                    const Servo& operator[](messages::input::ServoID index) const;
                    Servo& operator[](messages::input::ServoID index);

                    const Servo& operator[](int index) const;
                    Servo& operator[](int index);

                } servo;
            };
            
        }  // darwin
    }  // platform
}  // messages

#endif  // MESSAGES_PLATFORM_DARWIN_DARWINSENSORS_H<|MERGE_RESOLUTION|>--- conflicted
+++ resolved
@@ -42,21 +42,6 @@
              */
             struct DarwinSensors {
 
-<<<<<<< HEAD
-				// bitmask values
-				enum Error {
-					OK              = 0, // not really a flag but the lack of any other flag
-					INPUT_VOLTAGE   = 1 << 0,
-					ANGLE_LIMIT     = 1 << 1,
-					OVERHEATING     = 1 << 2,
-					RANGE           = 1 << 3,
-					CHECKSUM        = 1 << 4,
-					OVERLOAD        = 1 << 5,
-					INSTRUCTION     = 1 << 6,
-					CORRUPT_DATA    = 1 << 7,
-					TIMEOUT         = 1 << 8
-				};
-=======
     			// bitmask values
     	        enum Error {
     	            OK              = 0, // not really a flag but the lack of any other flag
@@ -72,7 +57,6 @@
     	        };
 
                 NUClear::clock::time_point timestamp;
->>>>>>> c344fc1d
 
                 uint8_t cm730ErrorFlags;
 
