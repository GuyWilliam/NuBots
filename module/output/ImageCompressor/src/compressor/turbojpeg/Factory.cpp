#include "Factory.hpp"

namespace module::output::compressor::turbojpeg {

Factory::Factory(const int& quality) : quality(quality) {}
Factory::~Factory() = default;

<<<<<<< HEAD
std::shared_ptr<compressor::Compressor> Factory::make_compressor(const uint32_t width,
=======
std::shared_ptr<compressor::Compressor> Factory::make_compressor(const uint32_t& width,
>>>>>>> 14ebc5bf
                                                                 const uint32_t& height,
                                                                 const uint32_t& format) {
    return std::make_shared<turbojpeg::Compressor>(quality, width, height, format);
}

}  // namespace module::output::compressor::turbojpeg<|MERGE_RESOLUTION|>--- conflicted
+++ resolved
@@ -5,11 +5,7 @@
 Factory::Factory(const int& quality) : quality(quality) {}
 Factory::~Factory() = default;
 
-<<<<<<< HEAD
-std::shared_ptr<compressor::Compressor> Factory::make_compressor(const uint32_t width,
-=======
 std::shared_ptr<compressor::Compressor> Factory::make_compressor(const uint32_t& width,
->>>>>>> 14ebc5bf
                                                                  const uint32_t& height,
                                                                  const uint32_t& format) {
     return std::make_shared<turbojpeg::Compressor>(quality, width, height, format);
