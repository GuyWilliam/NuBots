/*
 * This file is part of the NUbots Codebase.
 *
 * The NUbots Codebase is free software: you can redistribute it and/or modify
 * it under the terms of the GNU General Public License as published by
 * the Free Software Foundation, either version 3 of the License, or
 * (at your option) any later version.
 *
 * The NUbots Codebase is distributed in the hope that it will be useful,
 * but WITHOUT ANY WARRANTY; without even the implied warranty of
 * MERCHANTABILITY or FITNESS FOR A PARTICULAR PURPOSE.  See the
 * GNU General Public License for more details.
 *
 * You should have received a copy of the GNU General Public License
 * along with the NUbots Codebase.  If not, see <http://www.gnu.org/licenses/>.
 *
 * Copyright 2013 NUbots <nubots@nubots.net>
 */

#ifndef MODULES_MOTION_OLDWALKENGINE_H
#define MODULES_MOTION_OLDWALKENGINE_H

#include <armadillo>
#include <nuclear>

#include <yaml-cpp/yaml.h>

#include "message/behaviour/ServoCommand.h"
#include "message/input/Sensors.h"
#include "message/motion/KinematicsModels.h"

#include "utility/behaviour/Action.h"
#include "utility/input/LimbID.h"
#include "utility/input/ServoID.h"
#include "utility/math/geometry/UnitQuaternion.h"
#include "utility/math/matrix/Transform2D.h"
#include "utility/math/matrix/Transform3D.h"
#include "utility/motion/Balance.h"


namespace module {
namespace motion {

    /**
     * TODO
     *
     * @author Brendan Annable
     * @author Trent Houliston
     */
    class OldWalkEngine : public NUClear::Reactor {
    public:
        /**
         * The number of servo updates performnced per second
         * TODO: Probably be a global config somewhere, waiting on NUClear to support runtime on<Every> arguments
         */
        static constexpr size_t UPDATE_FREQUENCY = 90;

        static constexpr const char* CONFIGURATION_PATH = "OldWalkEngine.yaml";
        explicit OldWalkEngine(std::unique_ptr<NUClear::Environment> environment);

    private:
        using ServoCommand   = message::behaviour::ServoCommand;
        using Sensors        = message::input::Sensors;
        using LimbID         = utility::input::LimbID;
        using ServoID        = utility::input::ServoID;
        using Transform2D    = utility::math::matrix::Transform2D;
        using Transform3D    = utility::math::matrix::Transform3D;
        using UnitQuaternion = utility::math::geometry::UnitQuaternion;

        enum State {
            /**
             * Walk engine has completely stopped and standing still
             */
            STOPPED,

            /**
             * A stop request has been made but not received
             */
            STOP_REQUEST,

            /**
             * Stop request has been made and now taking the last step before stopping
             */
            LAST_STEP,

            /**
             * Walk engine is walking as normal
             */
            WALKING
        };

        /// Current subsumption ID key to access motors.
        size_t subsumptionId = 1;

        // Reaction handle for the main update loop, disabling when not moving will save unnecessary CPU
        ReactionHandle updateHandle;

        // start state

        // The state of the current walk
        State state;
        // // Whether subsumption has currently interrupted the walk engine
        // bool interrupted;
        // TODO: ???
        bool startFromStep;
        // The time when the current step begun
        double beginStepTime;
        // How to many 'steps' to take before lifting a foot when starting to walk
        int initialStep;
        // Current torso position
        Transform2D uTorso;
        // Pre-step torso position
        Transform2D uTorsoSource;
        // Torso step target position
        Transform2D uTorsoDestination;
        // Current left foot position
        Transform2D uLeftFoot;
        // Pre-step left foot position
        Transform2D uLeftFootSource;
        // Left foot step target position
        Transform2D uLeftFootDestination;
        // Current right foot position
        Transform2D uRightFoot;
        // Pre-step right foot position
        Transform2D uRightFootSource;
        // Right foot step target position
        Transform2D uRightFootDestination;
        // TODO: ??? Appears to be support foot pre-step position
        Transform2D uSupport;
        // Current robot velocity
        Transform2D velocityCurrent;
        // Current velocity command
        Transform2D velocityCommand;
        // Difference between current velocity and commanded velocity
        Transform2D velocityDifference;
        // zmp expoential coefficients aXP aXN aYP aYN
        arma::vec4 zmpCoefficients;
        // zmp params m1X, m2X, m1Y, m2Y
        arma::vec4 zmpParams;
        // The leg that is 'swinging' in the step, opposite of the support foot
        LimbID swingLeg;
        // The last foot goal rotation
        UnitQuaternion lastFootGoalRotation;
        UnitQuaternion footGoalErrorSum;

        // end state

        // start config, see config file for documentation

<<<<<<< HEAD
        // bool emitLocalisation;

=======
>>>>>>> 5340b184
        double stanceLimitY2;
        arma::mat::fixed<3, 2> stepLimits;
        arma::mat::fixed<3, 2> velocityLimits;
        arma::vec3 accelerationLimits;
        arma::vec3 accelerationLimitsHigh;
        double velocityHigh;
        double accelerationTurningFactor;
        double bodyHeight;
        double bodyTilt;
        float gainArms;
        float gainLegs;
        double stepTime;
        double zmpTime;
        double stepHeight;
        float step_height_slow_fraction;
        float step_height_fast_fraction;
        double phase1Single;
        double phase2Single;
        arma::vec2 footOffset;
        // standard offset
        Transform2D uLRFootOffset;
        // arm poses
        arma::vec3 qLArmStart;
        arma::vec3 qLArmEnd;
        arma::vec3 qRArmStart;
        arma::vec3 qRArmEnd;
        LimbID swingLegInitial = LimbID::LEFT_LEG;

        double balanceEnabled;
        double balanceAmplitude;
        double balanceWeight;
        double balanceOffset;
        double balancePGain;
        double balanceIGain;
        double balanceDGain;

        NUClear::clock::time_point lastVeloctiyUpdateTime;

        // jointGains are the current gains sent to the servos
        std::map<ServoID, float> jointGains;
        // servoControlPGains are the constant proportionality
        // constants which define the current values of jointGains based on the robot's balance state
        std::map<ServoID, float> servoControlPGains;

        utility::motion::Balancer balancer;

        NUClear::clock::time_point pushTime;

        message::motion::KinematicsModel kinematicsModel;


        /*arma::vec4 ankleImuParamX;
        arma::vec4 ankleImuParamY;
        arma::vec4 kneeImuParamX;
        arma::vec4 hipImuParamY;
        arma::vec4 armImuParamX;
        arma::vec4 armImuParamY;

        double velFastForward;
        double velFastTurn;
        double supportFront;
        double supportFront2;
        double supportBack;
        double supportSideX;
        double supportSideY;
        double supportTurn;*/

        // Initial body swing
        // double toeTipCompensation;
        double hipRollCompensation;

        // end config

        double STAND_SCRIPT_DURATION;
        ReactionHandle generateStandScriptReaction;

        void generateAndSaveStandScript(const Sensors& sensors);
        void configure(const YAML::Node& config);

        void reset();
        void start();
        void requestStop();
        void stop();

        void update(const Sensors& sensors);
        void updateStep(double phase, const Sensors& sensors);
        void updateStill(const Sensors& sensors = Sensors());
        std::unique_ptr<std::vector<ServoCommand>> updateStillWayPoints(const Sensors& sensors);

        void calculateNewStep();
        void setVelocity(Transform2D velocity);
        void updateVelocity();
        void stanceReset();

<<<<<<< HEAD
        // void localise(Transform2D position);

=======
>>>>>>> 5340b184
        std::unique_ptr<std::vector<ServoCommand>> motionLegs(std::vector<std::pair<ServoID, float>> joints);
        std::unique_ptr<std::vector<ServoCommand>> motionArms(double phase);

        Transform2D getNewFootTarget(const Transform2D& velocity,
                                     const Transform2D& leftFoot,
                                     const Transform2D& rightFoot,
                                     const LimbID& swingLeg);

        /**
         * Get the next torso position
         */
        Transform2D stepTorso(Transform2D uLeftFoot, Transform2D uRightFoot, double shiftFactor);

        /**
         * @return The current velocity
         */
        Transform2D getVelocity();

        /**
         * Solve the ZMP equation
         */
        arma::vec2 zmpSolve(double zs,
                            double z1,
                            double z2,
                            double x1,
                            double x2,
                            double phase1Single,
                            double phase2Single,
                            double stepTime,
                            double zmpTime);

        /**
         * Uses ZMP to determine the torso position
         *
         * @return The torso position in Transform2D
         */
        Transform2D zmpCom(double phase,
                           arma::vec4 zmpCoefficients,
                           arma::vec4 zmpParams,
                           double stepTime,
                           double zmpTime,
                           double phase1Zmp,
                           double phase2Zmp,
                           Transform2D uSupport,
                           Transform2D uLeftFootDestination,
                           Transform2D uLeftFootSource,
                           Transform2D uRightFootDestination,
                           Transform2D uRightFootSource);

        /**
         * This is an easing function that returns 3 values {x,y,z} with the range [0,1]
         * This is used to 'ease' the foot path through its trajectory.
         * The params phase1Single and phase2Single are used to tune the amount of time the robot spends on two feet
         * Note: Only x/z are used currently and y is always 0
         * See: http://easings.net/ to reference common easing functions
         *
         * @param phase The input to the easing function, with a range of [0,1].
         * @param phase1Single The phase time between [0,1] to start the step. A value of 0.1 means the step will not
         * start until phase is >= 0.1
         * @param phase2Single The phase time between [0,1] to end the step. A value of 0.9 means the step will end when
         * phase >= 0.9
         */
        arma::vec3 footPhase(double phase, double phase1Single, double phase2Single);

        /**
         * @return get a unix timestamp (in decimal seconds that are accurate to the microsecond)
         */
        double getTime();

        /**
         * @return A clamped between 0 and maxvalue, offset by deadband
         */
        double procFunc(double a, double deadband, double maxvalue);
    };

}  // namespace motion
}  // namespace module

#endif  // MODULES_MOTION_OLDWALKENGINE_H<|MERGE_RESOLUTION|>--- conflicted
+++ resolved
@@ -147,11 +147,6 @@
 
         // start config, see config file for documentation
 
-<<<<<<< HEAD
-        // bool emitLocalisation;
-
-=======
->>>>>>> 5340b184
         double stanceLimitY2;
         arma::mat::fixed<3, 2> stepLimits;
         arma::mat::fixed<3, 2> velocityLimits;
@@ -246,11 +241,6 @@
         void updateVelocity();
         void stanceReset();
 
-<<<<<<< HEAD
-        // void localise(Transform2D position);
-
-=======
->>>>>>> 5340b184
         std::unique_ptr<std::vector<ServoCommand>> motionLegs(std::vector<std::pair<ServoID, float>> joints);
         std::unique_ptr<std::vector<ServoCommand>> motionArms(double phase);
 
