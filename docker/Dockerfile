--- conflicted
+++ resolved
@@ -370,43 +370,8 @@
 RUN install-from-source https://github.com/Tom0Brien/tinyrobotics/archive/refs/tags/0.0.1.tar.gz \
     -DBUILD_TESTS=OFF
 
-<<<<<<< HEAD
-# OpenCV
-RUN install-from-source https://github.com/opencv/opencv/archive/refs/tags/4.9.0.tar.gz
-
-# OpenVino - Dependencies
-RUN install-package opencl-clhpp && \
-    install-package opencl-headers && \
-    install-package ocl-icd
-
-# OpenVino
-RUN git clone https://github.com/openvinotoolkit/openvino.git --branch 2023.0.1 && \
-    cd openvino &&  \
-    git submodule update --init --recursive && \
-    mkdir build && \
-    cd build && \
-    cmake .. -DBUILD_TESTING:BOOL='OFF' \
-            -DCMAKE_BUILD_TYPE:STRING='Release' \
-            -DENABLE_AVX512F:BOOL='OFF' \
-            -DENABLE_PYTHON:BOOL='OFF' \
-            -DENABLE_CLANG_FORMAT:BOOL='OFF' \
-            -DENABLE_NCC_STYLE:BOOL='OFF' \
-            -DENABLE_SYSTEM_PUGIXML:BOOL='ON' \
-            -DENABLE_SYSTEM_TBB:BOOL='ON' \
-            -DENABLE_SYSTEM_OPENCL:BOOL='ON' \
-            -DENABLE_SYSTEM_PROTOBUF:BOOL='ON' \
-            -DENABLE_SYSTEM_FLATBUFFERS:BOOL='OFF' \
-            -Wno-dev && \
-    make -j$(nproc) && \
-    make install && \
-    /usr/local/setupvars.sh
-
-# Move OpenVino libraries to our library path
-RUN sudo cp /usr/local/runtime/lib/intel64/* /usr/local/lib/ -r && sudo cp /usr/local/runtime/3rdparty/tbb/lib/* /usr/local/lib/ -r
-=======
 # lame
 RUN install-from-source https://downloads.sourceforge.net/lame/lame-3.100.tar.gz
->>>>>>> 9e26fabc
 
 #######################################
 ### ADD NEW PROGRAMS/LIBRARIES HERE ###
