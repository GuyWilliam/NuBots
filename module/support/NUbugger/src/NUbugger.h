/*
 * This file is part of the NUbots Codebase.
 *
 * The NUbots Codebase is free software: you can redistribute it and/or modify
 * it under the terms of the GNU General Public License as published by
 * the Free Software Foundation, either version 3 of the License, or
 * (at your option) any later version.
 *
 * The NUbots Codebase is distributed in the hope that it will be useful,
 * but WITHOUT ANY WARRANTY; without even the implied warranty of
 * MERCHANTABILITY or FITNESS FOR A PARTICULAR PURPOSE.  See the
 * GNU General Public License for more details.
 *
 * You should have received a copy of the GNU General Public License
 * along with the NUbots Codebase.  If not, see <http://www.gnu.org/licenses/>.
 *
 * Copyright 2013 NUbots <nubots@nubots.net>
 */

#ifndef MODULES_SUPPORT_NUBUGGER_H
#define MODULES_SUPPORT_NUBUGGER_H

#include <fstream>
#include <nuclear>

#include "extension/Configuration.h"

#include "message/behaviour/Subsumption.h"
#include "message/input/GameEvents.h"
#include "message/input/GameState.h"
#include "message/localisation/FieldObject.h"
#include "message/support/nubugger/Overview.h"

namespace module {
namespace support {

    /**
     * Intelligent debugging, logging and graphing for the NUbots system.
     *
     * @author Brendan Annable
     * @author Trent Houliston
     */
    class NUbugger : public NUClear::Reactor {
    private:
        template <typename T>
        struct NUsightMessage {

            NUsightMessage() : proto(), filterid(), timestamp() {}

            NUsightMessage(const T& proto, uint8_t filterid, uint64_t timestamp)
                : proto(proto), filterid(filterid), timestamp(timestamp) {}

            T proto;
            uint8_t filterid;
            uint64_t timestamp;
        };

        uint pubPort = 0;
        uint subPort = 0;

        NUClear::clock::duration max_image_duration;
        NUClear::clock::time_point last_image = NUClear::clock::now();
        NUClear::clock::duration max_classified_image_duration;
        NUClear::clock::time_point last_classified_image = NUClear::clock::now();

        bool listening = true;

        // Reaction Handles
        std::map<std::string, std::vector<ReactionHandle>> handles;

        std::map<std::string, uint> dataPointFilterIds;
        uint dataPointFilterId = 1;

        // Send control
        bool networkEnabled = false;
        bool fileEnabled    = false;

        message::support::nubugger::Overview overview;
        std::map<uint, message::behaviour::Subsumption::ActionRegister> actionRegisters;

        std::ofstream outputFile;

        std::mutex networkMutex;
        std::mutex fileMutex;


        void provideOverview();
        void provideDataPoints();
        void provideDrawObjects();
        void provideSubsumption();
        void provideGameController();
        void provideLocalisation();
        void provideReactionStatistics();
        void provideSensors();
        void provideVision();

        void sendReactionHandles();

        void sendGameState(std::string event, const message::input::GameState& gameState);

        void saveConfigurationFile(std::string path, const std::string& root);
        void sendSubsumption();

        template <typename T>
        void send(T&& proto,
                  uint8_t filterId                = 0,
                  bool reliable                   = false,
                  NUClear::clock::time_point time = NUClear::clock::now()) {
            using ProtobufType = std::remove_reference_t<T>;

            // Wrap our protobuf in a message with filter information
            auto msg = std::make_unique<NUsightMessage<ProtobufType>>(
                std::forward<T>(proto),
                filterId,
                std::chrono::duration_cast<std::chrono::milliseconds>(time.time_since_epoch()).count());

            // Send the message over the network
            if (networkEnabled) {
                emit<Scope::NETWORK>(msg, "nusight", reliable);
            }
        }

<<<<<<< HEAD
=======
        void EmitLocalisationModels(const std::unique_ptr<message::localisation::FieldObject>& robot_model,
                                    const std::unique_ptr<message::localisation::FieldObject>& ball_model);

>>>>>>> 5340b184
        // message::support::nubugger::Message::Type getMessageTypeFromString(std::string type_name);
        // std::string getStringFromMessageType(message::support::nubugger::Message::Type type);
    public:
        static constexpr const char* IGNORE_TAG = "IGNORE";
        explicit NUbugger(std::unique_ptr<NUClear::Environment> environment);
    };

}  // namespace support
}  // namespace module

// Serialisation for NUsight messages
namespace NUClear {
namespace util {
    namespace serialise {
        template <typename T>
        struct Serialise<module::support::NUbugger::NUsightMessage<T>, module::support::NUbugger::NUsightMessage<T>> {

            using Type          = module::support::NUbugger::NUsightMessage<T>;
            using protobuf_type = typename T::protobuf_type;

            static inline std::vector<char> serialise(const Type& in) {

                constexpr int metasize = sizeof(uint8_t) + sizeof(uint64_t);

                protobuf_type proto = in.proto;

                // Allocate our buffer
                std::vector<char> output(proto.ByteSize() + metasize);

                // Get the pointers for our metadata
                uint8_t* filterid   = reinterpret_cast<uint8_t*>(output.data());
                uint64_t* timestamp = reinterpret_cast<uint64_t*>(output.data() + sizeof(uint8_t));

                // Write our metadata
                *filterid  = in.filterid;
                *timestamp = in.timestamp;

                // Write our actual protocol buffer
                proto.SerializeToArray(output.data() + metasize, output.size() - metasize);

                return output;
            }

            static inline Type deserialise(const std::vector<char>& in) {

                // Make a buffer
                protobuf_type out;

                // Get the pointers for our metadata
                uint8_t* filterid   = reinterpret_cast<uint8_t*>(in.data());
                uint64_t* timestamp = reinterpret_cast<uint64_t*>(in.data() + 1);

                // Deserialize it
                out.filterid  = *filterid;
                out.timestamp = *timestamp;

                // Deserialize it
                if (out.ParseFromArray(in.data(), in.size())) {
                    return out;
                }
                else {
                    throw std::runtime_error("Message failed to deserialise.");
                }
            }

            static inline uint64_t hash() {

                // We have to construct an instance to call the reflection functions
                protobuf_type type;

                auto name = "NUsight<" + type.GetTypeName().substr(9) + ">";

                // We base the hash on the name of the protocol buffer
                return XXH64(name.c_str(), name.size(), 0x4e55436c);
            }
        };
    }  // namespace serialise
}  // namespace util
}  // namespace NUClear

#endif  // MODULES_SUPPORT_NUBUGGER_H<|MERGE_RESOLUTION|>--- conflicted
+++ resolved
@@ -119,13 +119,6 @@
                 emit<Scope::NETWORK>(msg, "nusight", reliable);
             }
         }
-
-<<<<<<< HEAD
-=======
-        void EmitLocalisationModels(const std::unique_ptr<message::localisation::FieldObject>& robot_model,
-                                    const std::unique_ptr<message::localisation::FieldObject>& ball_model);
-
->>>>>>> 5340b184
         // message::support::nubugger::Message::Type getMessageTypeFromString(std::string type_name);
         // std::string getStringFromMessageType(message::support::nubugger::Message::Type type);
     public:
