--- conflicted
+++ resolved
@@ -203,13 +203,9 @@
             qDebug()<< (verticalPoints.size() + horizontalPoints.size()) * 100/(image.height()*image.width()) << " percent of image classified";
             emit pointsDisplayChanged(horizontalPoints,GLDisplay::horizontalScanPath);
             emit pointsDisplayChanged(verticalPoints,GLDisplay::verticalScanPath);
-<<<<<<< HEAD
-
-            // Count Robots
-            //qDebug() << "Vision::countRobots() = " << vision.countRobots(points);
-=======
+
             emit transitionSegmentsDisplayChanged(segments,GLDisplay::TransitionSegments);
->>>>>>> 2b4f57e3
+
             break;
         default:
             break;
