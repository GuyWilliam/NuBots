#!/usr/bin/env python3

import datetime
import multiprocessing
import os
import shutil
import sys
import tempfile
from collections import OrderedDict
from fnmatch import fnmatch
from functools import partial
from subprocess import PIPE, STDOUT, CalledProcessError
from subprocess import run as sp_run

import b
from utility.dockerise import run_on_docker

# The extensions that are handled by the various formatters
formatters = OrderedDict()

<<<<<<< HEAD
formatters["licence"] = {
    "format": [
        [
            "licenseheaders",
            "-t",
            os.path.join(b.project_dir, ".licence.tmpl"),
            "--years={years}",
            "--owner=NUbots",
            f"--projname=NUbots",
            "--projurl=https://github.com/NUbots/NUbots",
            "-f",
            "{path}",
        ]
    ],
    "include": [
        "*.cpp",
        "*.hpp",
        "*.h",
        "*.c",
        "*.py",
        "*.sh",
        "*.cmake",
        "CMakeLists.txt",
        "**/CMakeLists.txt",
        "Dockerfile",
        "**/Dockerfile",
    ],
    "exclude": [],  # TODO exclude files that are not ours
}
formatters["clang-format"] = {
    "format": [["clang-format", "-i", "-style=file", "{path}"]],
    "check": [["clang-format", "-style=file"]],
=======
formatters["clang-format"] = {
    "format": [["clang-format", "-i", "-style=file", "{path}"]],
>>>>>>> 5866ddfe
    "include": ["*.h", "*.c", "*.cc", "*.cxx", "*.cpp", "*.hpp", "*.ipp", "*.frag", "*.glsl", "*.vert", "*.proto"],
    "exclude": [],
}
formatters["cmake-format"] = {
    "format": [["cmake-format", "--in-place", "{path}"]],
    "include": ["*.cmake", "*.role", "CMakeLists.txt", "**/CMakeLists.txt"],
    "exclude": [],
}
<<<<<<< HEAD
formatters["isort and black"] = {
    "format": [["isort", "--quiet", "{path}"], ["black", "--quiet", "{path}"]],
    "include": ["*.py"],
    "exclude": [],
}
=======
formatters["isort"] = {
    "format": [["isort", "--quiet", "{path}"]],
    "include": ["*.py"],
    "exclude": [],
}
formatters["black"] = {
    "format": [["black", "--quiet", "{path}"]],
    "include": ["*.py"],
    "exclude": [],
}
formatters["eslint"] = {
    "format": [["eslint", "--color", "--fix", "{path}"]],
    "include": ["*.js", "*.jsx", "*.ts", "*.tsx"],
    "exclude": ["*.min.*", "doc/**"],
}
>>>>>>> 5866ddfe
formatters["prettier"] = {
    "format": [["prettier", "--write", "{path}"]],
    "include": ["*.js", "*.jsx", "*.ts", "*.tsx", "*.json", "*.css", "*.scss", "*.html", "*.md", "*.yaml", "*.yml"],
    "exclude": ["*.min.*"],
}

<<<<<<< HEAD

def _get_args(path):
    dates = (
        sp_run(["git", "log", "--follow", "--format=%ad", "--date=short", path], stdout=PIPE)
        .stdout.decode("utf-8")
        .splitlines()
    )

    # File was never added use the current year
    if len(dates) == 0:
        modified = datetime.date.today().year
        added = datetime.date.today().year
    else:
        modified = dates[0].split("-")[0]
        added = dates[-1].split("-")[0]

    return {"years": f"{added}" if modified == added else f"{added}-{modified}"}

=======

# This function is used to get details of a file that might be needed in the arguments of a formatter
# For example the year the file was added and the year it was last modified for a licence header
def _get_args(path):
    dates = (
        sp_run(["git", "log", "--follow", "--format=%ad", "--date=short", path], stdout=PIPE)
        .stdout.decode("utf-8")
        .splitlines()
    )

    # File was never added use the current year
    if len(dates) == 0:
        modified = datetime.date.today().year
        added = datetime.date.today().year
    else:
        modified = dates[0].split("-")[0]
        added = dates[-1].split("-")[0]

    return {"years": f"{added}" if modified == added else f"{added}-{modified}"}
>>>>>>> 5866ddfe

def _do_format(path, verbose, check=True):

<<<<<<< HEAD
    text = "" if not verbose else f"Skipping {path} as it does not match any of the formatters\n"
=======
# Format or check the file
def _do_format(path, verbose, check=True):
    text = ""
>>>>>>> 5866ddfe
    success = True
    output_path = None
    try:
        # Find the correct formatter and format the file
        formatter = []
<<<<<<< HEAD
=======
        formatter_names = []
>>>>>>> 5866ddfe
        for name, fmt in formatters.items():
            if (any(fnmatch(path, pattern) for pattern in fmt["include"])) and (
                all(not fnmatch(path, pattern) for pattern in fmt["exclude"])
            ):
<<<<<<< HEAD
                text = f"Formatting {path} with {name}\n"
                formatter.extend(fmt["format"])

        # Apply the args to the formatter
        if len(formatter) > 0:

            tmp_dir = tempfile.TemporaryDirectory(dir=os.path.dirname(path))

            # Make a copy of the file to do the formatting on
            output_path = os.path.join(tmp_dir.name, os.path.basename(path))
            with open(path, "rb") as f:
                with open(output_path, "wb") as g:
                    g.write(f.read())

            # Apply our arguments to the formatter command
            args = {"path": output_path, **_get_args(path)}
            formatter = [[arg.format(**args) for arg in tool] for tool in formatter]

            # Format the code
            tool_text = ""
            run_args = {"stderr": STDOUT, "stdout": PIPE, "check": True}
            for c in formatter:
                cmd = sp_run(c, **run_args)
                tool_text = tool_text + cmd.stdout.decode("utf-8")

            text = text + tool_text if tool_text or verbose else ""

            if check:
                # Run the diff command
                cmd = sp_run(["colordiff", "--color=yes", "-u", path, output_path], input=cmd.stdout, **run_args)
                tool_text = cmd.stdout.decode("utf-8").strip()
            else:
                # Check if the file has changed and if so replace the original using python
                with open(path, "rb") as f:
                    with open(output_path, "rb") as g:
                        if f.read() != g.read():
                            os.rename(output_path, path)
=======
                formatter_names.append(name)
                formatter.extend(fmt["format"])

        # If we don't have a formatter then skip this file
        if len(formatter) == 0:
            return f"Skipping {path} as it does not match any of the formatters\n" if verbose >= 1 else "", True

        text = f"Formatting {path} with {', '.join(formatter_names)}\n"

        tmp_dir = tempfile.TemporaryDirectory(dir=os.path.dirname(path))

        # Make a copy of the file to do the formatting on
        output_path = os.path.join(tmp_dir.name, os.path.basename(path))
        shutil.copyfile(path, output_path)

        # Apply our arguments to the formatter command
        args = {"path": output_path, **_get_args(path)}
        formatter = [[arg.format(**args) for arg in tool] for tool in formatter]

        # Format the code
        tool_text = ""
        run_args = {"stderr": STDOUT, "stdout": PIPE, "check": True}
        for c in formatter:
            # Print the command being executed
            if verbose >= 2:
                text += f"\t$ {' '.join(c)}\n"
            cmd = sp_run(c, **run_args)
            tool_text = tool_text + cmd.stdout.decode("utf-8")

        if verbose >= 1 and tool_text:
            text = text + tool_text

        if check:
            # Run the diff command
            cmd = sp_run(["colordiff", "--color=yes", "--unified", path, output_path], **run_args)
        else:
            # Check if the file has changed and if so replace the original using python
            with open(path, "rb") as f:
                with open(output_path, "rb") as g:
                    if f.read() != g.read():
                        os.rename(output_path, path)
>>>>>>> 5866ddfe

    except CalledProcessError as e:
        text = text + e.output.decode("utf-8").strip()
        success = False

    return text, success


@run_on_docker
def register(command):
    command.help = "Format all the code in the codebase using clang-format"

    command.add_argument(
        "-v",
        "--verbose",
        action="count",
        default=0,
        help="Print the output of the formatters",
    )
    command.add_argument(
        "-a",
        "--all",
        dest="format_all",
        action="store_true",
        default=False,
        help="Include unmodified files, as well as modified files, compared to main.",
    )
    command.add_argument(
        "-c",
        "--check",
        dest="check",
        action="store_true",
        default=False,
        help="Check that files conform to formatting requirements",
    )
    command.add_argument(
        "globs",
        nargs="*",
        help="Globs with which to limit the files to format",
    )


@run_on_docker
def run(verbose, check, format_all, globs, **kwargs):
    # Change into the project directory
    os.chdir(b.project_dir)

    # Use git to get all of the files that are committed to the repository or just the ones that are different to main
    if format_all:
        files = sp_run(["git", "ls-files"], stdout=PIPE, check=True).stdout.decode("utf-8").splitlines()
    else:
        files = (
            sp_run(["git", "diff", "--name-only", "origin/main"], stdout=PIPE, check=True)
            .stdout.decode("utf-8")
            .splitlines()
        )

    # Filter to a list containing only existing files (git diff can return deleted files)
    files = [f for f in files if os.path.isfile(f)]

    # Filter the files we found by any globs we are using
    if len(globs) != 0:

        def matches_glob(f):
            for g in globs:
                if fnmatch(f, g):
                    return True
            return False

        files = filter(matches_glob, files)

    success = True
    with multiprocessing.Pool(multiprocessing.cpu_count()) as pool:
        for r, s in pool.imap_unordered(partial(_do_format, verbose=verbose, check=check), files):
            sys.stdout.write(r)
            success = success and s

    sys.exit(0 if success else 1)<|MERGE_RESOLUTION|>--- conflicted
+++ resolved
@@ -18,7 +18,6 @@
 # The extensions that are handled by the various formatters
 formatters = OrderedDict()
 
-<<<<<<< HEAD
 formatters["licence"] = {
     "format": [
         [
@@ -50,11 +49,6 @@
 }
 formatters["clang-format"] = {
     "format": [["clang-format", "-i", "-style=file", "{path}"]],
-    "check": [["clang-format", "-style=file"]],
-=======
-formatters["clang-format"] = {
-    "format": [["clang-format", "-i", "-style=file", "{path}"]],
->>>>>>> 5866ddfe
     "include": ["*.h", "*.c", "*.cc", "*.cxx", "*.cpp", "*.hpp", "*.ipp", "*.frag", "*.glsl", "*.vert", "*.proto"],
     "exclude": [],
 }
@@ -63,13 +57,6 @@
     "include": ["*.cmake", "*.role", "CMakeLists.txt", "**/CMakeLists.txt"],
     "exclude": [],
 }
-<<<<<<< HEAD
-formatters["isort and black"] = {
-    "format": [["isort", "--quiet", "{path}"], ["black", "--quiet", "{path}"]],
-    "include": ["*.py"],
-    "exclude": [],
-}
-=======
 formatters["isort"] = {
     "format": [["isort", "--quiet", "{path}"]],
     "include": ["*.py"],
@@ -85,15 +72,15 @@
     "include": ["*.js", "*.jsx", "*.ts", "*.tsx"],
     "exclude": ["*.min.*", "doc/**"],
 }
->>>>>>> 5866ddfe
 formatters["prettier"] = {
     "format": [["prettier", "--write", "{path}"]],
     "include": ["*.js", "*.jsx", "*.ts", "*.tsx", "*.json", "*.css", "*.scss", "*.html", "*.md", "*.yaml", "*.yml"],
     "exclude": ["*.min.*"],
 }
 
-<<<<<<< HEAD
-
+
+# This function is used to get details of a file that might be needed in the arguments of a formatter
+# For example the year the file was added and the year it was last modified for a licence header
 def _get_args(path):
     dates = (
         sp_run(["git", "log", "--follow", "--format=%ad", "--date=short", path], stdout=PIPE)
@@ -111,57 +98,24 @@
 
     return {"years": f"{added}" if modified == added else f"{added}-{modified}"}
 
-=======
-
-# This function is used to get details of a file that might be needed in the arguments of a formatter
-# For example the year the file was added and the year it was last modified for a licence header
-def _get_args(path):
-    dates = (
-        sp_run(["git", "log", "--follow", "--format=%ad", "--date=short", path], stdout=PIPE)
-        .stdout.decode("utf-8")
-        .splitlines()
-    )
-
-    # File was never added use the current year
-    if len(dates) == 0:
-        modified = datetime.date.today().year
-        added = datetime.date.today().year
-    else:
-        modified = dates[0].split("-")[0]
-        added = dates[-1].split("-")[0]
-
-    return {"years": f"{added}" if modified == added else f"{added}-{modified}"}
->>>>>>> 5866ddfe
 
 def _do_format(path, verbose, check=True):
-
-<<<<<<< HEAD
     text = "" if not verbose else f"Skipping {path} as it does not match any of the formatters\n"
-=======
-# Format or check the file
-def _do_format(path, verbose, check=True):
-    text = ""
->>>>>>> 5866ddfe
     success = True
     output_path = None
     try:
         # Find the correct formatter and format the file
         formatter = []
-<<<<<<< HEAD
-=======
         formatter_names = []
->>>>>>> 5866ddfe
         for name, fmt in formatters.items():
             if (any(fnmatch(path, pattern) for pattern in fmt["include"])) and (
                 all(not fnmatch(path, pattern) for pattern in fmt["exclude"])
             ):
-<<<<<<< HEAD
                 text = f"Formatting {path} with {name}\n"
                 formatter.extend(fmt["format"])
 
         # Apply the args to the formatter
         if len(formatter) > 0:
-
             tmp_dir = tempfile.TemporaryDirectory(dir=os.path.dirname(path))
 
             # Make a copy of the file to do the formatting on
@@ -193,52 +147,9 @@
                     with open(output_path, "rb") as g:
                         if f.read() != g.read():
                             os.rename(output_path, path)
-=======
-                formatter_names.append(name)
-                formatter.extend(fmt["format"])
-
-        # If we don't have a formatter then skip this file
-        if len(formatter) == 0:
-            return f"Skipping {path} as it does not match any of the formatters\n" if verbose >= 1 else "", True
-
-        text = f"Formatting {path} with {', '.join(formatter_names)}\n"
-
-        tmp_dir = tempfile.TemporaryDirectory(dir=os.path.dirname(path))
-
-        # Make a copy of the file to do the formatting on
-        output_path = os.path.join(tmp_dir.name, os.path.basename(path))
-        shutil.copyfile(path, output_path)
-
-        # Apply our arguments to the formatter command
-        args = {"path": output_path, **_get_args(path)}
-        formatter = [[arg.format(**args) for arg in tool] for tool in formatter]
-
-        # Format the code
-        tool_text = ""
-        run_args = {"stderr": STDOUT, "stdout": PIPE, "check": True}
-        for c in formatter:
-            # Print the command being executed
-            if verbose >= 2:
-                text += f"\t$ {' '.join(c)}\n"
-            cmd = sp_run(c, **run_args)
-            tool_text = tool_text + cmd.stdout.decode("utf-8")
-
-        if verbose >= 1 and tool_text:
-            text = text + tool_text
-
-        if check:
-            # Run the diff command
-            cmd = sp_run(["colordiff", "--color=yes", "--unified", path, output_path], **run_args)
-        else:
-            # Check if the file has changed and if so replace the original using python
-            with open(path, "rb") as f:
-                with open(output_path, "rb") as g:
-                    if f.read() != g.read():
-                        os.rename(output_path, path)
->>>>>>> 5866ddfe
 
     except CalledProcessError as e:
-        text = text + e.output.decode("utf-8").strip()
+        text = text + e.output.decode("utf-8")
         success = False
 
     return text, success
