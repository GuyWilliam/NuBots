--- conflicted
+++ resolved
@@ -160,17 +160,10 @@
         emit<Task>(std::make_unique<LookAtBall>(), 2);  // try to track the ball
         emit<Task>(std::make_unique<WalkToKickBall>(), 3);  // try to walk to the ball and align towards opponents goal
         emit<Task>(std::make_unique<KickToGoal>(), 4);      // kick the ball if possible
-<<<<<<< HEAD
-        emit<Task>(std::make_unique<WalkInBoundedBox>(cfg.bounded_region_x_min,
-                                                      cfg.bounded_region_x_max,
-                                                      cfg.bounded_region_y_min,
-                                                      cfg.bounded_region_y_max),
-=======
         emit<Task>(std::make_unique<WalkInsideBoundedBox>(cfg.bounded_region_x_min,
                                                           cfg.bounded_region_x_max,
                                                           cfg.bounded_region_y_min,
                                                           cfg.bounded_region_y_max),
->>>>>>> f9b06a82
                    5);  // Patrol bounded box region
     }
 
