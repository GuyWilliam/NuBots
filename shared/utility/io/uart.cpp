--- conflicted
+++ resolved
@@ -137,12 +137,7 @@
             }
 
             // Set the speed flags to "Custom Speed" (clear the existing speed, and set the custom speed flags)
-<<<<<<< HEAD
-            // TODO(KipHamiltons) Pretty sure this is undefined behaviour
-            serinfo.flags &= ~ASYNC_SPD_MASK;
-=======
             serinfo.flags &= int(~ASYNC_SPD_MASK);
->>>>>>> 6990ca84
             serinfo.flags |= ASYNC_SPD_CUST;
 
             // Set our serial port to use low latency mode (otherwise the USB driver buffers for 16ms before sending
@@ -166,21 +161,12 @@
         return !(fcntl(fd, F_GETFL) < 0 && errno == EBADF);
     }
 
-<<<<<<< HEAD
-    ssize_t uart::read(void* buf, size_t count) const {
-        return ::read(fd, buf, count);
-    }
-
-    // `write` can technically be `const`, but that's deceptive because it's writing to the buffer associated with the
-    // fd, so it can be thought of as "writing" to the fd
-=======
     // `read` and `write` can technically be `const`, but that's deceptive because they change the state of the buffer
     // associated with the fd, so it can be thought of as "changing" the fd
     // NOLINTNEXTLINE(readability-make-member-function-const)
     ssize_t uart::read(void* buf, size_t count) {
         return ::read(fd, buf, count);
     }
->>>>>>> 6990ca84
     // NOLINTNEXTLINE(readability-make-member-function-const)
     ssize_t uart::write(const void* buf, size_t count) {
         return ::write(fd, buf, count);
