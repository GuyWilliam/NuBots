--- conflicted
+++ resolved
@@ -36,46 +36,12 @@
     using utility::nusight::graph;
     using utility::support::Expression;
 
-<<<<<<< HEAD
-    /// @todo Update error handling to protocol v2
-    /// @see RawSensors.proto, StatusReturn.proto
-    std::string makeErrorString(const std::string& src, uint errorCode) {
-        std::stringstream s;
-
-        s << "Error on ";
-        s << src;
-        s << ":";
-
-
-        if ((errorCode & RawSensors::Error::INPUT_VOLTAGE) != 0u) {
-            s << " Input Voltage ";
-        }
-        if ((errorCode & RawSensors::Error::ANGLE_LIMIT) != 0u) {
-            s << " Angle Limit ";
-        }
-        if ((errorCode & RawSensors::Error::OVERHEATING) != 0u) {
-            s << " Overheating ";
-        }
-        if ((errorCode & RawSensors::Error::OVERLOAD) != 0u) {
-            s << " Overloaded ";
-        }
-        if ((errorCode & RawSensors::Error::INSTRUCTION) != 0u) {
-            s << " Bad Instruction ";
-        }
-        if ((errorCode & RawSensors::Error::CORRUPT_DATA) != 0u) {
-            s << " Corrupt Data ";
-        }
-        if ((errorCode & RawSensors::Error::TIMEOUT) != 0u) {
-            s << " Timeout ";
-        }
-=======
     using message::motion::DisableWalkEngineCommand;
     using message::motion::EnableWalkEngineCommand;
     using message::motion::ExecuteGetup;
     using message::motion::KillGetup;
     using message::motion::StopCommand;
     using message::motion::WalkCommand;
->>>>>>> ecd1ade6
 
     using extension::Configuration;
 
@@ -109,84 +75,6 @@
             [this](const std::list<std::shared_ptr<const RawSensors>>& sensors) {
                 // If we need to reset the UKF filter, do that here
                 if (reset_filter.load()) {
-<<<<<<< HEAD
-                    Eigen::Vector3d acc  = Eigen::Vector3d::Zero();
-                    Eigen::Vector3d gyro = Eigen::Vector3d::Zero();
-                    Eigen::Vector3d rMFt = Eigen::Vector3d::Zero();
-
-                    for (const auto& s : sensors) {
-                        Sensors filtered_sensors{};
-
-                        // Accumulate accelerometer and gyroscope readings
-                        acc += s->accelerometer.cast<double>();
-                        gyro += s->gyroscope.cast<double>();
-                        // Make sure we have servo positions
-                        for (uint32_t id = 0; id < 20; ++id) {
-                            const auto& original = utility::platform::getRawServo(id, *s);
-                            // Add the sensor values to the system properly
-                            filtered_sensors.servo.emplace_back(
-                                0,
-                                id,
-                                original.torque_enabled,
-                                original.velocity_p_gain,
-                                original.velocity_i_gain,
-                                original.velocity_d_gain,
-                                original.goal_position,
-                                original.profile_velocity,
-                                original.present_position,
-                                original.present_velocity,
-                                original.present_current,  // NOTE: Not sure about this one - L.Craft
-                                original.voltage,
-                                static_cast<float>(original.temperature));
-                        }
-
-                        // Calculate forward kinematics
-                        const auto Htx = calculateAllPositions(model, filtered_sensors);
-                        for (const auto& entry : Htx) {
-                            filtered_sensors.Htx[entry.first] = entry.second.matrix();
-                        }
-
-                        // Calculate the average length of both legs from the torso and accumulate this measurement
-                        const Eigen::Isometry3d Htr(filtered_sensors.Htx[ServoID::R_ANKLE_ROLL]);
-                        const Eigen::Isometry3d Htl(filtered_sensors.Htx[ServoID::L_ANKLE_ROLL]);
-                        const Eigen::Vector3d rTFt = (Htr.translation() + Htl.translation()) * 0.5;
-
-                        // Accumulator CoM readings
-                        rMFt += calculateCentreOfMass(model, filtered_sensors.Htx).head<3>() + rTFt;
-                    }
-
-                    // Average all accumulated readings
-                    acc /= static_cast<double>(sensors.size());
-                    gyro /= static_cast<double>(sensors.size());
-                    rMFt /= static_cast<double>(sensors.size());
-
-                    // Average time per sensor reading
-                    double deltaT = std::chrono::duration_cast<std::chrono::duration<double>>(
-                                        sensors.back()->timestamp - sensors.front()->timestamp)
-                                        .count()
-                                    / static_cast<double>(sensors.size());
-
-                    // Find the rotation from the average accelerometer reading to world UnitZ
-                    // Rotating from torso acceleration vector to world z vector ===> this makes it Rwt and not Rtw
-                    Eigen::Quaterniond Rwt = Eigen::Quaterniond::FromTwoVectors(acc, Eigen::Vector3d::UnitZ());
-                    Rwt.normalize();
-
-                    MotionModel<double>::StateVec mean;
-                    // Rotate rMFt (Foot to Torso CoM) into world space
-                    mean.rTWw = Rwt.toRotationMatrix() * rMFt;
-                    // Remove gravity from accelerometer average and integrate to get velocity
-                    mean.vTw = (acc - (Rwt.conjugate() * Eigen::Quaterniond(0.0, 0.0, 0.0, G) * Rwt).vec()) * deltaT;
-                    mean.Rwt = Rwt;
-                    mean.omegaTTt = gyro;
-
-                    MotionModel<double>::StateVec covariance;
-                    covariance.rTWw     = config.motionFilter.initial.covariance.position;
-                    covariance.vTw      = config.motionFilter.initial.covariance.velocity;
-                    covariance.Rwt      = config.motionFilter.initial.covariance.rotation;
-                    covariance.omegaTTt = config.motionFilter.initial.covariance.rotationalVelocity;
-
-=======
->>>>>>> ecd1ade6
                     // We have finished resetting the filter now
                     switch (ukf.reset(cfg.initial_mean.getStateVec(), cfg.initial_covariance.asDiagonal())) {
                         case Eigen::Success:
@@ -274,522 +162,6 @@
                           .disable();
     }
 
-<<<<<<< HEAD
-        update_loop =
-            on<Trigger<RawSensors>, Optional<With<Sensors>>, With<KinematicsModel>, Single, Priority::HIGH>()
-                .then(
-                    "Main Sensors Loop",
-                    [this](const RawSensors& input,
-                           const std::shared_ptr<const Sensors>& previousSensors,
-                           const KinematicsModel& kinematicsModel) {
-                        auto sensors = std::make_unique<Sensors>();
-
-                        /************************************************
-                         *                 Raw Sensors                  *
-                         ************************************************/
-
-                        // Set our timestamp to when the data was read
-                        sensors->timestamp = input.timestamp;
-
-                        sensors->voltage = input.battery;
-
-
-                        // This checks for an error on the platform and reports it
-                        if (input.platform_error_flags != RawSensors::Error::OK) {
-                            NUClear::log<NUClear::WARN>(makeErrorString("Platform", input.platform_error_flags));
-                        }
-
-                        // Output errors on the FSRs
-                        if (input.fsr.left.error_flags != RawSensors::Error::OK) {
-                            NUClear::log<NUClear::WARN>(makeErrorString("Left FSR", input.fsr.left.error_flags));
-                        }
-
-                        if (input.fsr.right.error_flags != RawSensors::Error::OK) {
-                            NUClear::log<NUClear::WARN>(makeErrorString("Right FSR", input.fsr.right.error_flags));
-                        }
-
-                        // Read through all of our sensors
-                        for (uint32_t id = 0; id < 20; ++id) {
-                            const auto& original = utility::platform::getRawServo(id, input);
-                            const auto& error    = original.error_flags;
-
-                            // Check for an error on the servo and report it
-                            if (error != RawSensors::Error::OK) {
-                                std::stringstream s;
-                                s << "Error on Servo " << (id + 1) << " (" << static_cast<ServoID>(id) << "):";
-
-                                if ((error & RawSensors::Error::INPUT_VOLTAGE) != 0u) {
-                                    s << " Input Voltage - " << original.voltage;
-                                }
-                                if ((error & RawSensors::Error::ANGLE_LIMIT) != 0u) {
-                                    s << " Angle Limit - " << original.present_position;
-                                }
-                                if ((error & RawSensors::Error::OVERHEATING) != 0u) {
-                                    s << " Overheating - " << original.temperature;
-                                }
-                                if ((error & RawSensors::Error::OVERLOAD) != 0u) {
-                                    s << " Overloaded - " << original.present_current;
-                                }
-                                if ((error & RawSensors::Error::INSTRUCTION) != 0u) {
-                                    s << " Bad Instruction ";
-                                }
-                                if ((error & RawSensors::Error::CORRUPT_DATA) != 0u) {
-                                    s << " Corrupt Data ";
-                                }
-                                if ((error & RawSensors::Error::TIMEOUT) != 0u) {
-                                    s << " Timeout ";
-                                }
-
-                                NUClear::log<NUClear::WARN>(s.str());
-                            }
-                            // If current Sensors message for this servo has an error and we have a previous sensors
-                            // message available, then we use our previous sensor values with some updates
-                            if (error != RawSensors::Error::OK && previousSensors) {
-                                // Add the sensor values to the system properly
-                                sensors->servo.emplace_back(error,
-                                                            id,
-                                                            original.torque_enabled,
-                                                            original.velocity_p_gain,
-                                                            original.velocity_i_gain,
-                                                            original.velocity_d_gain,
-                                                            original.goal_position,
-                                                            original.profile_velocity,
-                                                            previousSensors->servo[id].present_position,
-                                                            previousSensors->servo[id].present_velocity,
-                                                            previousSensors->servo[id].load,
-                                                            previousSensors->servo[id].voltage,
-                                                            previousSensors->servo[id].temperature);
-                            }
-                            // Otherwise we can just use the new values as is
-                            else {
-                                // Add the sensor values to the system properly
-                                sensors->servo.emplace_back(error,
-                                                            id,
-                                                            original.torque_enabled,
-                                                            original.velocity_p_gain,
-                                                            original.velocity_i_gain,
-                                                            original.velocity_d_gain,
-                                                            original.goal_position,
-                                                            original.profile_velocity,
-                                                            original.present_position,
-                                                            original.present_velocity,
-                                                            original.present_current,
-                                                            original.voltage,
-                                                            static_cast<float>(original.temperature));
-                            }
-                        }
-
-                        /************************************************
-                         *          Accelerometer and Gyroscope         *
-                         ************************************************/
-
-                        // We assume that the accelerometer and gyroscope are oriented to conform with the standard
-                        // coordinate system x-axis out the front of the robot y-axis to the left z-axis up
-                        //
-                        // For the accelerometer the orientation should be as follows
-                        // x axis reports a +1g acceleration when robot is laying on its back
-                        // y axis reports a +1g acceleration when robot is laying on its right side
-                        // z axis reports a +1g acceleration when robot is vertical
-
-                        // If we have a previous sensors and our platform has errors then reuse our last sensor value
-                        if ((input.platform_error_flags != 0u) && previousSensors) {
-                            sensors->accelerometer = previousSensors->accelerometer;
-                        }
-                        else {
-                            sensors->accelerometer = input.accelerometer.cast<double>();
-                        }
-
-                        // If we have a previous Sensors message and (our platform has errors or we are spinning too
-                        // quickly), then reuse our last sensor value
-                        if (previousSensors
-                            && ((input.platform_error_flags != 0u)
-                                // One of the gyros would occasionally throw massive numbers without an error flag
-                                // If our hardware is working as intended, it should never read that we're spinning at 2
-                                // revs/s
-                                || input.gyroscope.norm() > 4.0 * M_PI)) {
-                            NUClear::log<NUClear::WARN>("Bad gyroscope value", input.gyroscope.norm());
-                            sensors->gyroscope = previousSensors->gyroscope;
-                        }
-                        else {
-                            sensors->gyroscope = input.gyroscope.cast<double>();
-                        }
-
-                        // Add gyro and acc graphs if in debug
-                        if (log_level <= NUClear::DEBUG) {
-                            emit(graph("Gyroscope",
-                                       sensors->gyroscope.x(),
-                                       sensors->gyroscope.y(),
-                                       sensors->gyroscope.z()));
-                            emit(graph("Accelerometer",
-                                       sensors->accelerometer.x(),
-                                       sensors->accelerometer.y(),
-                                       sensors->accelerometer.z()));
-                        }
-
-                        /************************************************
-                         *               Buttons and LEDs               *
-                         ************************************************/
-                        sensors->button.reserve(2);
-                        sensors->button.emplace_back(0, input.buttons.left);
-                        sensors->button.emplace_back(1, input.buttons.middle);
-                        sensors->led.reserve(5);
-                        sensors->led.emplace_back(0, input.led_panel.led2 ? 0xFF0000 : 0);
-                        sensors->led.emplace_back(1, input.led_panel.led3 ? 0xFF0000 : 0);
-                        sensors->led.emplace_back(2, input.led_panel.led4 ? 0xFF0000 : 0);
-                        sensors->led.emplace_back(3, input.head_led.RGB);  // Head
-                        sensors->led.emplace_back(4, input.eye_led.RGB);   // Eye
-
-                        /************************************************
-                         *                  Kinematics                  *
-                         ************************************************/
-
-                        // Htx is a map from ServoID to homogeneous transforms from each ServoID to the torso
-                        auto Htx = calculateAllPositions(kinematicsModel, *sensors);
-                        for (const auto& entry : Htx) {
-                            sensors->Htx[entry.first] = entry.second.matrix();
-                        }
-
-                        /************************************************
-                         *                  Mass Model                  *
-                         ************************************************/
-                        sensors->rMTt           = calculateCentreOfMass(kinematicsModel, sensors->Htx);
-                        sensors->inertia_tensor = calculateInertialTensor(kinematicsModel, sensors->Htx);
-
-                        /************************************************
-                         *            Foot down information             *
-                         ************************************************/
-                        sensors->feet.resize(2);
-                        sensors->feet[BodySide::RIGHT].down = true;
-                        sensors->feet[BodySide::LEFT].down  = true;
-
-                        std::array<bool, 2> feet_down = {true, true};
-
-                        // Calculate values needed for Z_HEIGHT method
-                        const Eigen::Isometry3d Htr(sensors->Htx[ServoID::R_ANKLE_ROLL]);
-                        const Eigen::Isometry3d Htl(sensors->Htx[ServoID::L_ANKLE_ROLL]);
-                        const Eigen::Isometry3d Hlr = Htl.inverse() * Htr;
-                        const Eigen::Vector3d rRLl  = Hlr.translation();
-
-                        switch (config.footDown.method()) {
-                            case FootDownMethod::LOAD:
-                                // Use our virtual load sensor class to work out which feet are down
-                                feet_down = load_sensor.updateFeet(*sensors);
-                                break;
-                            case FootDownMethod::Z_HEIGHT:
-                                // Right foot is below left foot in left foot space
-                                if (rRLl.z() < -config.footDown.threshold()) {
-                                    feet_down[BodySide::RIGHT] = true;
-                                    feet_down[BodySide::LEFT]  = false;
-                                }
-                                // Right foot is above left foot in left foot space
-                                else if (rRLl.z() > config.footDown.threshold()) {
-                                    feet_down[BodySide::RIGHT] = false;
-                                    feet_down[BodySide::LEFT]  = true;
-                                }
-                                // Right foot and left foot are roughly the same height in left foot space
-                                else {
-                                    feet_down[BodySide::RIGHT] = true;
-                                    feet_down[BodySide::LEFT]  = true;
-                                }
-                                break;
-                            case FootDownMethod::FSR:
-                                // For a foot to be on the ground we want a minimum of 2 diagonally opposite studs
-                                // in contact with the ground
-                                // So fsr1 and fsr3, or fsr2 and fsr4
-                                //
-                                // A FSR is in contact with the ground if its value is greater than the certainty
-                                // threshold
-
-                                feet_down[BodySide::LEFT] =
-                                    (((input.fsr.left.fsr1 > config.footDown.threshold())
-                                      && (input.fsr.left.fsr3 > config.footDown.threshold()))
-                                     || ((input.fsr.left.fsr2 > config.footDown.threshold())
-                                         && (input.fsr.left.fsr4 > config.footDown.threshold())));
-
-                                feet_down[BodySide::RIGHT] =
-                                    (((input.fsr.right.fsr1 > config.footDown.threshold())
-                                      && (input.fsr.right.fsr3 > config.footDown.threshold()))
-                                     || ((input.fsr.right.fsr2 > config.footDown.threshold())
-                                         && (input.fsr.right.fsr4 > config.footDown.threshold())));
-                                break;
-                            default: log<NUClear::WARN>("Unknown foot down method"); break;
-                        }
-
-                        if (log_level <= NUClear::DEBUG) {
-                            emit(graph(fmt::format("Sensor/Foot Down/{}/Left", std::string(config.footDown.method())),
-                                       feet_down[BodySide::LEFT]));
-                            emit(graph(fmt::format("Sensor/Foot Down/{}/Right", std::string(config.footDown.method())),
-                                       feet_down[BodySide::RIGHT]));
-                        }
-
-                        sensors->feet[BodySide::RIGHT].down = feet_down[BodySide::RIGHT];
-                        sensors->feet[BodySide::LEFT].down  = feet_down[BodySide::LEFT];
-
-                        /************************************************
-                         *             Motion (IMU+Odometry)            *
-                         ************************************************/
-
-                        // Gyroscope measurement update
-                        motionFilter.measure(sensors->gyroscope,
-                                             config.motionFilter.noise.measurement.gyroscope,
-                                             MeasurementType::GYROSCOPE());
-
-                        // Calculate accelerometer noise factor
-                        Eigen::Matrix3d acc_noise =
-                            config.motionFilter.noise.measurement.accelerometer
-                            // Add noise which is proportional to the square of how much we are moving, minus gravity
-                            // This means that the more we're accelerating, the noisier we think the measurements are
-                            + ((sensors->accelerometer.norm() - std::abs(G))
-                               * (sensors->accelerometer.norm() - std::abs(G)))
-                                  * config.motionFilter.noise.measurement.accelerometerMagnitude;
-
-                        // Accelerometer measurement update
-                        motionFilter.measure(sensors->accelerometer, acc_noise, MeasurementType::ACCELEROMETER());
-
-                        // This loop calculates the Hwf transform for feet if they have just hit the ground. If they
-                        // have not just hit the ground, it uses the previous Hwf value. This assumes that once the foot
-                        // hits the ground, it doesn't move at all i.e. we're ASSUMING the foot cannot slip/slide
-                        for (const auto& side : {BodySide::LEFT, BodySide::RIGHT}) {
-                            bool foot_down      = sensors->feet[side].down;
-                            bool prev_foot_down = previous_foot_down[side];
-                            Eigen::Isometry3d Htf(
-                                sensors->Htx[side == BodySide::LEFT ? ServoID::L_ANKLE_ROLL : ServoID::R_ANKLE_ROLL]);
-
-                            // If this side's foot is down, and it was not down at the previous time step, then we
-                            // calculate our new footlanding_Hwf value, because our foot has just landed
-                            if (foot_down && !prev_foot_down) {
-                                const MotionModel<double>::StateVec filterState =
-                                    MotionModel<double>::StateVec(motionFilter.get());
-                                Eigen::Isometry3d Hwt;
-                                Hwt.linear()      = filterState.Rwt.toRotationMatrix();
-                                Hwt.translation() = filterState.rTWw;
-
-                                // Htg is intended to be such that the "foot down" position is where the foot would be
-                                // if it were flat, even if it's not flat when first touches the ground. As the foot
-                                // flattens, it's meant to becomes true. This means that even if the foot hits the
-                                // ground at an angle, it doesn't store that angled position as the footlanding_Hwf, but
-                                // instead stores the position that foot would be if/when it becomes flat on the ground
-                                Eigen::Isometry3d Htg(utility::actuation::kinematics::calculateGroundSpace(Htf, Hwt));
-
-                                footlanding_Hwf[side]                   = Hwt * Htg;
-                                footlanding_Hwf[side].translation().z() = 0.0;
-
-                                // Store the current foot down state for next time
-                                previous_foot_down[side] = true;
-                            }
-                            // This sides foot is down, but it didn't hit the ground this time step
-                            else if (foot_down && prev_foot_down) {
-                                // Use stored Hwf and Htf to calculate Hwt
-                                Eigen::Isometry3d footlanding_Hwt = footlanding_Hwf[side] * Htf.inverse();
-
-                                // do a foot based position update
-                                motionFilter.measure(Eigen::Vector3d(footlanding_Hwt.translation()),
-                                                     config.motionFilter.noise.measurement.flatFootOdometry,
-                                                     MeasurementType::FLAT_FOOT_ODOMETRY());
-
-                                // do a foot based orientation update
-                                Eigen::Quaterniond Rwt(footlanding_Hwt.linear());
-                                motionFilter.measure(Rwt.coeffs(),
-                                                     config.motionFilter.noise.measurement.flatFootOrientation,
-                                                     MeasurementType::FLAT_FOOT_ORIENTATION());
-                            }
-                            // Otherwise this side's foot is off the ground, so we make sure that for the next time
-                            // step, we know that this time step, the foot was off the ground
-                            else if (!foot_down) {
-                                previous_foot_down[side] = false;
-                            }
-
-                            // Note that the Hwf is set, even if the foot is not down. This means that moving feet in
-                            // the air will have an Hwf associated with them which is the transform from when that foot
-                            // last hit the ground
-                            sensors->feet[side].Hwf = footlanding_Hwf[side].matrix();
-                        }
-
-                        // Calculate our time offset from the last read then update the filter's time
-                        /* using namespace std::chrono */ {
-                            using namespace std::chrono;
-                            const double deltaT = std::max(
-                                duration_cast<duration<double>>(
-                                    input.timestamp - (previousSensors ? previousSensors->timestamp : input.timestamp))
-                                    .count(),
-                                0.0);
-
-                            // Time update
-                            switch (motionFilter.time(deltaT)) {
-                                // If we succeeded doing the time update, we don't have to reset the filter
-                                case Eigen::Success: break;
-                                // Otherwise, we log the error and set the flag to reset the filter
-                                case Eigen::NumericalIssue:
-                                    log<NUClear::WARN>(
-                                        "Cholesky decomposition failed. The provided data did not satisfy the "
-                                        "prerequisites.");
-                                    // Disable the sensor update loop to reset the filter post cholesky
-                                    update_loop.disable();
-                                    reset_filter.store(true);
-                                    break;
-                                case Eigen::NoConvergence:
-                                    log<NUClear::WARN>(
-                                        "Cholesky decomposition failed. Iterative procedure did not converge.");
-                                    // Disable the sensor update loop to reset the filter post cholesky
-                                    update_loop.disable();
-                                    reset_filter.store(true);
-                                    break;
-                                case Eigen::InvalidInput:
-                                    log<NUClear::WARN>(
-                                        "Cholesky decomposition failed. The inputs are invalid, or the algorithm has "
-                                        "been "
-                                        "improperly called. When assertions are enabled, such errors trigger an "
-                                        "assert.");
-                                    // Disable the sensor update loop to reset the filter post cholesky
-                                    update_loop.disable();
-                                    reset_filter.store(true);
-                                    break;
-                                default:
-                                    log<NUClear::WARN>("Cholesky decomposition failed. Some other reason.");
-                                    // Disable the sensor update loop to reset the filter post cholesky
-                                    update_loop.disable();
-                                    reset_filter.store(true);
-                                    break;
-                            }
-                        }
-
-                        // Filter is not reliable, just use previous sensors
-                        if (reset_filter.load()) {
-                            if (previousSensors) {
-                                sensors->Htw = previousSensors->Htw;
-                                sensors->Hgt = previousSensors->Hgt;
-                            }
-                        }
-                        else {
-                            /************************************************
-                             *       Torso CoM Position in World (rMWw)     *
-                             ************************************************/
-                            bool update_done = false;
-
-                            for (const auto& side : {BodySide::LEFT, BodySide::RIGHT}) {
-                                const bool& foot_down      = sensors->feet[side].down;
-                                const bool& prev_foot_down = previous_foot_down[side];
-
-                                // Get the Foot to Torso transform for this foot
-                                const Eigen::Isometry3d Htf(
-                                    sensors
-                                        ->Htx[side == BodySide::LEFT ? ServoID::L_ANKLE_ROLL : ServoID::R_ANKLE_ROLL]);
-
-                                // Calculate our current Foot to CoM vector for this foot
-                                const Eigen::Vector3d current_rMFt = Htf.translation() + sensors->rMTt.head<3>();
-
-                                // We just put this foot on the ground (i.e. it wasn't on the ground in the last time
-                                // step)
-                                if (foot_down && !prev_foot_down) {
-                                    // Update our Foot to CoM vector for this foot
-                                    rMFt[side]               = current_rMFt;
-                                    previous_foot_down[side] = true;
-                                }
-                                // Our foot is on the ground and was also on the ground in the last time step
-                                else if (foot_down && prev_foot_down) {
-                                    // If both feet are on the ground then we don't need to do another update
-                                    if (!update_done) {
-                                        // The difference between our current and previous Foot to torso CoM vectors is
-                                        // how much our torso has moved in the last time step in torso space We need to
-                                        // rotate this into world space to update our current Torso CoM position
-                                        const Eigen::Quaterniond& Rwt =
-                                            MotionModel<double>::StateVec(motionFilter.get()).Rwt;
-                                        const Eigen::Vector3d rMFt_update = current_rMFt - rMFt[side];
-                                        const Eigen::Quaterniond q(
-                                            Eigen::Vector4d(rMFt_update.x(), rMFt_update.y(), rMFt_update.z(), 0.0));
-                                        rTWw += (Rwt * q * Rwt.conjugate()).vec();
-
-                                        // Make sure we don't do another update
-                                        update_done = true;
-                                    }
-                                    previous_foot_down[side] = true;
-                                    rMFt[side]               = current_rMFt;
-                                }
-                                else {
-                                    previous_foot_down[side] = false;
-                                }
-                            }
-
-                            /************************************************
-                             *       Construct Odometry Output (Htw)        *
-                             ************************************************/
-                            // Gives us the quaternion representation
-                            const auto o = MotionModel<double>::StateVec(motionFilter.get());
-
-                            // Map from world to torso coordinates (Rtw)
-                            Eigen::Isometry3d Hwt;
-                            Hwt.linear()      = o.Rwt.toRotationMatrix();
-                            Hwt.translation() = o.rTWw;
-                            // Remove the yaw component of the rotation
-                            Hwt.linear() =
-                                Eigen::AngleAxisd(-std::atan2(Hwt(1, 0), Hwt(0, 0)), Eigen::Vector3d::UnitZ())
-                                    .toRotationMatrix()
-                                * Hwt.linear();
-
-
-                            sensors->Htw = Hwt.inverse().matrix();
-
-                            // If there is ground truth data, determine the error in the odometry calculation
-                            // and emit graphs of those errors
-                            if (input.odometry_ground_truth.exists) {
-                                Eigen::Isometry3d true_Htw(input.odometry_ground_truth.Htw);
-
-                                // Determine translational distance error
-                                Eigen::Vector3d est_rWTt   = Hwt.inverse().translation();
-                                Eigen::Vector3d true_rWTt  = true_Htw.translation();
-                                Eigen::Vector3d error_rWTt = (true_rWTt - est_rWTt).cwiseAbs();
-
-                                // Determine yaw, pitch and roll error
-                                Eigen::Vector3d true_Rtw  = MatrixToEulerIntrinsic(true_Htw.rotation());
-                                Eigen::Vector3d est_Rtw   = MatrixToEulerIntrinsic(Hwt.inverse().rotation());
-                                Eigen::Vector3d error_Rtw = (true_Rtw - est_Rtw).cwiseAbs();
-
-                                double quat_rot_error = Eigen::Quaterniond(true_Htw.linear() * Hwt.linear()).w();
-
-                                // Graph translation and its error
-                                emit(graph("Htw est translation (rWTt)", est_rWTt.x(), est_rWTt.y(), est_rWTt.z()));
-                                emit(graph("Htw true translation (rWTt)", true_rWTt.x(), true_rWTt.y(), true_rWTt.z()));
-                                emit(graph("Htw translation error", error_rWTt.x(), error_rWTt.y(), error_rWTt.z()));
-
-                                // Graph angles and error
-                                emit(graph("Rtw est angles (rpy)", est_Rtw.x(), est_Rtw.y(), est_Rtw.z()));
-                                emit(graph("Rtw true angles (rpy)", true_Rtw.x(), true_Rtw.y(), true_Rtw.z()));
-                                emit(graph("Rtw error (rpy)", error_Rtw.x(), error_Rtw.y(), error_Rtw.z()));
-                                emit(graph("Quaternion rotational error", quat_rot_error));
-                            }
-
-                            /************************************************
-                             *                  Kinematics Horizon          *
-                             ************************************************/
-                            Eigen::Isometry3d Rwt(sensors->Htw.inverse());
-                            // remove translation components from the transform
-                            Rwt.translation() = Eigen::Vector3d::Zero();
-                            Eigen::Isometry3d Rgt(
-                                Eigen::AngleAxisd(-Rwt.rotation().eulerAngles(0, 1, 2).z(), Eigen::Vector3d::UnitZ())
-                                * Rwt);
-                            // sensors->Hgt : Mat size [4x4] (default identity)
-                            // createRotationZ : Mat size [3x3]
-                            // Rwt : Mat size [3x3]
-                            sensors->Hgt = Rgt.matrix();
-                        }
-
-                        if (log_level <= NUClear::DEBUG) {
-                            const Eigen::Isometry3d Htl(sensors->Htx[ServoID::L_ANKLE_ROLL]);
-                            const Eigen::Isometry3d Htr(sensors->Htx[ServoID::R_ANKLE_ROLL]);
-                            Eigen::Matrix<double, 3, 3> Rtl     = Htl.linear();
-                            Eigen::Matrix<double, 3, 1> Rtl_rpy = MatrixToEulerIntrinsic(Rtl);
-                            emit(graph("Left Foot Actual Position", Htl(0, 3), Htl(1, 3), Htl(2, 3)));
-                            emit(graph("Left Foot Actual Orientation (r,p,y)", Rtl_rpy.x(), Rtl_rpy.y(), Rtl_rpy.z()));
-                            Eigen::Matrix<double, 3, 3> Rtr     = Htr.linear();
-                            Eigen::Matrix<double, 3, 1> Rtr_rpy = MatrixToEulerIntrinsic(Rtr);
-                            emit(graph("Right Foot Actual Position", Htr(0, 3), Htr(1, 3), Htr(2, 3)));
-                            emit(graph("Right Foot Actual Orientation (r,p,y)", Rtr_rpy.x(), Rtr_rpy.y(), Rtr_rpy.z()));
-                        }
-
-                        emit(std::move(sensors));
-                    })
-                .disable();
-=======
     void SensorFilter::debug_sensor_filter(std::unique_ptr<Sensors>& sensors, const RawSensors& raw_sensors) {
         // Raw accelerometer and gyroscope information
         emit(graph("Gyroscope", sensors->gyroscope.x(), sensors->gyroscope.y(), sensors->gyroscope.z()));
@@ -841,6 +213,5 @@
             emit(graph("Rwt error (rpy)", error_Rwt.x(), error_Rwt.y(), error_Rwt.z()));
             emit(graph("Quaternion rotational error", quat_rot_error));
         }
->>>>>>> ecd1ade6
     }
 }  // namespace module::input