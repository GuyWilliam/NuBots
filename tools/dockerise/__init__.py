#!/usr/bin/env python3

import json
import os
import re
import shutil
import stat
import subprocess
import sys

from termcolor import cprint

import b

from .wrappty import WrapPty

repository = "nubots"
user = "nubots"
directory = "NUbots"


def is_docker():
    path = "/proc/self/cgroup"
    return os.path.exists("/.dockerenv") or os.path.isfile(path) and any("docker" in line for line in open(path))


def build_platform(platform, local_only):
    pty = WrapPty()

    remote_tag = "{0}/{0}:{1}".format(repository, platform)
    local_tag = "{0}:{1}".format(repository, platform)
    dockerdir = os.path.join(b.project_dir, "docker")

    # Go through all the files and try to ensure that their permissions are correct
    # Otherwise caching will not work properly
    for dir_name, subdirs, files in os.walk(dockerdir):
        for f in files:
            p = os.path.join(dir_name, f)
            current = stat.S_IMODE(os.lstat(p).st_mode)
            os.chmod(p, current & ~(stat.S_IWGRP | stat.S_IWOTH))

    # Pull the latest version from dockerhub
    build_env = os.environ
    build_env["DOCKER_BUILDKIT"] = "1"
    if not local_only:
        err = pty.spawn(["docker", "pull", remote_tag], env=build_env)
        if err != 0:
            cprint("Docker pull returned exit code {}".format(err), "red", attrs=["bold"])
            exit(err)

    # Preserve the current working directory and change to the directory containing the docker file
    old_cwd = os.getcwd()
    os.chdir(dockerdir)
<<<<<<< HEAD

    # Start contructing our build command
    build_command = [
        "docker",
        "build",
        ".",
        "--build-arg",
        "BUILDKIT_INLINE_CACHE=1",
        "--build-arg",
        "platform={}".format(platform if platform != "buildkit" else "generic"),
        "-t",
        local_tag,
    ]

    # Only add --cache-from argument if we aren't only using the local cache (the cache that docker decides to use)
    if not local_only:
        # The following link suggets that a comma-separated list should be used for caching from multiple images
        # and that the order is important. Since the local_tag may contain local modifications we should specify
        # it first
        # https://github.com/moby/moby/issues/34715#issuecomment-425933774
        build_command.extend(
            [
                "--cache-from",
                "{},{}".format(local_tag, remote_tag),
            ]
        )

    # Run our build command
    err = pty.spawn(build_command, env=build_env)

    # Return to the original working directory
=======
    # The following link suggets that a comma-separated list should be used for caching from multiple images
    # and that the order is important. Since the local_tag may contain local modifications we should specify
    # it first
    # https://github.com/moby/moby/issues/34715#issuecomment-425933774
    err = pty.spawn(
        [
            "docker",
            "build",
            ".",
            "--cache-from",
            ','.join([local_tag, remote_tag]),
            "--build-arg",
            "BUILDKIT_INLINE_CACHE=1",
            "--build-arg",
            "platform={}".format(platform if platform != "buildkit" else "generic"),
            "-t",
            local_tag,
        ],
        env=build_env,
    )
>>>>>>> af7e7a3f
    os.chdir(old_cwd)

    # Check for errors during the build
    if err != 0:
        cprint("Docker build returned exit code {}".format(err), "red", attrs=["bold"])
        exit(err)


def platforms():
    # Get the possible platforms
    p = re.compile("generate_([a-z0-9]+)_toolchain.py")
    return [
        m.group(1)
        for m in [p.match(s) for s in os.listdir(os.path.join(b.project_dir, "docker", "usr", "local", "toolchain"))]
        if m is not None
    ]


def get_selected_platform():
    # Get information about the selected image
    try:
        img_info = json.loads(
            subprocess.Popen(
                ["docker", "image", "inspect", "{}:selected".format(repository)], stdout=subprocess.PIPE
            ).communicate()[0],
        )

        if len(img_info) > 0:
            names = [
                tag.split(":")[-1]
                for tag in img_info[0]["RepoTags"]
                if tag != "{}:selected".format(repository) and tag.startswith("{}:".format(repository))
            ]
            if len(names) == 0:
                print("ERROR the currently selected platform is a dangling tag.")
                print("      The system is unable to work out what platform this was and will need to be reset")
                print("      run `./b target {platform}` to correct this")
                exit(1)
            elif len(names) == 1:
                return names[0]
            else:
                print("WARNING There are multiple platforms with the same image tag.")
                print("        The possible tags are [{}]".format(", ".join(names)))
                platform = list(sorted(names))[0]
                print("        The platform chosen will be {}".format(platform))
                return platform
        else:
            print("WARNING There are no is no selected platform.")
            print("        run `./b target {platform}` to correct this")
            exit(1)

    except subprocess.CalledProcessError:
        cprint("Docker image inspect call returned a non-zero exit code.", "blue", attrs=["bold"])
        cprint("We are assuming no platform has been selected yet, defaulting to generic", "blue", attrs=["bold"])
        return "generic"


def run_on_docker(func):
    if func.__name__ == "register":

        def register(command):

            # Add our docker specific options
            command.add_argument("--rebuild", action="store_true", help="rebuild the docker image checking for updates")
            command.add_argument(
                "--clean", action="store_true", help="delete and recreate all docker volumes (build directories)"
            )
            command.add_argument(
                "--platform",
                choices=platforms(),
                default="selected",
                nargs="?",
                help="The image to use for the docker container",
            )
            command.add_argument("--local-only", action="store_true", default=False, help="Don't update any images from Docker Hub and let Docker auto-decide what to use as a layer cache.")

            func(command)

        return register

    elif func.__name__ == "run":

        def run(rebuild, clean, platform, local_only, **kwargs):
            # If we are running in docker, then execute the command as normal
            if is_docker():
                func(rebuild=rebuild, clean=clean, platform=platform, local_only=local_only, **kwargs)
            # Otherwise go and re-run the b script in docker
            else:
                # If the platform was "selected" that means to use the currently selected platform
                selected_platform = platform == "selected"
                if selected_platform:
                    platform = get_selected_platform()

                # Check if the image we want exists
                tag = "{}:{}".format(repository, platform)
                if subprocess.call(["docker", "image", "inspect", tag], stdout=subprocess.DEVNULL) != 0:
                    print("Could not find the image {}, rebuilding from source".format(tag))
                    rebuild = True

                # If we are requesting a rebuild, then run build
                if rebuild:
                    build_platform(platform, local_only)
                    # If we were building the selected platform we have to move our selected tag up
                    if selected_platform:
                        if (
                            subprocess.call(
                                ["docker", "image", "tag", tag, "{}:selected".format(repository)],
                                stdout=subprocess.DEVNULL,
                            )
                            != 0
                        ):
                            cprint("docker image tag returned a non-zero exit code", "red", attrs=["bold"])
                            exit(1)

                # Find the volume for this platform
                build_volume_name = "{}_{}_build".format(repository, platform)
                if subprocess.call(["docker", "volume", "inspect", build_volume_name], stdout=subprocess.DEVNULL) == 0:
                    build_volume = build_volume_name
                else:
                    build_volume = None

                # If we are cleaning, remove this volume so we can recreate it
                if build_volume and clean:
                    if subprocess.call(["docker", "volume", "rm", build_volume_name], stdout=subprocess.DEVNULL) != 0:
                        cprint("Docker volume rm returned a non-zero exit", "red", attrs=["bold"])
                        exit(1)

                    build_volume = None

                # If we don't have a volume, make one
                if build_volume is None:
                    if (
                        subprocess.call(["docker", "volume", "create", build_volume_name], stdout=subprocess.DEVNULL)
                        == 0
                    ):
                        build_volume = build_volume_name
                    else:
                        cprint("Docker volume create returned a non-zero exit code", "red", attrs=["bold"])
                        exit(1)

                # Work out what cwd we need to have on docker to mirror the cwd we have here
                code_to_cwd = os.path.relpath(os.getcwd(), b.project_dir)
                cwd_to_code = os.path.relpath(b.project_dir, os.getcwd())

                # If we are running in WSL we need to translate our path to a windows one for docker
                bind_path = (
                    b.project_dir
                    if shutil.which("wslpath") is None
                    else subprocess.check_output(["wslpath", "-m", b.project_dir])[:-1].decode("utf-8")
                )

                pty = WrapPty()
                exit(
                    pty.spawn(
                        [
                            "docker",
                            "container",
                            "run",
                            "--rm",
                            "--tty",
                            "--workdir",
                            "/home/{}/{}/{}".format(user, directory, code_to_cwd),
                            "--name",
                            "{}_{}".format(repository, platform),
                            "--attach",
                            "stdin",
                            "--attach",
                            "stdout",
                            "--attach",
                            "stderr",
                            "--hostname",
                            "docker",
                            "--network",
                            "host",
                            "--mount",
                            "type=bind,source={},target=/home/{}/{},consistency=cached".format(
                                bind_path, user, directory
                            ),
                            "--mount",
                            "type=volume,source={},target=/home/{}/build,consistency=delegated".format(
                                build_volume, user
                            ),
                            "--env",
                            "EDITOR={}".format(os.environ.get("EDITOR", "nano")),
                            "--interactive",
                            tag,
                            "{}/b".format(cwd_to_code),
                            *sys.argv[1:],
                        ]
                    )
                )

        return run

    else:
        raise RuntimeError("run_on_docker must only be applied to the run and register functions")<|MERGE_RESOLUTION|>--- conflicted
+++ resolved
@@ -51,9 +51,8 @@
     # Preserve the current working directory and change to the directory containing the docker file
     old_cwd = os.getcwd()
     os.chdir(dockerdir)
-<<<<<<< HEAD
-
-    # Start contructing our build command
+
+    # Start constructing our build command
     build_command = [
         "docker",
         "build",
@@ -68,43 +67,18 @@
 
     # Only add --cache-from argument if we aren't only using the local cache (the cache that docker decides to use)
     if not local_only:
-        # The following link suggets that a comma-separated list should be used for caching from multiple images
+        # The following link suggests that a comma-separated list should be used for caching from multiple images
         # and that the order is important. Since the local_tag may contain local modifications we should specify
         # it first
         # https://github.com/moby/moby/issues/34715#issuecomment-425933774
         build_command.extend(
-            [
-                "--cache-from",
-                "{},{}".format(local_tag, remote_tag),
-            ]
+            ["--cache-from", ",".join([local_tag, remote_tag]),]
         )
 
     # Run our build command
     err = pty.spawn(build_command, env=build_env)
 
     # Return to the original working directory
-=======
-    # The following link suggets that a comma-separated list should be used for caching from multiple images
-    # and that the order is important. Since the local_tag may contain local modifications we should specify
-    # it first
-    # https://github.com/moby/moby/issues/34715#issuecomment-425933774
-    err = pty.spawn(
-        [
-            "docker",
-            "build",
-            ".",
-            "--cache-from",
-            ','.join([local_tag, remote_tag]),
-            "--build-arg",
-            "BUILDKIT_INLINE_CACHE=1",
-            "--build-arg",
-            "platform={}".format(platform if platform != "buildkit" else "generic"),
-            "-t",
-            local_tag,
-        ],
-        env=build_env,
-    )
->>>>>>> af7e7a3f
     os.chdir(old_cwd)
 
     # Check for errors during the build
@@ -139,21 +113,24 @@
                 if tag != "{}:selected".format(repository) and tag.startswith("{}:".format(repository))
             ]
             if len(names) == 0:
-                print("ERROR the currently selected platform is a dangling tag.")
-                print("      The system is unable to work out what platform this was and will need to be reset")
-                print("      run `./b target {platform}` to correct this")
+                cprint("ERROR the currently selected platform is a dangling tag.", "orange", attrs=["bold"])
+                cprint(
+                    "      The system is unable to work out what platform this was and will need to be reset orange",
+                    attrs=["bold"],
+                )
+                cprint("      run `./b target {platform}` to correct this", "orange", attrs=["bold"])
                 exit(1)
             elif len(names) == 1:
                 return names[0]
             else:
-                print("WARNING There are multiple platforms with the same image tag.")
-                print("        The possible tags are [{}]".format(", ".join(names)))
+                cprint("WARNING There are multiple platforms with the same image tag.", "orange", attrs=["bold"])
+                cprint("        The possible tags are [{}]".format(", ".join(names)), "orange", attrs=["bold"])
                 platform = list(sorted(names))[0]
-                print("        The platform chosen will be {}".format(platform))
+                cprint("        The platform chosen will be {}".format(platform), "orange", attrs=["bold"])
                 return platform
         else:
-            print("WARNING There are no is no selected platform.")
-            print("        run `./b target {platform}` to correct this")
+            cprint("WARNING There are no is no selected platform.", "orange", attrs=["bold"])
+            cprint("        run `./b target {platform}` to correct this", "orange", attrs=["bold"])
             exit(1)
 
     except subprocess.CalledProcessError:
@@ -179,7 +156,12 @@
                 nargs="?",
                 help="The image to use for the docker container",
             )
-            command.add_argument("--local-only", action="store_true", default=False, help="Don't update any images from Docker Hub and let Docker auto-decide what to use as a layer cache.")
+            command.add_argument(
+                "--local-only",
+                action="store_true",
+                default=False,
+                help="Don't update any images from Docker Hub and let Docker auto-decide what to use as a layer cache.",
+            )
 
             func(command)
 
