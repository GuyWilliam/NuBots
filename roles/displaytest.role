ADD_ROLE(
    NAME displaytest
    MODULES
        support::SignalCatcher
        support::logging::ConsoleLogHandler
        support::configuration::ConfigSystem
        support::DisplayTest
<<<<<<< HEAD
        platform::darwin::HardwareIO
        input::LinuxCamera
        support::NUbugger
        vision::LUTClassifier
=======
		platform::darwin::HardwareIO
		input::LinuxCamera
		support::NUbugger
>>>>>>> 048f9f9d
)<|MERGE_RESOLUTION|>--- conflicted
+++ resolved
@@ -5,14 +5,9 @@
         support::logging::ConsoleLogHandler
         support::configuration::ConfigSystem
         support::DisplayTest
-<<<<<<< HEAD
         platform::darwin::HardwareIO
         input::LinuxCamera
         support::NUbugger
         vision::LUTClassifier
-=======
-		platform::darwin::HardwareIO
-		input::LinuxCamera
-		support::NUbugger
->>>>>>> 048f9f9d
+
 )