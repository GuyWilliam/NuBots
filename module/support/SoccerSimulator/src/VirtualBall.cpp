--- conflicted
+++ resolved
@@ -21,10 +21,6 @@
 
 #include "utility/input/ServoID.h"
 #include "utility/math/coordinates.h"
-<<<<<<< HEAD
-#include "utility/math/vision.h"
-=======
->>>>>>> cb90b3ce
 
 namespace module {
 namespace support {
@@ -35,28 +31,6 @@
     using message::vision::Balls;
 
     using utility::input::ServoID;
-<<<<<<< HEAD
-    using utility::math::vision::getFieldToCam;
-    using utility::math::vision::projectCamSpaceToScreen;
-    using utility::math::vision::screenToImage;
-
-    VirtualBall::VirtualBall()
-        : position(Eigen::Vector3d::Zero()), velocity(Eigen::Vector3d::Zero()), diameter(0.1), rd(rand()) {}
-
-    VirtualBall::VirtualBall(const Eigen::Vector2d& position, float diameter)
-        : position(position.x(), position.y(), diameter * 0.5)
-        , velocity(arma::fill::zeros)
-        , diameter(diameter)
-        , rd(rand()) {}
-
-    // utility::math::matrix::Transform2D ballPose;
-    Eigen::Vector3d position;
-    Eigen::Vector3d velocity;
-
-    // arma::vec2 position;
-    float diameter;
-=======
->>>>>>> cb90b3ce
 
     Balls VirtualBall::detect(const Image& image,
                               const Eigen::Affine2d& robotPose,
@@ -70,11 +44,7 @@
         result.Hcw       = Htc.inverse() * sensors.Htw;
         result.timestamp = sensors.timestamp;  // TODO: Eventually allow this to be different to sensors.
 
-<<<<<<< HEAD
-        Eigen::Affine3d Hcf = getFieldToCam(robotPose, sensors.Hgc);
-=======
         Eigen::Affine3d Hcf = getFieldToCam(robotPose, Eigen::Affine3d(sensors.Hgc));
->>>>>>> cb90b3ce
         Eigen::Affine3d Hfc = Hcf.inverse();
 
         // Ball position in field
@@ -110,11 +80,7 @@
             // Get our transform to world coordinates
             Eigen::Affine3d Hwc((Htc.inverse() * sensors.Htw).inverse());
 
-<<<<<<< HEAD
-            Eigen::Vector3d rBWw = (Hwc * Eigen::Vector4d(rBCc.x(), rBCc.y(), rBCc.z(), 1.0))).head<3>();
-=======
             Eigen::Vector3d rBWw = (Hwc * Eigen::Vector4d(rBCc.x(), rBCc.y(), rBCc.z(), 1.0)).head<3>();
->>>>>>> cb90b3ce
             // Attach the measurement to the object
             result.balls.at(0).measurements.push_back(Ball::Measurement());
             // TODO: This needs updating to actually provide rBCc
