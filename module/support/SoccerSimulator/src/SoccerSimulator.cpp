--- conflicted
+++ resolved
@@ -39,10 +39,7 @@
 #include "utility/math/matrix/transform.h"
 #include "utility/motion/ForwardKinematics.h"
 #include "utility/nusight/NUhelpers.h"
-<<<<<<< HEAD
-=======
 #include "utility/support/yaml_expression.h"
->>>>>>> cb90b3ce
 
 
 namespace module {
@@ -71,11 +68,6 @@
     using utility::math::angle::bearingToUnitVector;
     using utility::math::angle::normalizeAngle;
     using utility::math::coordinates::cartesianToSpherical;
-<<<<<<< HEAD
-    using utility::math::transform::localToWorld;
-    using utility::math::transform::worldToLocal;
-=======
->>>>>>> cb90b3ce
     using utility::motion::kinematics::calculateRobotToIMU;
     using utility::nusight::graph;
     using utility::support::Expression;
@@ -123,15 +115,10 @@
         cfg_.ball.path.y_amp  = config["ball"]["path"]["y_amp"].as<Expression>();
         cfg_.ball.path.type   = pathTypeFromString(config["ball"]["path"]["type"].as<std::string>());
 
-<<<<<<< HEAD
-        world.robotPose = config["initial"]["robot_pose"].as<Expression>();
-        world.ball      = VirtualBall(config["initial"]["ball"]["position"].as<Expression>(),
-=======
         Eigen::Vector3d initial_pose  = config["initial"]["robot_pose"].as<Expression>();
         world.robotPose.linear()      = Eigen::Rotation2Dd(initial_pose.z()).toRotationMatrix();
         world.robotPose.translation() = initial_pose.head<2>();
         world.ball                    = VirtualBall(config["initial"]["ball"]["position"].as<Expression>(),
->>>>>>> cb90b3ce
                                  config["initial"]["ball"]["diameter"].as<Expression>());
 
         cfg_.blind_robot = config["blind_robot"].as<bool>();
@@ -199,12 +186,9 @@
                       double deltaT =
                           1e-6 * std::chrono::duration_cast<std::chrono::microseconds>(now - lastNow).count();
                       Eigen::Affine2d diff;
-<<<<<<< HEAD
-=======
                       Eigen::Affine2d ball_pose;
                       ball_pose.linear()      = Eigen::Rotation2Dd(world.ball.position.z()).toRotationMatrix();
                       ball_pose.translation() = world.ball.position.head<2>();
->>>>>>> cb90b3ce
 
                       switch (cfg_.robot.motion_type) {
                           case MotionType::NONE: world.robotVelocity = Eigen::Affine2d::Identity(); break;
@@ -220,13 +204,6 @@
 
                               // Face along direction of movement
                               world.robotPose.linear() =
-<<<<<<< HEAD
-                                  Eigen::Rotation2Dd(vectorToBearing(diff.translation())).toRotationMatrix();
-
-                              // Robot coordinates
-                              world.robotVelocity.linear()      = Eigen::Matrix2d::Zero();
-                              world.robotVelocity.translation() = Eigen::Vector2d(diff.norm() / deltaT, 0.0);
-=======
                                   Eigen::Rotation2Dd(std::atan2(diff.translation().y(), diff.translation().x()))
                                       .toRotationMatrix();
 
@@ -234,7 +211,6 @@
                               world.robotVelocity.linear() = Eigen::Matrix2d::Zero();
                               world.robotVelocity.translation() =
                                   Eigen::Vector2d(diff.translation().norm() / deltaT, 0.0);
->>>>>>> cb90b3ce
 
                               break;
 
@@ -264,16 +240,12 @@
 
                               world.ball.position.head<2>() = getPath(cfg_.ball.path);
 
-<<<<<<< HEAD
-                              world.ball.velocity = (world.ball.position - oldBallPose) / deltaT;  // world coordinates
-=======
                               world.ball.velocity =
                                   (world.ball.position
                                    - Eigen::Vector3d(oldBallPose.translation().x(),
                                                      oldBallPose.translation().y(),
                                                      Eigen::Rotation2Dd(oldBallPose.rotation()).angle()))
                                   / deltaT;  // world coordinates
->>>>>>> cb90b3ce
                               break;
 
                           case MotionType::MOTION:
@@ -284,11 +256,7 @@
                                   // Empty queue
                                   std::queue<KickCommand>().swap(kickQueue);
                                   // Check if kick worked:
-<<<<<<< HEAD
-                                  Eigen::Affine2d relativeBallPose = worldToLocal(world.robotPose, world.ball.position);
-=======
                                   Eigen::Affine2d relativeBallPose = world.robotPose.inverse() * ball_pose;
->>>>>>> cb90b3ce
 
                                   world.ball.position.head<2>() +=
                                       world.robotPose.rotation() * lastKickCommand.direction.head<2>().normalized();
@@ -303,11 +271,7 @@
                                        Eigen::Rotation2Dd(oldRobotPose.linear()).angle()));
 
                       oldRobotPose = world.robotPose;
-<<<<<<< HEAD
-                      oldBallPose  = world.ball.position;
-=======
                       oldBallPose  = ball_pose;
->>>>>>> cb90b3ce
                       lastNow      = now;
                       lastKicking  = kicking;
                   });
@@ -383,18 +347,12 @@
                 }
                 else {
                     // Emit current ball exactly
-<<<<<<< HEAD
-                    auto b        = std::make_unique<message::localisation::Ball>();
-                    b->position   = worldToLocal(world.robotPose, world.ball.position).translation();
-                    b->covariance = Eigen::Matrix2d::Identity() * 0.00001;
-=======
                     auto b = std::make_unique<message::localisation::Ball>();
                     Eigen::Affine2d ball_pose;
                     ball_pose.linear()      = Eigen::Rotation2Dd(world.ball.position.z()).toRotationMatrix();
                     ball_pose.translation() = world.ball.position.head<2>();
                     b->position             = (world.robotPose.inverse() * ball_pose).translation();
                     b->covariance           = Eigen::Matrix2d::Identity() * 0.00001;
->>>>>>> cb90b3ce
 
                     emit(std::make_unique<std::vector<message::localisation::Ball>>(1, *b));
                     emit(std::move(b));
@@ -404,21 +362,9 @@
 
         // Emit exact position to NUsight
         on<Every<100, std::chrono::milliseconds>>().then("Emit True Robot Position", [this] {
-<<<<<<< HEAD
-            Eigen::Vector2d bearingVector      = world.robotPose.rotation() * Eigen::Vector2d::UnitX());
-            Eigen::Vector3d robotHeadingVector(bearingVector.x(), bearingVector.x(), 0.0);
-            emit(drawArrow("robot",
-                           Eigen::Vector3d(world.robotPose.translation().x(), world.robotPosetranslation()..y(), 0.0),
-                           1.0,
-                           robotHeadingVector,
-                           0.0));
-
-            emit(drawSphere("ball", Eigen::Vector3d(world.ball.position.x(), world.ball.position.y(), 0.0), 0.1, 0.0));
-=======
             Eigen::Vector2d bearingVector = world.robotPose.rotation() * Eigen::Vector2d::UnitX();
             Eigen::Vector3d robotHeadingVector(bearingVector.x(), bearingVector.x(), 0.0);
             // TODO: Fix this.
->>>>>>> cb90b3ce
         });
 
         on<Startup>().then("SoccerSimulator Startup", [this] {
