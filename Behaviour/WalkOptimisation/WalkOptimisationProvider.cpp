--- conflicted
+++ resolved
@@ -68,33 +68,16 @@
         id_file << instance_id << endl;
         id_file.close();
     } 
-<<<<<<< HEAD
-
+    
     m_parameters.load("NBWalkStart");
-
-=======
-    
-#ifdef TARGET_IS_NAOWEBOTS
-    m_parameters.load("NBWalkStart");
-#else
-    m_parameters.load("ALWalkCrab");
-#endif
-    
->>>>>>> 405c13f4
     vector<Parameter> parameters = m_parameters.getAsParameters();
     //parameters.resize(parameters.size() - 6);           // remove the stiffnesses from the parameter set!
 
     //m_optimiser = new EHCLSOptimiser(id.str() + "EHCLS", parameters);
-<<<<<<< HEAD
     //m_optimiser = new PGRLOptimiser(id.str() + "PGRL", parameters);    
     m_optimiser = new PSOOptimiser(id.str() + "PSO", parameters);
     //m_optimiser = NULL;    
 
-=======
-    m_optimiser = new PGRLOptimiser(id.str() + "PGRL", parameters);    
-    //m_optimiser = new PSOOptimiser(id.str() + "PSO", parameters);
-    //m_optimiser = NULL;    
->>>>>>> 405c13f4
     if (not m_optimiser)
         m_log.open((DATA_DIR + "/Optimisation/" + m_parameters.getName() + ".log").c_str(), fstream::out);
     else
