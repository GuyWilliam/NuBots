/*
 * This file is part of the NUbots Codebase.
 *
 * The NUbots Codebase is free software: you can redistribute it and/or modify
 * it under the terms of the GNU General Public License as published by
 * the Free Software Foundation, either version 3 of the License, or
 * (at your option) any later version.
 *
 * The NUbots Codebase is distributed in the hope that it will be useful,
 * but WITHOUT ANY WARRANTY; without even the implied warranty of
 * MERCHANTABILITY or FITNESS FOR A PARTICULAR PURPOSE.  See the
 * GNU General Public License for more details.
 *
 * You should have received a copy of the GNU General Public License
 * along with the NUbots Codebase.  If not, see <http://www.gnu.org/licenses/>.
 *
 * Copyright 2013 NUbots <nubots@nubots.net>
 */
syntax = "proto3";

package message.behaviour;

import "Vector.proto";

/**
 * Details of which walk behaviour to execute and where on the field to do it
 */
message MotionCommand {
    enum Type {
<<<<<<< HEAD
        /// Stop moving and just stand still (equivalent to a VelocityCommand of 0 m/s)
        StandStill = 0;
        /// Walk to a given position and heading on the field, avoiding obstacles
        WalkToState = 1;
        /// Approach the ball, ready to perform a forward kick toward the given kickTarget. Avoids obstacles
        BallApproach = 2;
        /// Stop all current motion and directly send the given WalkCommand to the WalkEngine
        DirectCommand = 3;
=======
        // Stop moving and just stand still, (equivalent to a VelocityCommand of {0} m/s).
        STAND_STILL = 0;
        // Walk to a given position and heading on the field, avoiding obstacles.
        WALK_TO_STATE = 1;
        // Approach the ball, ready to perform a forward kick toward the given kickTarget. Avoids obstacles.
        BALL_APPROACH = 2;
        // Stop all current motion and directly send the given WalkCommand to the WalkEngine.
        DIRECT_COMMAND = 3;
>>>>>>> 48f9eaf1
    }
    /// The type of this motion command
    Type type = 1;
<<<<<<< HEAD
    /// Required data for WalkToState command
    vec3 goalState = 2;
    /// Required data for WalkToBall command
    vec2 kickTarget = 3;
    /// Required data for DirectCommand command
    vec3 walkCommand = 4;
=======

    // Required data for WalkToState command:
    vec3 goal_state = 2;

    // Required data for WalkToBall command:
    vec2 kick_target = 3;

    // Required data for DirectCommand command:
    vec3 walk_command = 4;
>>>>>>> 48f9eaf1
}<|MERGE_RESOLUTION|>--- conflicted
+++ resolved
@@ -27,44 +27,21 @@
  */
 message MotionCommand {
     enum Type {
-<<<<<<< HEAD
         /// Stop moving and just stand still (equivalent to a VelocityCommand of 0 m/s)
-        StandStill = 0;
+        STAND_STILL = 0;
         /// Walk to a given position and heading on the field, avoiding obstacles
-        WalkToState = 1;
+        WALK_TO_STATE = 1;
         /// Approach the ball, ready to perform a forward kick toward the given kickTarget. Avoids obstacles
-        BallApproach = 2;
+        BALL_APPROACH = 2;
         /// Stop all current motion and directly send the given WalkCommand to the WalkEngine
-        DirectCommand = 3;
-=======
-        // Stop moving and just stand still, (equivalent to a VelocityCommand of {0} m/s).
-        STAND_STILL = 0;
-        // Walk to a given position and heading on the field, avoiding obstacles.
-        WALK_TO_STATE = 1;
-        // Approach the ball, ready to perform a forward kick toward the given kickTarget. Avoids obstacles.
-        BALL_APPROACH = 2;
-        // Stop all current motion and directly send the given WalkCommand to the WalkEngine.
         DIRECT_COMMAND = 3;
->>>>>>> 48f9eaf1
     }
     /// The type of this motion command
     Type type = 1;
-<<<<<<< HEAD
     /// Required data for WalkToState command
     vec3 goalState = 2;
     /// Required data for WalkToBall command
     vec2 kickTarget = 3;
     /// Required data for DirectCommand command
     vec3 walkCommand = 4;
-=======
-
-    // Required data for WalkToState command:
-    vec3 goal_state = 2;
-
-    // Required data for WalkToBall command:
-    vec2 kick_target = 3;
-
-    // Required data for DirectCommand command:
-    vec3 walk_command = 4;
->>>>>>> 48f9eaf1
 }