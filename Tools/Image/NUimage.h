--- conflicted
+++ resolved
@@ -35,34 +35,6 @@
     void MapBufferToImage(pixels::Pixel* buffer, int width, int height);
     void setImageDimensions(int newWidth, int newHeight);
 
-<<<<<<< HEAD
-    int width() const
-    {
-        return imageWidth;
-    }
-    
-    int height() const
-    {
-        return imageHeight;
-    }
-
-    int totalPixels() const
-    {
-        return width()*height();
-    }
-
-    pixels::Pixel **image;
-    pixels::Pixel *localBuffer;
-    pixels::ColourSpace imageFormat;	//!< The colour format of the image
-    //CameraData cameraInfo;		//!< Properties and settings of the camera used to capture the image.
-    long int timestamp;			//!< Time point at which the image was captured. (Unix Time)
-private:
-    int imageWidth;
-    int imageHeight;
-    bool internalBuffer;
-};
-#endif
-=======
     friend std::ostream& operator<< (std::ostream& output, const NUimage& p_nuimage);
     friend std::istream& operator>> (std::istream& input, NUimage& p_nuimage);
 
@@ -91,5 +63,4 @@
     int imageHeight;
     bool internalBuffer;
 };
-#endif
->>>>>>> 4769b85e
+#endif