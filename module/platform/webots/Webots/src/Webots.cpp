/*
 * This file is part of the NUbots Codebase.
 *
 * The NUbots Codebase is free software: you can redistribute it and/or modify
 * it under the terms of the GNU General Public License as published by
 * the Free Software Foundation, either version 3 of the License, or
 * (at your option) any later version.
 *
 * The NUbots Codebase is distributed in the hope that it will be useful,
 * but WITHOUT ANY WARRANTY; without even the implied warranty of
 * MERCHANTABILITY or FITNESS FOR A PARTICULAR PURPOSE.  See the
 * GNU General Public License for more details.
 *
 * You should have received a copy of the GNU General Public License
 * along with the NUbots Codebase.  If not, see <http://www.gnu.org/licenses/>.
 *
 * Copyright 2021 NUbots <nubots@nubots.net>
 */

#include "Webots.hpp"

#include <chrono>
#include <fmt/format.h>
#include <string>

#include "clock/clock.hpp"

#include "extension/Configuration.hpp"

#include "message/motion/ServoTarget.hpp"
#include "message/output/CompressedImage.hpp"
#include "message/input/Image.hpp"
#include "message/platform/darwin/DarwinSensors.hpp"
#include "message/platform/webots/ConnectRequest.hpp"
#include "message/platform/webots/messages.hpp"
#include "message/support/GlobalConfig.hpp"

#include "utility/input/ServoID.hpp"
#include "utility/math/angle.hpp"
#include "utility/platform/darwin/DarwinSensors.hpp"
#include "utility/vision/fourcc.hpp"

// Include headers needed for TCP connection
extern "C" {
#include <netdb.h>      /* definition of gethostbyname */
#include <netinet/in.h> /* definition of struct sockaddr_in */
#include <sys/socket.h>
#include <sys/time.h>
#include <unistd.h> /* definition of close */
}

namespace module::platform::webots {

    /// @brief The clock period factor, used to convert simulation time to real time
    static constexpr float CLOCK_PERIOD_FACTOR =
        static_cast<float>(NUClear::clock::period::num) / static_cast<float>(NUClear::clock::period::den);

    using extension::Configuration;
    using message::motion::ServoTargets;
    using message::output::CompressedImage;
    using message::input::Image;
    using message::platform::darwin::DarwinSensors;

    using message::platform::webots::ActuatorRequests;
    using message::platform::webots::ConnectRequest;
    using message::platform::webots::Message;
    using message::platform::webots::MotorPID;
    using message::platform::webots::MotorPosition;
    using message::platform::webots::MotorTorque;
    using message::platform::webots::MotorVelocity;
    using message::platform::webots::SensorMeasurements;
    using message::platform::webots::SensorTimeStep;

    using message::support::GlobalConfig;

    using utility::input::ServoID;
    using utility::platform::darwin::getDarwinServo;
    using utility::vision::fourcc;

    // Converts the NUgus.proto servo name to the equivalent DarwinSensor.proto name
    DarwinSensors::Servo& translate_servo_id(const std::string& name, DarwinSensors::Servos& servos) {

        // clang-format off
        // Left ankle
        if (name == "left_ankle_roll_sensor") { return servos.l_ankle_roll; }
        if (name == "left_ankle_pitch_sensor") { return servos.l_ankle_pitch; }
        // Right ankle
        if (name == "right_ankle_roll_sensor") { return servos.r_ankle_roll; }
        if (name == "right_ankle_pitch_sensor") { return servos.r_ankle_pitch; }
        // Knees
        if (name == "right_knee_pitch_sensor") { return servos.r_knee; }
        if (name == "left_knee_pitch_sensor") { return servos.l_knee; }
        // Left hip
        if (name == "left_hip_roll_sensor") { return servos.l_hip_roll; }
        if (name == "left_hip_pitch_sensor") { return servos.l_hip_pitch; }
        if (name == "left_hip_yaw_sensor") { return servos.l_hip_yaw; }
        // Right hip
        if (name == "right_hip_roll_sensor") { return servos.r_hip_roll; }
        if (name == "right_hip_pitch_sensor") { return servos.r_hip_pitch; }
        if (name == "right_hip_yaw_sensor") { return servos.r_hip_yaw; }
        // Elbows
        if (name == "left_elbow_pitch_sensor") { return servos.l_elbow; }
        if (name == "right_elbow_pitch_sensor") { return servos.r_elbow; }
        // Left shoulder
        if (name == "left_shoulder_roll_sensor") { return servos.l_shoulder_roll; }
        if (name == "left_shoulder_pitch_sensor") { return servos.l_shoulder_pitch; }
        // Right shoulder
        if (name == "right_shoulder_roll_sensor") { return servos.r_shoulder_roll; }
        if (name == "right_shoulder_pitch_sensor") { return servos.r_shoulder_pitch; }
        // Neck and head
        if (name == "neck_yaw_sensor") { return servos.head_pan; }
        if (name == "head_pitch_sensor") { return servos.head_tilt; }
        // clang-format on

        throw std::runtime_error("Unable to translate unknown NUgus.proto sensor name: " + name);
    }

    std::string translate_id_servo(const uint32_t& id) {
        switch (id) {
            case 0: return "right_shoulder_pitch [shoulder]";
            case 1: return "left_shoulder_pitch [shoulder]";
            case 2: return "right_shoulder_roll";
            case 3: return "left_shoulder_roll";
            case 4: return "right_elbow_pitch";
            case 5: return "left_elbow_pitch";
            case 6: return "right_hip_yaw";
            case 7: return "left_hip_yaw";
            case 8: return "right_hip_roll [hip]";
            case 9: return "left_hip_roll [hip]";
            case 10: return "right_hip_pitch";
            case 11: return "left_hip_pitch";
            case 12: return "right_knee_pitch";
            case 13: return "left_knee_pitch";
            case 14: return "right_ankle_pitch";
            case 15: return "left_ankle_pitch";
            case 16: return "right_ankle_roll";
            case 17: return "left_ankle_roll";
            case 18: return "neck_yaw";
            case 19: return "head_pitch";
        }

        throw std::runtime_error("Unable to translate unknown NUgus.proto servo id: " + id);
    }

    ActuatorRequests make_inital_acutator_request(int time_step) {
        message::platform::webots::ActuatorRequests to_send_next;

        std::vector<std::string> sensors_list = {"left_ankle_roll_sensor",
                                                 "left_ankle_pitch_sensor",
                                                 "right_ankle_roll_sensor",
                                                 "right_ankle_pitch_sensor",
                                                 "right_knee_pitch_sensor",
                                                 "left_knee_pitch_sensor",
                                                 "left_hip_roll_sensor",
                                                 "left_hip_pitch_sensor",
                                                 "left_hip_yaw_sensor",
                                                 "right_hip_roll_sensor",
                                                 "right_hip_pitch_sensor",
                                                 "right_hip_yaw_sensor",
                                                 "left_elbow_pitch_sensor",
                                                 "right_elbow_pitch_sensor",
                                                 "left_shoulder_roll_sensor",
                                                 "left_shoulder_pitch_sensor",
                                                 "right_shoulder_roll_sensor",
                                                 "right_shoulder_pitch_sensor",
                                                 "neck_yaw_sensor",
                                                 "head_pitch_sensor",
                                                 "accelerometer",
                                                 "gyroscope",
                                                 "right_camera",
                                                 "left_camera"};

        for (const auto& sensor : sensors_list) {
            SensorTimeStep time_step_msg;
            time_step_msg.name     = sensor;
            time_step_msg.timeStep = time_step;
            to_send_next.sensor_time_steps.push_back(time_step_msg);
        }

        return to_send_next;
    }

    ActuatorRequests make_acutator_request(const ServoTargets& commands, const DarwinSensors& sensors) {
        message::platform::webots::ActuatorRequests to_send_next;

        // Convert the servo targets to the ActuatorRequests
        for (const auto& target : commands.targets) {
            MotorPosition position_msg;
            position_msg.name     = translate_id_servo(target.id);
            position_msg.position = target.position;
            to_send_next.motor_positions.push_back(position_msg);

            MotorVelocity velocity_msg;
            // We need to calculate the servo velocity to add to the velocity message
            // (method stolen from HardwareIO.cpp)
            // velocity = (distance / time) * CLOCK_PERIOD_FACTOR
            const float distance =
                utility::math::angle::difference(target.position, getDarwinServo(target.id, sensors).present_position);

            NUClear::clock::duration time = target.time - NUClear::clock::now();
            float velocity;
            if (time.count() > 0) {
                velocity = distance / static_cast<float>(time.count()) * CLOCK_PERIOD_FACTOR;
            }
            else {
                velocity = 0;
            }
            velocity_msg.name     = translate_id_servo(target.id);
            velocity_msg.velocity = velocity;
            to_send_next.motor_velocities.push_back(velocity_msg);

            MotorTorque torque_msg;
            torque_msg.name   = translate_id_servo(target.id);
            torque_msg.torque = target.torque;
            to_send_next.motor_torques.push_back(torque_msg);

            // MotorPID, only sending P gain. Set I and D to zero
            MotorPID motorpid_msg;
            motorpid_msg.name  = translate_id_servo(target.id);
            motorpid_msg.PID.X = static_cast<double>(target.gain);
            motorpid_msg.PID.Y = 0.0;
            motorpid_msg.PID.Z = 0.0;
            to_send_next.motor_pids.push_back(motorpid_msg);
        }
        return to_send_next;
    }

    int Webots::tcpip_connect(const std::string& server_name, const std::string& port) {
        // Hints for the connection type
        addrinfo hints;
        memset(&hints, 0, sizeof(addrinfo));  // Defaults on what we do not explicitly set
        hints.ai_family   = AF_UNSPEC;        // IPv4 or IPv6
        hints.ai_socktype = SOCK_STREAM;      // TCP

        // Store the ip address information that we will connect to
        addrinfo* address;

        int error;
        if ((error = getaddrinfo(server_name.c_str(), port.c_str(), &hints, &address)) != 0) {
            log<NUClear::ERROR>(fmt::format("Cannot resolve server name: {}. Error {}. Error code {}",
                                            server_name,
                                            gai_strerror(error),
                                            error));
            return -1;
        }

        // Loop through the linked list of potential options for connecting. In order of best to worst.
        for (addrinfo* addr_ptr = address; addr_ptr != NULL; addr_ptr = addr_ptr->ai_next) {
            int fd = socket(addr_ptr->ai_family, addr_ptr->ai_socktype, addr_ptr->ai_protocol);

            if (fd == -1) {
                // Bad fd
                continue;
            }
            else if (connect(fd, addr_ptr->ai_addr, addr_ptr->ai_addrlen) != -1) {
                // Connection successful
                freeaddrinfo(address);
                return fd;
            }
            // Connection was not successful
            close(fd);
        }

        // No connection was successful
        freeaddrinfo(address);
        log<NUClear::ERROR>(fmt::format("Cannot connect to server: {}:{}", server_name, port));
        return -1;
    }

    Webots::Webots(std::unique_ptr<NUClear::Environment> environment) : Reactor(std::move(environment)) {
        on<Trigger<GlobalConfig>, Configuration>("webots.yaml").then([this](const Configuration& config) {
            // Use configuration here from file webots.yaml
            time_step = config["time_step"].as<int>();

            // clang-format off
            auto lvl = config["log_level"].as<std::string>();
            if      (lvl == "TRACE") { this->log_level = NUClear::TRACE; }
            else if (lvl == "DEBUG") { this->log_level = NUClear::DEBUG; }
            else if (lvl == "INFO")  { this->log_level = NUClear::INFO; }
            else if (lvl == "WARN")  { this->log_level = NUClear::WARN; }
            else if (lvl == "ERROR") { this->log_level = NUClear::ERROR; }
            else if (lvl == "FATAL") { this->log_level = NUClear::FATAL; }
            // clang-format on

            on<Watchdog<Webots, 5, std::chrono::seconds>>().then([this, config] {
                // We haven't received any messages lately
                log<NUClear::ERROR>("Connection timed out.");
                setup_connection(config["server_address"].as<std::string>(), config["port"].as<std::string>());
            });

            // Prime these this reaction, so when only one ServoTargets is present, at least we have the other
            emit(std::make_unique<DarwinSensors>());

            // Connect to the server
            setup_connection(config["server_address"].as<std::string>(), config["port"].as<std::string>());
        });
    }

    void Webots::setup_connection(const std::string& server_address, const std::string& port) {
        // Unbind any previous reaction handles
        read_io.unbind();
        send_io.unbind();
        error_io.unbind();
        shutdown_handle.unbind();

        if (fd != -1) {
            // Disconnect the fd gracefully
            shutdown(fd, SHUT_RDWR);
            close(fd);
        }

        fd = tcpip_connect(server_address, port);

        if (fd == -1) {
            // Connection failed
            // TODO(Cameron) Try to reconnect after a delay.
            // setup_connection(server_address, port);
            log<NUClear::FATAL>("Quitting due to failed connection attempt");
            powerplant.shutdown();
            return;
        }

        // Initaliase the string with ???????
        std::string initial_message = std::string(7, '?');
        const int n                 = recv(fd, initial_message.data(), sizeof(initial_message), 0);

        if (n >= 0) {
            if (initial_message == "Welcome") {
                // good
                log<NUClear::INFO>(fmt::format("Connected to {}:{}", server_address, port));
            }
            else if (initial_message == "Refused") {
                log<NUClear::FATAL>(
                    fmt::format("Connection to {}:{} refused: your ip is not white listed.", server_address, port));
                // Halt and don't retry as reconnection is pointless.
                close(fd);
                powerplant.shutdown();
            }
            else {
                log<NUClear::FATAL>(fmt::format("{}:{} sent unknown initial message", server_address, port));
                // Halt and don't retry as the other end is clearly not Webots
                close(fd);
                powerplant.shutdown();
            }
        }
        else {
            // There was nothing sent
            log<NUClear::DEBUG>("Connection was closed.");
            setup_connection(server_address, port);
            return;
        }

        // Set the real time of the connection initiation
        connect_time = NUClear::clock::now();
        // Reset the simulation connection time
        utility::clock::last_update = std::chrono::steady_clock::now();

        // Now that we are connected, we can set up our reaction handles with this file descriptor

        // Receiving
        read_io = on<IO>(fd, IO::READ).then([this]() {
            // ************************** Receiving ***************************************
            // Get the size of the message
            uint32_t Nn;
            if (recv(fd, &Nn, sizeof(Nn), 0) != sizeof(Nn)) {
                log<NUClear::ERROR>("Failed to read message size from TCP connection");
                return;
            }

            // Convert from network endian to host endian
            const uint32_t Nh = ntohl(Nn);

            // Get the message
            std::vector<char> data(Nh, 0);
            if (uint64_t(recv(fd, data.data(), Nh, 0)) != Nh) {
                log<NUClear::ERROR>("Failed to read message from TCP connection");
                return;
            }

            log<NUClear::TRACE>("Received sensor measurements");

            // Deserialise the message into a neutron
            SensorMeasurements msg = NUClear::util::serialise::Serialise<SensorMeasurements>::deserialise(data);

            translate_and_emit_sensor(msg);

            // Service the watchdog
            emit<Scope::WATCHDOG>(ServiceWatchdog<Webots>());

            // ****************************** TIME **************************************

            // Deal with time

            // Save our previous deltas
            const uint32_t prev_sim_delta  = sim_delta;
            const uint32_t prev_real_delta = real_delta;

            // Update our current deltas
            sim_delta  = msg.time - current_sim_time;
            real_delta = msg.real_time - current_real_time;

            // Calculate our custom rtf - the ratio of the past two sim deltas and the past two real time deltas
            utility::clock::custom_rtf =
                static_cast<double>(sim_delta + prev_sim_delta) / static_cast<double>(real_delta + prev_real_delta);

            // Update our current times
            current_sim_time  = msg.time;
            current_real_time = msg.real_time;
        });

        send_io =
            on<IO, With<ServoTargets>, With<DarwinSensors>>(fd, IO::READ)
                .then([this](const ServoTargets& commands, const DarwinSensors& sensors) {
                    ActuatorRequests to_send_now = make_acutator_request(commands, sensors);

                    std::vector<char> data =
                        NUClear::util::serialise::Serialise<ActuatorRequests>::serialise(to_send_now);
                    // Size of the message, in network endian
                    uint32_t Nn = htonl(data.size());
                    // Send the message size first
                    if (send(fd, &Nn, sizeof(Nn), 0) != sizeof(Nn)) {
                        log<NUClear::ERROR>(
                            fmt::format("Error in sending ActuatorRequests' message size,  {}", strerror(errno)));
                    }
                    // then send the data
                    if (send(fd, data.data(), data.size(), 0) != (signed) data.size()) {
                        log<NUClear::ERROR>(fmt::format("Error sending ActuatorRequests message, {}", strerror(errno)));
                    }

                    log<NUClear::TRACE>("Sending actuator request.");
                });

        error_io = on<IO>(fd, IO::CLOSE | IO::ERROR).then([this, server_address, port](const IO::Event& /*event*/) {
            // Something went wrong, reopen the connection
            setup_connection(server_address, port);
        });

        shutdown_handle = on<Shutdown>().then([this] {
            // Disconnect the fd gracefully
            if (fd != -1) {
                shutdown(fd, SHUT_RDWR);
                close(fd);
                fd = -1;
            }
        });

        // Send initial message to activate the servos
        std::vector<char> data =
            NUClear::util::serialise::Serialise<ActuatorRequests>::serialise(make_inital_acutator_request(time_step));

        uint32_t Nn = htonl(data.size());

        // Send the message size first
        if (send(fd, &Nn, sizeof(Nn), 0) != sizeof(Nn)) {
            log<NUClear::ERROR>(fmt::format("Error in sending ActuatorRequests' message size,  {}", strerror(errno)));
        }
        // then send the data
        if (send(fd, data.data(), data.size(), 0) != (signed) data.size()) {
            log<NUClear::ERROR>(fmt::format("Error sending ActuatorRequests message, {}", strerror(errno)));
        }

<<<<<<< HEAD
        // Temporary measure to show that we can pass servo targets
        log("sending test targets");
        auto target     = message::motion::ServoTarget();
        target.time     = NUClear::clock::now();
        target.id       = 19;
        target.position = 2;
        target.gain     = 10;
        target.torque   = 10;
        auto targets    = std::make_unique<ServoTargets>();
        targets->targets.push_back(target);
        emit(targets);
=======
        // log("sending hardcoded servotargets to robot to test");
        // auto target     = message::motion::ServoTarget();
        // target.time     = NUClear::clock::now();
        // target.id       = 2;
        // target.position = 2;
        // target.gain     = 10;
        // target.torque   = 10;
        // auto targets    = std::make_unique<ServoTargets>();
        // targets->targets.push_back(target);
        // emit(targets);
>>>>>>> 33ce7398
    }

    void Webots::translate_and_emit_sensor(const SensorMeasurements& sensor_measurements) {
        if (false) { // Change to true to print the received sensor_measurements, will remove after this is done
            std::cout << std::endl << std::endl << std::endl << "received SensorMeasurements: " << std::endl;
            std::cout << "  sm.time: " << sensor_measurements.time << std::endl;
            std::cout << "  sm.real_time: " << sensor_measurements.real_time << std::endl;

            {
                std::cout << "  sm.messages: " << std::endl;
                int i = 0;
                for (auto message : sensor_measurements.messages) {
                    std::cout << "    sm.messages[" << i << "]" << std::endl;
                    std::cout << "      message_type: " << message.message_type << std::endl;
                    std::cout << "      text: " << message.text << std::endl;
                    i++;
                }
            }


            {
                std::cout << "  sm.accelerometers: " << std::endl;
                int i = 0;
                for (auto acc : sensor_measurements.accelerometers) {
                    std::cout << "    sm.accelerometers[" << i << "]" << std::endl;
                    std::cout << "      name: " << acc.name << std::endl;
                    std::cout << "      value: [" << acc.value.X << ", " << acc.value.Y << ", " << acc.value.Z << "]" << std::endl;
                    i++;
                }
            }

            {
                std::cout << "  sm.bumpers: " << std::endl;
                int i = 0;
                for (auto bumper : sensor_measurements.bumpers) {
                    std::cout << "    sm.bumpers[" << i << "]" << std::endl;
                    std::cout << "      name: " << bumper.name << std::endl;
                    std::cout << "      value: " << bumper.value << std::endl;
                    i++;
                }
            }

            {
                std::cout << "  sm.cameras: " << std::endl;
                int i = 0;
                for (auto camera : sensor_measurements.cameras) {
                    std::cout << "    sm.cameras[" << i << "]" << std::endl;
                    std::cout << "      name: " << camera.name << std::endl;
                    std::cout << "      width: " << camera.width << std::endl;
                    std::cout << "      height: " << camera.height << std::endl;
                    std::cout << "      quality: " << camera.quality << std::endl;
                    std::cout << "      image (size): " << camera.image.size() << std::endl;
                    i++;
                }
            }

            {
                std::cout << "  sm.forces: " << std::endl;
                int i = 0;
                for (auto force : sensor_measurements.forces) {
                    std::cout << "    sm.forces[" << i << "]" << std::endl;
                    std::cout << "      name: " << force.name << std::endl;
                    std::cout << "      value: " << force.value << std::endl;
                    i++;
                }
            }

            {
                std::cout << "  sm.force3ds: " << std::endl;
                int i = 0;
                for (auto force : sensor_measurements.force3ds) {
                    std::cout << "    sm.force3ds[" << i << "]" << std::endl;
                    std::cout << "      name: " << force.name << std::endl;
                    std::cout << "      value: [" << force.value.X << ", " << force.value.Y << ", " << force.value.Z << "]" << std::endl;
                    i++;
                }
            }

            {
                std::cout << "  sm.force6ds: " << std::endl;
                int i = 0;
                for (auto force : sensor_measurements.force6ds) {
                    std::cout << "    sm.force6ds[" << i << "]" << std::endl;
                    std::cout << "      name: " << force.name << std::endl;
                    std::cout << "      force: [" << force.force.X << ", " << force.force.Y << ", " << force.force.Z << "]" << std::endl;
                    std::cout << "      torque: [" << force.torque.X << ", " << force.force.Y << ", " << force.force.Z << "]" << std::endl;
                    i++;
                }
            }

            {
                std::cout << "  sm.gyros: " << std::endl;
                int i = 0;
                for (auto gyro : sensor_measurements.gyros) {
                    std::cout << "    sm.gyros[" << i << "]" << std::endl;
                    std::cout << "      name: " << gyro.name << std::endl;
                    std::cout << "      value: [" << gyro.value.X << ", " << gyro.value.Y << ", " << gyro.value.Z << "]" << std::endl;
                    i++;
                }
            }

            {
                std::cout << "  sm.position_sensors: " << std::endl;
                int i = 0;
                for (auto sensor : sensor_measurements.position_sensors) {
                    std::cout << "    sm.position_sensors[" << i << "]" << std::endl;
                    std::cout << "      name: " << sensor.name << std::endl;
                    std::cout << "      value: " << sensor.value << std::endl;
                    i++;
                }
            }
        }

        // Read each field of msg, translate it to our protobuf and emit the data
        auto sensor_data = std::make_unique<DarwinSensors>();

        sensor_data->timestamp = NUClear::clock::now();

        for (const auto& position : sensor_measurements.position_sensors) {
            translate_servo_id(position.name, sensor_data->servo).present_position = position.value;
        }

        if (sensor_measurements.accelerometers.size() > 0) {
            // .accelerometers is a list of one, since our robots have only one accelerometer
            const auto& accelerometer = sensor_measurements.accelerometers[0];
            sensor_data->accelerometer.x = static_cast<float>(accelerometer.value.X);
            sensor_data->accelerometer.y = static_cast<float>(accelerometer.value.Y);
            sensor_data->accelerometer.z = static_cast<float>(accelerometer.value.Z);
        }

        if (sensor_measurements.gyros.size() > 0) {
            // .gyros is a list of one, since our robots have only one gyroscope
            const auto& gyro = sensor_measurements.gyros[0];
            sensor_data->gyroscope.x = static_cast<float>(gyro.value.X);
            sensor_data->gyroscope.y = static_cast<float>(gyro.value.Y);
            sensor_data->gyroscope.z = static_cast<float>(gyro.value.Z);
        }

        // Ignore as we don't have physical functionality for this
        /*
        for (const auto& bumper : sensor_measurements.bumpers) {
            // string name
            // bool value
        }

        for (const auto& force_3d : sensor_measurements.force3ds) {
            // string name
            // Vector3 value
        }

        for (const auto& force_6d : sensor_measurements.force6ds) {
            // string name
            // Vector3 value
        }
        */

        emit(sensor_data);

        for (const auto& camera : sensor_measurements.cameras) {
            // Convert the incoming image so we can emit it to the PowerPlant.
            auto image            = std::make_unique<Image>(); // Change to CompressedImage when compression is implemented in webots
            image->name           = camera.name;
            image->dimensions.x() = camera.width;
            image->dimensions.y() = camera.height;
            image->format         = fourcc("RGB3"); // Change to "JPEG" when webots compression is implemented
            image->data           = camera.image;
            emit(image);
        }

        // Parse the errors and warnings from Webots and log them.
        // Note that this is where we should deal with specific messages passed in SensorMeasurements.messages.
        // Or check if those messages have specific information
        for (const auto& message : sensor_measurements.messages) {
            switch (int(message.message_type)) {
                case Message::MessageType::ERROR_MESSAGE: log<NUClear::ERROR>(message.text); break;
                case Message::MessageType::WARNING_MESSAGE: log<NUClear::WARN>(message.text); break;
            }
        }
    }
}  // namespace module::platform::webots<|MERGE_RESOLUTION|>--- conflicted
+++ resolved
@@ -459,19 +459,7 @@
             log<NUClear::ERROR>(fmt::format("Error sending ActuatorRequests message, {}", strerror(errno)));
         }
 
-<<<<<<< HEAD
         // Temporary measure to show that we can pass servo targets
-        log("sending test targets");
-        auto target     = message::motion::ServoTarget();
-        target.time     = NUClear::clock::now();
-        target.id       = 19;
-        target.position = 2;
-        target.gain     = 10;
-        target.torque   = 10;
-        auto targets    = std::make_unique<ServoTargets>();
-        targets->targets.push_back(target);
-        emit(targets);
-=======
         // log("sending hardcoded servotargets to robot to test");
         // auto target     = message::motion::ServoTarget();
         // target.time     = NUClear::clock::now();
@@ -482,7 +470,6 @@
         // auto targets    = std::make_unique<ServoTargets>();
         // targets->targets.push_back(target);
         // emit(targets);
->>>>>>> 33ce7398
     }
 
     void Webots::translate_and_emit_sensor(const SensorMeasurements& sensor_measurements) {
