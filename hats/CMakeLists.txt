--- conflicted
+++ resolved
@@ -56,31 +56,6 @@
         DanceEngine
         StrobeDarwin)
 
-ADD_HAT(
-    NAME beatdetectortests
-    MODULES
-<<<<<<< HEAD
-        AudioFileInputArgs
-=======
-        ConfigSystem
-        AudioFileInput
->>>>>>> 49e4e273
-        BeatDetector
-        BeatDetectorsTests)
-
-ADD_HAT(
-    NAME aubiobeatdetectortests
-    MODULES
-<<<<<<< HEAD
-        AudioFileInputArgs
-=======
-        ConfigSystem
-        AudioFileInput
->>>>>>> 49e4e273
-        AubioBeatDetector
-        BeatDetectorsTests)
-
-
 # The ADD_HAT function appends itself to the ${hats} variable.
 # We need to expose this to our parent scope so the DarwinSend.cmake
 # file knows what binaries it depends on. We do this so that "make install"
