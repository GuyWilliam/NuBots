--- conflicted
+++ resolved
@@ -354,11 +354,7 @@
         auto reset = std::make_unique<ResetRobotHypotheses>();
 
         ResetRobotHypotheses::Self selfSideBaseLine;
-<<<<<<< HEAD
         selfSideBaseLine.position << -fieldDescription.dimensions.field_length * 0.5 + fieldDescription.dimensions.goal_area_length, 0;
-=======
-        selfSideBaseLine.position << -fieldDescription.dimensions.field_length * 0.5, fieldDescription.dimensions.goal_area_length;
->>>>>>> f0dbea5e
         selfSideBaseLine.position_cov = Eigen::Vector2d::Constant(0.1).asDiagonal();
         selfSideBaseLine.heading = 0;
         selfSideBaseLine.heading_var = 0.005;
