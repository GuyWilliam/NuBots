/*
 * This file is part of the NUbots Codebase.
 *
 * The NUbots Codebase is free software: you can redistribute it and/or modify
 * it under the terms of the GNU General Public License as published by
 * the Free Software Foundation, either version 3 of the License, or
 * (at your option) any later version.
 *
 * The NUbots Codebase is distributed in the hope that it will be useful,
 * but WITHOUT ANY WARRANTY; without even the implied warranty of
 * MERCHANTABILITY or FITNESS FOR A PARTICULAR PURPOSE.  See the
 * GNU General Public License for more details.
 *
 * You should have received a copy of the GNU General Public License
 * along with the NUbots Codebase.  If not, see <http://www.gnu.org/licenses/>.
 *
 * Copyright 2013 NUbots <nubots@nubots.net>
 */
#ifndef UTILITY_BEHAVIOUR_MOTIONCOMMAND_HPP
#define UTILITY_BEHAVIOUR_MOTIONCOMMAND_HPP

#include <Eigen/Core>
#include <Eigen/Geometry>

#include "message/behaviour/MotionCommand.hpp"

namespace utility::behaviour {

    using message::behaviour::MotionCommand;

    inline MotionCommand StandStill() {
        MotionCommand cmd;
        cmd.type = MotionCommand::Type::Value::StandStill;
        return cmd;
    }

<<<<<<< HEAD
=======
    inline MotionCommand WalkToState(const Transform2D& goalState_) {
        MotionCommand cmd;
        cmd.type      = MotionCommand::Type::Value::WalkToState;
        cmd.goalState = convert(goalState_);
        return cmd;
    }

>>>>>>> 41d7599e
    inline MotionCommand WalkToState(const Eigen::Affine2d& goalState_) {
        MotionCommand cmd;
        cmd.type      = MotionCommand::Type::Value::WalkToState;
        cmd.goalState = Eigen::Vector3d(goalState_.translation().x(),
                                        goalState_.translation().y(),
                                        Eigen::Rotation2Dd(goalState_.linear()).angle());
        return cmd;
    }

    inline MotionCommand BallApproach(const Eigen::Vector2d& kickTarget_) {
        MotionCommand cmd;
        cmd.type       = MotionCommand::Type::Value::BallApproach;
        cmd.kickTarget = kickTarget_;
        return cmd;
    }

<<<<<<< HEAD
=======
    inline MotionCommand DirectCommand(const Transform2D& walkCommand_) {
        MotionCommand cmd;
        cmd.type        = MotionCommand::Type::Value::DirectCommand;
        cmd.walkCommand = convert(walkCommand_);
        return cmd;
    }

>>>>>>> 41d7599e
    inline MotionCommand DirectCommand(const Eigen::Affine2d& walkCommand_) {
        MotionCommand cmd;
        cmd.type        = MotionCommand::Type::Value::DirectCommand;
        cmd.walkCommand = Eigen::Vector3d(walkCommand_.translation().x(),
                                          walkCommand_.translation().y(),
                                          Eigen::Rotation2Dd(walkCommand_.linear()).angle());
        return cmd;
    }

    // TODO: Create accessor methods that throw errors if the data
    // accessed does not correspond to the command type?

    // Note: We used to use more generic goal and kickTarget types, but
    // these have been removed for simplicity.
    // // What to face towards upon reaching the goal.
    // // enum class TargetType {
    // //     WayPoint,
    // //     Ball
    // // };
    // // TargetType targetLookAt = WayPoint;
}  // namespace utility::behaviour
#endif<|MERGE_RESOLUTION|>--- conflicted
+++ resolved
@@ -34,16 +34,6 @@
         return cmd;
     }
 
-<<<<<<< HEAD
-=======
-    inline MotionCommand WalkToState(const Transform2D& goalState_) {
-        MotionCommand cmd;
-        cmd.type      = MotionCommand::Type::Value::WalkToState;
-        cmd.goalState = convert(goalState_);
-        return cmd;
-    }
-
->>>>>>> 41d7599e
     inline MotionCommand WalkToState(const Eigen::Affine2d& goalState_) {
         MotionCommand cmd;
         cmd.type      = MotionCommand::Type::Value::WalkToState;
@@ -60,16 +50,6 @@
         return cmd;
     }
 
-<<<<<<< HEAD
-=======
-    inline MotionCommand DirectCommand(const Transform2D& walkCommand_) {
-        MotionCommand cmd;
-        cmd.type        = MotionCommand::Type::Value::DirectCommand;
-        cmd.walkCommand = convert(walkCommand_);
-        return cmd;
-    }
-
->>>>>>> 41d7599e
     inline MotionCommand DirectCommand(const Eigen::Affine2d& walkCommand_) {
         MotionCommand cmd;
         cmd.type        = MotionCommand::Type::Value::DirectCommand;
