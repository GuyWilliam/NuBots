include apt

# http://www.puppetcookbook.com/posts/set-global-exec-path.html
Exec { path => [ "/bin/", "/sbin/" , "/usr/bin/", "/usr/sbin/" ] }

node default {

  # We need build tools to compile
  class {'build_tools': }

  # These user tools make the shell much easier
  class {'user_tools':
    user => 'vagrant',
  }

  # Get and install our toolchain
<<<<<<< HEAD
  $toolchain_version = '3.0.0'
=======
  $toolchain_version = '3.0.1'
>>>>>>> aa5015d8
  wget::fetch { 'nubots_deb':
    destination => "/root/nubots-toolchain-${toolchain_version}.deb",
    source      => "http://nubots.net/debs/nubots-toolchain-${toolchain_version}.deb",
    timeout     => 0,
  } ->
  package { 'nubots-toolchain':
    provider => 'dpkg',
    ensure   => 'latest',
    source   => "/root/nubots-toolchain-${toolchain_version}.deb",
  }
}

node nubotsvmbuild {
  $archs = {
    'native'    => {'flags'       => ['', ],
                    'params'      => ['-m64', ],
                    'environment' => {'TARGET' => 'GENERIC', 'USE_THREAD' => '1', 'BINARY' => '64', 'NUM_THREADS' => '2', 'AUDIO' => 'PORTAUDIO', 'LDFLAGS' => '-m64', 'PKG_CONFIG_PATH' => '/usr/lib/x86_64-linux-gnu/pkgconfig', 'CCAS' => '/usr/bin/gcc', 'AS' => '/usr/bin/gcc', 'CCASFLAGS' => '-m64', },
                   },
    'nuc7i7bnh' => {'flags'       => ['-march=broadwell', '-mtune=broadwell', '-mmmx', '-mno-3dnow', '-msse', '-msse2', '-msse3', '-mssse3', '-mno-sse4a', '-mcx16', '-msahf', '-mmovbe', '-maes', '-mno-sha', '-mpclmul', '-mpopcnt', '-mabm', '-mno-lwp', '-mfma', '-mno-fma4', '-mno-xop', '-mbmi', '-mbmi2', '-mno-tbm', '-mavx', '-mavx2', '-msse4.2', '-msse4.1', '-mlzcnt', '-mno-rtm', '-mno-hle', '-mrdrnd', '-mf16c', '-mfsgsbase', '-mrdseed', '-mprfchw', '-madx', '-mfxsr', '-mxsave', '-mxsaveopt', '-mno-avx512f', '-mno-avx512er', '-mno-avx512cd', '-mno-avx512pf', '-mno-prefetchwt1', '-mclflushopt', '-mxsavec', '-mxsaves', '-mno-avx512dq', '-mno-avx512bw', '-mno-avx512vl', '-mno-avx512ifma', '-mno-avx512vbmi', '-mno-clwb', '-mno-mwaitx', ],
                    'params'      => ['-m64', '--param l1-cache-size=32', '--param l1-cache-line-size=64', '--param l2-cache-size=4096', ],
                    'environment' => {'TARGET' => 'HASWELL', 'USE_THREAD' => '1', 'BINARY' => '64', 'NUM_THREADS' => '2', 'AUDIO' => 'PORTAUDIO', 'LDFLAGS' => '-m64', 'PKG_CONFIG_PATH' => '/usr/lib/x86_64-linux-gnu/pkgconfig', 'CCAS' => '/usr/bin/gcc', 'AS' => '/usr/bin/gcc', 'CCASFLAGS' => '-m64', },
                   },
  }

  # Make sure the necessary installer prerequisites are satisfied.
  class { 'installer::prerequisites' :
    archs => $archs,
  }

  # We need build tools to compile and we need it done before the installer
  class {'build_tools': } -> class { 'python': } -> class { 'protobuf': } -> Installer <| |>

  # These user tools make the shell much easier and these also should be done before installing
  class {'user_tools':
    user => 'vagrant',
  } -> Installer <| |>

  # List all of the archives that need to be downloaded along with any other associated parameters (creates, requires, etc).
  $archives = {
    # We need to match the protobuf version with the one we install in the python class.
    'protobuf'     => {'url'         => 'https://github.com/google/protobuf/releases/download/v3.5.0/protobuf-cpp-3.5.0.tar.gz',
                       'args'        => { 'native'   => [ '--with-zlib', '--with-protoc=PROTOC_PATH', ],
                                          'nuc7i7bnh' => [ '--with-zlib', '--with-protoc=PROTOC_PATH', ], },
                       'require'     => [ Class['protobuf'], Installer['zlib'], ],
                       'prebuild'    => 'make distclean',
                       'postbuild'   => 'rm PREFIX/lib/libprotoc* && rm PREFIX/bin/protoc',
                       'method'      => 'autotools', },
    'zlib'         => {'url'         => 'http://www.zlib.net/zlib-1.2.11.tar.gz',
                       'creates'     => 'lib/libz.a',
                       'method'      => 'cmake', },
    'bzip2'        => {'url'         => 'https://github.com/Bidski/bzip2/archive/v1.0.6.1.tar.gz',
                       'creates'     => 'lib/libbz2.so',
                       'method'      => 'make', },
    'xml2'         => {'url'         => 'http://xmlsoft.org/sources/libxml2-2.9.3.tar.gz',
                       'args'        => { 'native'   => [ '--with-zlib=ZLIB_PATH', '--without-python', ],
                                          'nuc7i7bnh' => [ '--with-zlib=ZLIB_PATH', '--without-python', ], },
                       'method'      => 'autotools', },
    'nuclear'      => {'url'         => 'https://github.com/Fastcode/NUClear/archive/master.tar.gz',
                       'args'        => { 'native'   => [ '-DBUILD_TESTS=OFF', ],
                                          'nuc7i7bnh' => [ '-DBUILD_TESTS=OFF', ], },
                       'method'      => 'cmake', },
    # NOTE: OpenBLAS CMake support is experimental and only supports x86 at the moment.
    'openblas'     => {'url'         => 'https://github.com/xianyi/OpenBLAS/archive/v0.2.19.tar.gz',
                       'args'        => { 'native'   => [ '', ],
                                          'nuc7i7bnh' => [ 'CROSS=1', ], },
                       'method'      => 'make',
                       'creates'     => 'lib/libopenblas.a', },
    'libsvm'       => {'url'         => 'https://github.com/Bidski/libsvm/archive/v322.tar.gz',
                       'creates'     => 'lib/svm.o',
                       'method'      => 'make', },
    'armadillo'    => {'url'         => 'https://downloads.sourceforge.net/project/arma/armadillo-7.950.1.tar.xz',
                       'method'      => 'cmake',
                       'creates'     => 'lib/libarmadillo.so',
                       'require'     => [ Installer['openblas'], ], },
    'tcmalloc'     => {'url'         => 'https://github.com/gperftools/gperftools/releases/download/gperftools-2.5.93/gperftools-2.5.93.tar.gz',
                       'args'        => { 'native'   => [ '--with-tcmalloc-pagesize=64', '--enable-minimal', ],
                                          'nuc7i7bnh' => [ '--with-tcmalloc-pagesize=64', '--enable-minimal', ], },
                       'creates'     => 'lib/libtcmalloc_minimal.a',
                       'method'      => 'autotools', },
    'yaml-cpp'     => {'url'         => 'https://github.com/jbeder/yaml-cpp/archive/yaml-cpp-0.6.2.tar.gz',
                       'args'        => { 'native'   => [ '-DYAML_CPP_BUILD_CONTRIB=OFF', '-DYAML_CPP_BUILD_TOOLS=OFF', ],
                                          'nuc7i7bnh' => [ '-DYAML_CPP_BUILD_CONTRIB=OFF', '-DYAML_CPP_BUILD_TOOLS=OFF', ], },
                       'method'      => 'cmake', },
    'fftw3'        => {'url'         => 'http://www.fftw.org/fftw-3.3.6-pl2.tar.gz',
                       'args'        => { 'native'   => [ '--disable-fortran', '--enable-shared', ],
                                          'nuc7i7bnh' => [ '--disable-fortran', '--enable-shared', ], },
                       'method'      => 'autotools', },
    'jpeg'         => {'url'         => 'http://downloads.sourceforge.net/project/libjpeg-turbo/1.5.1/libjpeg-turbo-1.5.1.tar.gz',
                       'args'        => { 'native'   => [ 'CCASFLAGS="-f elf64"', ],
                                          'nuc7i7bnh' => [ 'CCASFLAGS="-f elf64"', ], },
                       'method'      => 'autotools', },
    'cppformat'    => {'url'         => 'https://github.com/fmtlib/fmt/archive/3.0.1.tar.gz',
                       'method'      => 'cmake',
                       'creates'     => 'lib/libfmt.a', },
    'portaudio'    => {'url'         => 'http://www.portaudio.com/archives/pa_stable_v19_20140130.tgz',
                       'method'      => 'autotools', },
    'eigen3'       => {'url'         => 'http://bitbucket.org/eigen/eigen/get/3.3.4.tar.bz2',
                       'creates'     => 'include/eigen3/Eigen/Eigen',
                       'method'      => 'cmake', },
    'boost'        => {'url'         => 'https://dl.bintray.com/boostorg/release/1.66.0/source/boost_1_66_0.tar.gz',
                       'args'        => { 'native'   => [ 'address-model=64', 'architecture=x86', 'link=static', ],
                                          'nuc7i7bnh' => [ 'address-model=64', 'architecture=x86', 'link=static', ], },
                       'method'      => 'boost',
                       'creates'     => 'src/boost/build_complete',
                       'postbuild'   => 'touch build_complete',
                       'require'     => [ Installer['zlib'], Installer['bzip2'], ], },
    'espeak'       => {'url'         => 'https://github.com/Bidski/espeak/archive/v1.48.04.tar.gz',
                       'src_dir'     => 'src',
                       'prebuild'    => 'cp portaudio19.h portaudio.h',
                       'method'      => 'make',
                       'require'     => [ Installer['portaudio'], ], },
    'fswatch'      => {'url'         => 'https://github.com/emcrisostomo/fswatch/releases/download/1.9.3/fswatch-1.9.3.tar.gz',
                       'method'      => 'autotools', },
    'ffi'          => {'url'         => 'https://github.com/libffi/libffi/archive/v3.2.1.tar.gz',
                       'postbuild'   => 'if [ -e PREFIX/lib32/libffi.a ]; then cp PREFIX/lib32/libffi* PREFIX/lib/; fi',
                       'method'      => 'autotools', },
    'util-linux'   => {'url'         => 'https://www.kernel.org/pub/linux/utils/util-linux/v2.31/util-linux-2.31.tar.xz',
                       'args'        => { 'native'    => [ '--disable-all-programs', '--enable-libblkid', '--enable-libmount', '--enable-libuuid', '--without-python', '--with-bashcompletiondir=PREFIX/share/bash-completion/completions' ],
                                          'nuc7i7bnh' => [ '--disable-all-programs', '--enable-libblkid', '--enable-libmount', '--enable-libuuid', '--without-python', '--with-bashcompletiondir=PREFIX/share/bash-completion/completions' ], },
                       'creates'     => 'lib/libmount.so',
                        'method'     => 'autotools', },
    'glib'         => {'url'         => 'ftp://ftp.gnome.org/pub/gnome/sources/glib/2.52/glib-2.52.3.tar.xz',
                       'args'        => { 'native'   => [ '--cache-file=PREFIX/src/glib.config', '--with-threads', '--with-pcre=internal', '--disable-gtk-doc', '--disable-man', ],
                                          # Technically we are cross compiling for the nuc7i7bnh, even though both the host and build systems are both x86_64-linux-gnu
                                          'nuc7i7bnh' => [ '--cache-file=PREFIX/src/glib.config', '--host=x86_64-linux-gnu', '--build=x86_64-unknown-linux-gnu', '--with-threads', '--with-pcre=internal', '--disable-gtk-doc', '--disable-man', ], },
                       'postbuild'   => 'cp glib/glibconfig.h PREFIX/include/glibconfig.h',
                       'require'     => [ Installer['ffi'], Installer['util-linux'], ],
                       'creates'     => 'lib/libglib-2.0.so',
                       'method'      => 'autotools', },
    'aravis'       => {'url'         => 'https://github.com/AravisProject/aravis/archive/ARAVIS_0_5_9.tar.gz',
                       'args'        => { 'native'   => [ '--cache-file=PREFIX/src/aravis.config', '--disable-viewer', '--disable-gst-plugin', '--disable-gst-0.10-plugin', '--disable-gtk-doc', '--disable-gtk-doc-html', '--disable-gtk-doc-pdf', '--enable-usb', '--disable-zlib-pc', ],
                                          # Technically we are cross compiling for the nuc7i7bnh, even though both the host and build systems are both x86_64-linux-gnu
                                          'nuc7i7bnh' => [ '--cache-file=PREFIX/src/aravis.config', '--host=x86_64-linux-gnu', '--build=x86_64-unknown-linux-gnu', '--disable-viewer', '--disable-gst-plugin', '--disable-gst-0.10-plugin', '--disable-gtk-doc', '--disable-gtk-doc-html', '--disable-gtk-doc-pdf', '--enable-usb', '--disable-zlib-pc', ], },
                       'require'     => [ Installer['xml2'], Installer['zlib'], Installer['glib'], ],
                       'creates'     => 'lib/libaravis-0.6.so',
                       'prebuild'    => 'sed "s/return\s(entry->schema\s>>\s10)\s\&\s0x0000001f;/return ((entry->schema >> 10) \& 0x0000001f) ? ARV_UVCP_SCHEMA_ZIP : ARV_UVCP_SCHEMA_RAW;/" -i src/arvuvcp.h',
                       'postbuild'   => 'cp src/arvconfig.h PREFIX/include/arvconfig.h',
                       'method'      => 'autotools', },
    'pybind11'     => {'url'         => 'https://github.com/pybind/pybind11/archive/v2.2.2.tar.gz',
                       'args'        => { 'native'   => [ '-DPYBIND11_TEST=OFF', ' -DPYBIND11_PYTHON_VERSION=3',  ],
                                          'nuc7i7bnh' => [ '-DPYBIND11_TEST=OFF', ' -DPYBIND11_PYTHON_VERSION=3', ], },
                       'creates'     => 'include/pybind11/pybind11.h',
                       'method'      => 'cmake', },
  }

  # Download each archive and spawn Installers for each one.
  $archives.each |String $archive,
                  Struct[{'url' => String,
                          Optional['creates'] => String,
                          Optional['args'] => Hash,
                          Optional['require'] => Tuple[Any, 1, default],
                          'method' => String,
                          Optional['src_dir'] => String,
                          Optional['prebuild'] => String,
                          Optional['postbuild'] => String,
                          Optional['environment'] => Hash}] $params| {

        $extension = $params['url'] ? {
          /.*\.zip/       => 'zip',
          /.*\.tgz/       => 'tgz',
          /.*\.tar\.gz/   => 'tar.gz',
          /.*\.txz/       => 'txz',
          /.*\.tar\.xz/   => 'tar.xz',
          /.*\.tbz/       => 'tbz',
          /.*\.tbz2/      => 'tbz2',
          /.*\.tar\.bz2/  => 'tar.bz2',
          /.*\.h/         => 'h',
          /.*\.hpp/       => 'hpp',
          default         => 'UNKNOWN',
        }

        archive { "${archive}":
          url              => $params['url'],
          target           => "/nubots/toolchain/src/${archive}",
          src_target       => "/nubots/toolchain/src",
          purge_target     => true,
          checksum         => false,
          follow_redirects => true,
          timeout          => 0,
          extension        => $extension,
          strip_components => 1,
          root_dir         => '.',
          require          => [ Class['installer::prerequisites'], Class['build_tools'], ],
        }
        installer { "${archive}":
          archs       => $archs,
          creates     => $params['creates'],
          require     => delete_undef_values(flatten([ Archive["${archive}"], $params['require'], Class['installer::prerequisites'], Class['build_tools'], ])),
          args        => $params['args'],
          src_dir     => $params['src_dir'],
          prebuild    => $params['prebuild'],
          postbuild   => $params['postbuild'],
          method      => $params['method'],
          environment => $params['environment'],
          extension   => $extension,
        }
  }

  # Install quex.
  class { 'quex': }

  # Install catch.
  installer { 'catch':
    url       => 'https://raw.githubusercontent.com/philsquared/Catch/master/single_include/catch.hpp',
    archs     => $archs,
    extension => 'hpp',
    method    => 'wget',
  }

  # Perform any complicated postbuild instructions here.
  $archs.each |String $arch, Hash $params| {
    # Update the armadillo config header file for all archs.
    file { "armadillo_${arch}_config":
      path    => "/nubots/toolchain/${arch}/include/armadillo_bits/config.hpp",
      source  => 'puppet:///modules/files/nubots/toolchain/include/armadillo_bits/config.hpp',
      ensure  => present,
      require => [ Installer['armadillo'], ],
    }
  }

  # After we have installed, create the CMake toolchain files and then build our deb.
  Installer <| |> ~> class { 'toolchain_deb': }

  # Patch some system utilities to make sure they ignore our preset LD_LIBRARY_PATH
  file { "/nubots/toolchain/bin/msgfmt.sh":
    content =>
"
#! /bin/bash
LD_LIBRARY_PATH= /usr/bin/msgfmt \"$@\"
",
    ensure  => present,
    path    => "/nubots/toolchain/bin/msgfmt.sh",
    mode    => "a+x",
  } -> Installer <| |>

  file { "/nubots/toolchain/bin/msgmerge.sh":
    content =>
"
#! /bin/bash
LD_LIBRARY_PATH= /usr/bin/msgmerge \"$@\"
",
    ensure  => present,
    path    => "/nubots/toolchain/bin/msgmerge.sh",
    mode    => "a+x",
  } -> Installer <| |>

  file { "/nubots/toolchain/bin/xgettext.sh":
    content =>
"
#! /bin/bash
LD_LIBRARY_PATH= /usr/bin/xgettext \"$@\"
",
    ensure  => present,
    path    => "/nubots/toolchain/bin/xgettext.sh",
    mode    => "a+x",
  } -> Installer <| |>

  file { "/nubots/toolchain/bin/pkg-config.sh":
    content =>
"
#! /bin/bash
LD_LIBRARY_PATH= /usr/bin/pkg-config \"$@\"
",
    ensure  => present,
    path    => "/nubots/toolchain/bin/pkg-config.sh",
    mode    => "a+x",
  } -> Installer <| |>

  $archs.each |String $arch, Hash $params| {
    $prefix = '/nubots/toolchain'

    # We need to prevent glib from trying to run tests when cross-compiling glib (to avoid SIGILL).
    file { "${arch}_glib.config":
      content =>
"glib_cv_stack_grows=no
glib_cv_uscore=no
",
      ensure  => present,
      path    => "${prefix}/${arch}/src/glib.config",
      mode    => "a-w",
      before  => [ Installer['glib'], ],
    }

    # Force paths to gettext bianries (to avoid SIGILL).
    file { "${arch}_aravis.config":
      content =>
"ac_cv_path_XGETTEXT=${prefix}/bin/xgettext.sh
ac_cv_path_MSGMERGE=${prefix}/bin/msgmerge.sh
ac_cv_path_MSGFMT=${prefix}/bin/msgfmt.sh
ac_cv_path_PKG_CONFIG=${prefix}/bin/pkg-config.sh
",
      ensure  => present,
      path    => "${prefix}/${arch}/src/aravis.config",
      mode    => "a-w",
      before  => [ Installer['aravis'], ],
    }

    # Create CMake toolchain files.
    $compile_options = join(prefix(suffix($params['flags'], ')'), 'ADD_COMPILE_OPTIONS('), "\n")
    $compile_params  = join($params['params'], " ")

    file { "${arch}.cmake":
      content =>
"SET(CMAKE_SYSTEM_NAME Linux)

SET(CMAKE_C_COMPILER gcc)
SET(CMAKE_CXX_COMPILER g++)

SET(CMAKE_FIND_ROOT_PATH \"${prefix}/${arch}\"
       \"${prefix}\"
       \"/usr/local\"
       \"/usr\")
SET(CMAKE_FIND_ROOT_PATH_MODE_PROGRAM BOTH)
SET(CMAKE_FIND_ROOT_PATH_MODE_LIBRARY ONLY)
SET(CMAKE_FIND_ROOT_PATH_MODE_INCLUDE ONLY)
SET(CMAKE_FIND_ROOT_PATH_MODE_PACKAGE ONLY)

${compile_options}

INCLUDE_DIRECTORIES(SYSTEM \"${prefix}/${arch}/include\")
INCLUDE_DIRECTORIES(SYSTEM \"${prefix}/include\")

SET(CMAKE_C_FLAGS \"\${CMAKE_C_FLAGS} ${compile_params}\" CACHE STRING \"\")
SET(CMAKE_CXX_FLAGS \"\${CMAKE_CXX_FLAGS} ${compile_params}\" CACHE STRING \"\")

SET(PLATFORM \"${arch}\" CACHE STRING \"The platform to build for.\" FORCE)

SET(PYTHONPATH \"${prefix}/${arch}/lib/python3.6/site-packages:${prefix}/lib/python3.6/site-packages\"
    CACHE STRING \"Platform specific python path.\" FORCE)
",
      ensure  => present,
      path    => "${prefix}/${arch}.cmake",
      before  => Class['toolchain_deb'],
    }
  }
}<|MERGE_RESOLUTION|>--- conflicted
+++ resolved
@@ -14,11 +14,7 @@
   }
 
   # Get and install our toolchain
-<<<<<<< HEAD
-  $toolchain_version = '3.0.0'
-=======
   $toolchain_version = '3.0.1'
->>>>>>> aa5015d8
   wget::fetch { 'nubots_deb':
     destination => "/root/nubots-toolchain-${toolchain_version}.deb",
     source      => "http://nubots.net/debs/nubots-toolchain-${toolchain_version}.deb",
