--- conflicted
+++ resolved
@@ -42,15 +42,13 @@
                     static constexpr float UPPER_LEG_LENGTH = 0.093;
                     static constexpr float LOWER_LEG_LENGTH = 0.093;
                     static constexpr float FOOT_HEIGHT = 0.0335;
-<<<<<<< HEAD
+
                     static constexpr float FOOT_LENGTH = 0.094; // rough
                     static constexpr float TOE_LENGTH = 0.0472; //measured
                     static constexpr float HEEL_LENGTH = 0.0451; //measured
-=======
-                    static constexpr float FOOT_LENGTH = 0.105; // rough
+
                     static constexpr float FOOT_WIDTH = 0.066; // rough
                     static constexpr float FOOT_CENTRE_TO_ANKLE_CENTRE = 0.011; // rough
->>>>>>> 666d8c72
 
                     static constexpr float LENGTH_BETWEEN_LEGS = HIP_OFFSET_Y * 2;
 
