#include "FieldLineDetector.hpp"

#include <Eigen/Core>
#include <Eigen/Geometry>
#include <fmt/format.h>
#include <numeric>

#include "extension/Configuration.hpp"

#include "message/vision/FieldLines.hpp"
#include "message/vision/GreenHorizon.hpp"

#include "utility/math/coordinates.hpp"
#include "utility/support/yaml_expression.hpp"
#include "utility/vision/visualmesh/VisualMesh.hpp"


namespace module::vision {

    using extension::Configuration;

    using message::vision::FieldLines;
    using message::vision::GreenHorizon;

    FieldLineDetector::FieldLineDetector(std::unique_ptr<NUClear::Environment> environment)
        : Reactor(std::move(environment)) {

        on<Configuration>("FieldLineDetector.yaml").then([this](const Configuration& config) {
            // Use configuration here from file FieldLineDetector.yaml
            log_level = config["log_level"].as<NUClear::LogLevel>();

            cfg.confidence_threshold = config["confidence_threshold"].as<float>();
            cfg.cluster_points       = config["cluster_points"].as<int>();
        });

        on<Trigger<GreenHorizon>, Buffer<2>>().then("Field Line Detector", [this](const GreenHorizon& horizon) {
            // Convenience variables
            const auto& cls        = horizon.mesh->classifications;
            const auto& neighbours = horizon.mesh->neighbourhood;
            // Unit vectors from camera to a point in the mesh, in world space
            const Eigen::Matrix<float, 3, Eigen::Dynamic>& uPCw = horizon.mesh->rays;
            const int LINE_INDEX                                = horizon.class_map.at("line");
            // PARTITION INDICES AND CLUSTER
            // Get some indices to partition
            std::vector<int> indices(horizon.mesh->indices.size());
            std::iota(indices.begin(), indices.end(), 0);
            // Partition the indices such that the field line points that have field line points surrounding them are
            // removed, and then resize the vector to remove those points
            auto boundary = utility::vision::visualmesh::partition_points(
                indices.begin(),
                indices.end(),
                neighbours,
                [&](const int& idx) {
                    return idx == int(indices.size()) || (cls(LINE_INDEX, idx) >= cfg.confidence_threshold);
                });
            indices.resize(std::distance(indices.begin(), boundary));
            log<NUClear::DEBUG>(fmt::format("Partitioned {} points", indices.size()));
            std::vector<std::vector<int>> clusters;
            utility::vision::visualmesh::cluster_points(indices.begin(),
                                                        indices.end(),
                                                        neighbours,
                                                        cfg.cluster_points,
                                                        clusters);
            log<NUClear::DEBUG>(fmt::format("Found {} clusters", clusters.size()));
            // Partition the clusters such that clusters above the green horizons are removed,
            // and then resize the vector to remove them
            auto green_boundary = utility::vision::visualmesh::check_green_horizon_side(clusters.begin(),
                                                                                        clusters.end(),
                                                                                        horizon.horizon.begin(),
                                                                                        horizon.horizon.end(),
                                                                                        uPCw.cast<float>(),
                                                                                        false,
                                                                                        true);
            clusters.resize(std::distance(clusters.begin(), green_boundary));
            log<NUClear::DEBUG>(fmt::format("Found {} clusters below green horizon", clusters.size()));


            // Create the FieldLines message, which will contain a FieldLine for every cluster that is a valid field
            // line
            auto lines            = std::make_unique<FieldLines>();
            lines->id             = horizon.id;         // camera id
            lines->timestamp      = horizon.timestamp;  // time when the image was taken
            lines->Hcw            = horizon.Hcw;        // world to camera transform at the time the image was taken
<<<<<<< HEAD
            Eigen::Isometry3d Hwc = horizon.Hcw.inverse();
=======
            Eigen::Isometry3f Hwc = Eigen::Isometry3f(horizon.Hcw.cast<float>()).inverse();
>>>>>>> 61cd48e7
            for (auto& cluster : clusters) {
                for (const auto& idx : cluster) {
                    lines->points.push_back(uPCw.col(idx));
                    // Project the field line point onto the field plane
                    Eigen::Vector3f rPWw =
                        uPCw.col(idx) * std::abs(Hwc.translation().z() / uPCw.col(idx).z()) + Hwc.translation();
                    lines->rPWw.push_back(rPWw);
                }
            }

            emit(lines);
        });
    }

}  // namespace module::vision<|MERGE_RESOLUTION|>--- conflicted
+++ resolved
@@ -81,11 +81,7 @@
             lines->id             = horizon.id;         // camera id
             lines->timestamp      = horizon.timestamp;  // time when the image was taken
             lines->Hcw            = horizon.Hcw;        // world to camera transform at the time the image was taken
-<<<<<<< HEAD
             Eigen::Isometry3d Hwc = horizon.Hcw.inverse();
-=======
-            Eigen::Isometry3f Hwc = Eigen::Isometry3f(horizon.Hcw.cast<float>()).inverse();
->>>>>>> 61cd48e7
             for (auto& cluster : clusters) {
                 for (const auto& idx : cluster) {
                     lines->points.push_back(uPCw.col(idx));
