--- conflicted
+++ resolved
@@ -48,18 +48,6 @@
     BehaviourState* m_playing;
     BehaviourState* m_finished;
     BehaviourState* m_penalised;
-    
-<<<<<<< HEAD
-    vector<float> m_led_white;
-    vector<float> m_led_red;
-    vector<float> m_led_green;
-    vector<float> m_led_blue;
-    vector<float> m_led_orange;
-    vector<float> m_led_yellow;
-    vector<float> m_led_off;
-
-    HeadBehaviour* head_behaviour;
-=======
     std::vector<float> m_led_white;
     std::vector<float> m_led_red;
     std::vector<float> m_led_green;
@@ -67,7 +55,8 @@
     std::vector<float> m_led_orange;
     std::vector<float> m_led_yellow;
     std::vector<float> m_led_off;
->>>>>>> cb9e6d5e
+
+    HeadBehaviour* head_behaviour;
 };
 
 
