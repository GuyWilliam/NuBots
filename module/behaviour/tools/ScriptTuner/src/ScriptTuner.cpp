/*
 * This file is part of the NUbots Codebase.
 *
 * The NUbots Codebase is free software: you can redistribute it and/or modify
 * it under the terms of the GNU General Public License as published by
 * the Free Software Foundation, either version 3 of the License, or
 * (at your option) any later version.
 *
 * The NUbots Codebase is distributed in the hope that it will be useful,
 * but WITHOUT ANY WARRANTY; without even the implied warranty of
 * MERCHANTABILITY or FITNESS FOR A PARTICULAR PURPOSE.  See the
 * GNU General Public License for more details.
 *
 * You should have received a copy of the GNU General Public License
 * along with the NUbots Codebase.  If not, see <http://www.gnu.org/licenses/>.
 *
 * Copyright 2013 NUbots <nubots@nubots.net>
 */

#include "ScriptTuner.hpp"

extern "C" {
#include <ncurses.h>
#undef OK
}

#include <cstdio>
#include <sstream>

#include "message/motion/ServoTarget.hpp"
#include "message/platform/RawSensors.hpp"

#include "utility/behaviour/Action.hpp"
#include "utility/file/fileutil.hpp"
#include "utility/input/LimbID.hpp"
#include "utility/input/ServoID.hpp"
#include "utility/math/angle.hpp"
#include "utility/platform/RawSensors.hpp"

namespace module::behaviour::tools {

    using NUClear::message::CommandLineArguments;

    using extension::ExecuteScript;
    using extension::Script;

    using message::motion::ServoTarget;
    using message::motion::ServoTargets;
    using message::platform::RawSensors;

    using utility::behaviour::RegisterAction;
    using LimbID  = utility::input::LimbID;
    using ServoID = utility::input::ServoID;

    struct LockServo {};

    ScriptTuner::ScriptTuner(std::unique_ptr<NUClear::Environment> environment)
        : Reactor(std::move(environment))
        , id(size_t(this) * size_t(this) - size_t(this))
        , scriptPath("Initializing...")
        , frame(0)
        , selection(0)
        , angleOrGain(true)
        , running(true) {

        // Add a blank frame to start with
        script.frames.emplace_back();
        script.frames.back().duration = std::chrono::milliseconds(defaultDuration);

        on<Trigger<CommandLineArguments>>().then([this](const CommandLineArguments& args) {
            if (args.size() == 2) {
                scriptPath = args[1];

                // Check if the script exists and load it if it does.
                if (utility::file::exists(scriptPath)) {
                    NUClear::log<NUClear::DEBUG>("Loading script: ", scriptPath, '\n');
                    loadScript(scriptPath);
                    // Build our initial gui with context from loaded script
                    refreshView();
                }
            }

            else {
                NUClear::log<NUClear::DEBUG>("Error: Expected 2 arguments on argv found ", args.size(), '\n');
                powerplant.shutdown();
            }
        });

        on<Trigger<LockServo>, With<RawSensors>>().then([this](const RawSensors& sensors) {
            auto id = selection < 2 ? 18 + selection : selection - 2;

            Script::Frame::Target target;

            target.id       = id;
            target.position = utility::platform::getRawServo(target.id, sensors).present_position;
            target.gain     = defaultGain;
            target.torque   = 100;

            script.frames[frame].targets.push_back(target);

            // Emit a waypoint so that the motor will go rigid at this angle
            auto waypoint      = std::make_unique<ServoTarget>();
            waypoint->time     = NUClear::clock::now();
            waypoint->id       = target.id;
            waypoint->gain     = target.gain;
            waypoint->position = target.position;
            waypoint->torque   = target.torque;
            emit(std::move(waypoint));
        });

        emit<Scope::INITIALIZE>(std::make_unique<RegisterAction>(RegisterAction{
            id,
            "Script Tuner",
            {std::pair<float, std::set<LimbID>>(
                1,
                {LimbID::LEFT_LEG, LimbID::RIGHT_LEG, LimbID::LEFT_ARM, LimbID::RIGHT_ARM, LimbID::HEAD})},
<<<<<<< HEAD
            [](const std::set<LimbID>& /* limbs */) {},
            [](const std::set<LimbID>& /* limbs */) {},
            [](const std::set<ServoID>& /* servos */) {}}));
=======
            [](const std::set<LimbID>&) {},
            [](const std::set<LimbID>&) {},
            [](const std::set<ServoID>&) {}}));
>>>>>>> f520bcce

        // Start curses mode
        initscr();
        // Capture our characters immediately (but pass through signals)
        cbreak();
        // Capture arrows and function keys
        keypad(stdscr, true);
        // Don't echo the users messages
        noecho();
        // Hide the cursor
        curs_set(0);

        // Trigger when stdin has something to read
        on<IO>(STDIN_FILENO, IO::READ).then([this] {
            // Get the character the user has typed
            switch (getch()) {
                case KEY_UP:  // Change selection up
                    selection = selection == 0 ? 19 : selection - 1;
                    break;
                case KEY_DOWN:  // Change selection down
                    selection = (selection + 1) % 20;
                    break;
                case 9:          // Swap between angle and gain
                case KEY_LEFT:   // Swap between angle and gain
                case KEY_RIGHT:  // Swap between angle and gain
                    angleOrGain = !angleOrGain;
                    break;
                case ',':  // Move left a frame
                    activateFrame(frame == 0 ? frame : frame - 1);
                    break;
                case '.':  // Move right a frame
                    activateFrame(frame == script.frames.size() - 1 ? frame : frame + 1);
                    break;
                case '\n':       // Edit selected field
                case KEY_ENTER:  // Edit selected field
                    editSelection();
                    break;
                case ' ':  // Toggle lock mode
                    toggleLockMotor();
                    break;
                case 'S':  // Save the current script
                    saveScript();
                    break;
                case 'A':  // save script as
                    saveScriptAs();
                    break;
                case 'T':  // Edit this frames duration
                    editDuration();
                    break;
                case 'N':  // New frame
                    newFrame();
                    break;
                case 'I':  // Delete frame
                    deleteFrame();
                    break;
                case 'P':  // plays script through with correct durations
                    playScript();
                    break;
                case 'J':  // changes frame without robot moving
                    jumpToFrame();
                    break;
                case 'R':  // updates visual changes
                    refreshView();
                    break;
                case 'M': mirrorScript(); break;
                case 'G':  // allows multiple gains to be edited at once
                    editGain();
                    break;
                case ':':  // lists commands
                    help();
                    break;
                case 'X':  // shutdowns powerplant
                    powerplant.shutdown();
                    break;
            }

            // Update whatever visual changes we made
            refreshView();
        });

        // When we shutdown end ncurses
        on<Shutdown>().then(endwin);
    }

    void ScriptTuner::activateFrame(int frame) {
        this->frame = frame;

        auto waypoints = std::make_unique<ServoTargets>();
        for (auto& target : script.frames[frame].targets) {
            waypoints->targets.emplace_back(NUClear::clock::now() + std::chrono::milliseconds(1000),
                                            target.id,
                                            target.position,
                                            target.gain,
                                            target.torque);
        }

        emit(std::move(waypoints));
    }

    void ScriptTuner::refreshView() {

        // Clear our window
        erase();

        // Outer box
        box(stdscr, 0, 0);

        // Write our title
        attron(A_BOLD);
        mvprintw(0, (COLS - 14) / 2, " Script Tuner ");
        attroff(A_BOLD);

        // Top sections
        mvprintw(2, 2, "Script: %s", scriptPath.c_str());  // Output our scripts name
        mvprintw(3, 2, "Frames:");                         // The frames section is filled out after this
        mvprintw(4,
                 2,
                 "Duration: %d",  // Output the selected frames duration
                 std::chrono::duration_cast<std::chrono::milliseconds>(script.frames[frame].duration).count());
        mvprintw(5, 2, "_");

        // Output all of our frame numbers and highlight the selected frame
        move(3, 10);
        for (size_t i = 0; i < script.frames.size(); ++i) {
            if (i == frame) {
                // Turn on highlighting to show this frame is selected
                attron(A_STANDOUT);
            }
            printw(std::to_string(i + 1).c_str());
            if (i == frame) {
                // Turn off highlighting
                attroff(A_STANDOUT);
            }
            printw(" ");
        }


        // Heading Commands
        attron(A_BOLD);
        mvprintw(LINES - 6, 2, "Commands");
        attroff(A_BOLD);
        mvprintw(LINES - 2, 2, "Type :help for a full list of commands");


        // Each Command
        const char* COMMANDS[] = {",", ".", "N", "I", " ", "T", "J", "G", "P", "S"};

        // Each Meaning
        const char* MEANINGS[] = {"Left a frame",
                                  "Right a frame",
                                  "New Frame",
                                  "Delete Frame",
                                  "Lock/Unlock",
                                  "Edit Duration",
                                  "Jump to Frame",
                                  "Change Gains",
                                  "Play",
                                  "Save"};

        // Prints commands and their meanings to the screen
        for (size_t i = 0; i < 10; i = i + 2) {
            attron(A_BOLD);
            attron(A_STANDOUT);
            mvprintw(LINES - 5, 2 + ((2 + 14) * (i / 2)), COMMANDS[i]);
            attroff(A_BOLD);
            attroff(A_STANDOUT);
            mvprintw(LINES - 5, 4 + ((2 + 14) * (i / 2)), MEANINGS[i]);
        }

        for (size_t i = 1; i < 10; i = i + 2) {
            attron(A_BOLD);
            attron(A_STANDOUT);
            mvprintw(LINES - 4, 2 + ((2 + 14) * ((i - 1) / 2)), COMMANDS[i]);
            attroff(A_BOLD);
            attroff(A_STANDOUT);
            mvprintw(LINES - 4, 4 + ((2 + 14) * ((i - 1) / 2)), MEANINGS[i]);
        }

        // Each motor
        const char* MOTOR_NAMES[] = {"Head Pan",
                                     "Head Tilt",
                                     "Right Shoulder Pitch",
                                     "Left Shoulder Pitch",
                                     "Right Shoulder Roll",
                                     "Left Shoulder Roll",
                                     "Right Elbow",
                                     "Left Elbow",
                                     "Right Hip Yaw",
                                     "Left Hip Yaw",
                                     "Right Hip Roll",
                                     "Left Hip Roll",
                                     "Right Hip Pitch",
                                     "Left Hip Pitch",
                                     "Right Knee",
                                     "Left Knee",
                                     "Right Ankle Pitch",
                                     "Left Ankle Pitch",
                                     "Right Ankle Roll",
                                     "Left Ankle Roll"};

        // Loop through all our motors
        for (size_t i = 0; i < 20; ++i) {
            // Everything defaults to unlocked, we add locks as we find them
            mvprintw(i + 9, 2, "U");

            // Output the motor name
            attron(A_BOLD);
            mvprintw(i + 9, 4, MOTOR_NAMES[i]);
            attroff(A_BOLD);

            // Everything defaults to 0 angle and gain (unless we find one)
            mvprintw(i + 9, 26, "Angle:  -.--- Gain: ---.-");
        }

        for (auto& target : script.frames[frame].targets) {
            // Output that this frame is locked (we shuffle the head to the top of the list)
            mvprintw(((static_cast<uint32_t>(target.id) + 2) % 20) + 9, 2, "L");

            // Output this frames gain and angle
            mvprintw(((static_cast<uint32_t>(target.id) + 2) % 20) + 9,
                     26,
                     "Angle: %+.3f Gain: %5.1f",
                     target.position,
                     target.gain);
        }

        // Highlight our selected point
        mvchgat(selection + 9, angleOrGain ? 26 : 40, angleOrGain ? 13 : 11, A_STANDOUT, 0, nullptr);

        // We finished building
        refresh();
    }

    void ScriptTuner::toggleLockMotor() {

        // This finds if we have this particular motor stored in the frame
        auto targetFinder = [=](const Script::Frame::Target& target) {
            return (static_cast<uint32_t>(target.id) + 2) % 20 == selection;
        };

        // See if we have this target in our frame
        auto it = std::find_if(std::begin(script.frames[frame].targets),
                               std::end(script.frames[frame].targets),
                               targetFinder);

        // If we don't then save our current motor position as the position
        if (it == std::end(script.frames[frame].targets)) {

            emit<Scope::DIRECT>(std::make_unique<LockServo>());
        }
        else {
            // Remove this frame
            script.frames[frame].targets.erase(it);

            // Emit a waypoint so that the motor will turn off gain (go limp)
            auto waypoint      = std::make_unique<ServoTarget>();
            waypoint->time     = NUClear::clock::now();
            waypoint->id       = selection < 2 ? 18 + selection : selection - 2;
            waypoint->gain     = 0;
            waypoint->position = std::numeric_limits<float>::quiet_NaN();
            waypoint->torque   = 0;
            emit(std::move(waypoint));
        }
    }

    void ScriptTuner::newFrame() {
        // Make a new frame before our current with our current set of motor angles and unlocked/locked status
        auto newFrame = script.frames[frame];
        script.frames.insert(script.frames.begin() + frame, newFrame);
        script.frames[frame].duration = std::chrono::milliseconds(defaultDuration);
    }

    void ScriptTuner::deleteFrame() {
        // Delete our current frame and go to the one before this one, if this is the last frame then ignore
        if (script.frames.size() > 1) {
            script.frames.erase(std::begin(script.frames) + frame);
            frame = frame < script.frames.size() ? frame : frame - 1;
        }
        else {
            script.frames.erase(std::begin(script.frames));
            script.frames.emplace_back();
            frame = 0;
        }
    }

    std::string ScriptTuner::userInput() {
        // Read characters until we see either esc or enter
        std::stringstream chars;

        // Keep reading until our termination case is reached
        while (true) {
            auto ch = getch();
            switch (ch) {
                case 27: return "";
                case '\n':
                case KEY_ENTER: return chars.str(); break;
                default:
                    chars << static_cast<char>(ch);
                    addch(ch);
                    break;
            }
        }
    }

    void ScriptTuner::loadScript(const std::string& path) {
        script = YAML::LoadFile(path).as<Script>();
    }

    void ScriptTuner::saveScript() {
        YAML::Node n(script);
        utility::file::writeToFile(scriptPath, n);
    }

    void ScriptTuner::editDuration() {

        // Move to the correct position and erase the old duration
        move(4, 12);
        for (int i = 0; i < 10; ++i) {
            addch(' ');
        }
        move(4, 12);

        // Get the users input
        std::string result = userInput();

        // If we have a result
        if (!result.empty()) {
            try {
                int num                       = stoi(result);
                script.frames[frame].duration = std::chrono::milliseconds(num);
            }
            // If it's not a number then ignore and beep
            catch (std::invalid_argument&) {
                beep();
            }
        }
    }

    void ScriptTuner::editSelection() {

        // Erase our old text
        mvprintw(selection + 9, angleOrGain ? 33 : 46, " ");

        // Move to our point
        move(selection + 9, angleOrGain ? 33 : 46);

        // Get the users input
        std::string result = userInput();

        // If we have a result
        if (!result.empty()) {
            try {
                double num = stod(result);

                // This finds if we have this particular motor stored in the frame
                auto targetFinder = [=](const Script::Frame::Target& target) {
                    return (static_cast<uint32_t>(target.id) + 2) % 20 == selection;
                };

                // See if we have this target in our frame
                auto it = std::find_if(std::begin(script.frames[frame].targets),
                                       std::end(script.frames[frame].targets),
                                       targetFinder);

                // If we don't have this frame
                if (it == std::end(script.frames[frame].targets)) {
                    it           = script.frames[frame].targets.emplace(std::end(script.frames[frame].targets));
                    auto id      = selection < 2 ? 18 + selection : selection - 2;
                    it->id       = id;
                    it->position = 0;
                    it->gain     = defaultGain;
                }

                // If we are entering an angle
                if (angleOrGain) {

                    // Normalize our angle to be between -pi and pi
                    num = utility::math::angle::normalizeAngle(num);

                    it->position = num;
                    // Convert our angle to be between -pi and pi
                }
                // If it is a gain
                else {
                    if (num >= 0 && num <= 100) {
                        it->gain = num;
                    }
                    else {
                        beep();
                    }
                    // Check if the value is < 0 or > 100
                }
            }
            // If it's not a number then ignore and beep
            catch (std::invalid_argument&) {
                beep();
            }
        }
    }


    void ScriptTuner::help() {

        move(LINES - 6, 12);
        curs_set(1);
        std::string tempcommand = userInput();

        if (tempcommand == "help") {
            curs_set(0);

            const char* ALL_COMMANDS[] =
                {",", ".", "N", "I", " ", "T", "J", "G", "P", "S", "A", "R", "M", "X", "Ctr C"};

            const char* ALL_MEANINGS[] = {"Left a frame",
                                          "Right a frame",
                                          "New Frame",
                                          "Delete Frame",
                                          "Lock/Unlock",
                                          "Edit Duration",
                                          "Jump to Frame",
                                          "Edit the gains of an entire Script or Frame",
                                          "Play",
                                          "Save",
                                          "Saves Script As)",
                                          "Manual Refresh View",
                                          "Mirrors the script",
                                          "Exit (this works to exit help and editGain)",
                                          "Quit Scripttuner"};

            size_t longestCommand = 0;
            for (const auto& command : ALL_COMMANDS) {
                longestCommand = std::max(longestCommand, std::strlen(command));
            }

            erase();
            box(stdscr, 0, 0);
            attron(A_BOLD);
            mvprintw(0, (COLS - 14) / 2, " Script Tuner ");
            mvprintw(3, 2, "Help Commands:");
            attroff(A_BOLD);
            for (size_t i = 0; i < 15; i++) {
                mvprintw(5 + i, 2, ALL_COMMANDS[i]);
                mvprintw(5 + i, longestCommand + 4, ALL_MEANINGS[i]);
            }

            while (getch() != 'X') {
                erase();
                box(stdscr, 0, 0);
                attron(A_BOLD);
                mvprintw(0, (COLS - 14) / 2, " Script Tuner ");
                mvprintw(3, 2, "Help Commands:");
                attroff(A_BOLD);

                for (size_t i = 0; i < 15; i++) {
                    mvprintw(5 + i, 2, ALL_COMMANDS[i]);
                    mvprintw(5 + i, longestCommand + 4, ALL_MEANINGS[i]);
                }
            }
            refreshView();
        }
        else {
            refreshView();
        }
        curs_set(0);
    }

    // emits a message so motion can pick up the script
    void ScriptTuner::playScript() {
        emit(std::make_unique<ExecuteScript>(id, script, NUClear::clock::now()));
    }

    // allows user to jump to a specific frame without engaging the motors
    void ScriptTuner::jumpToFrame() {
        mvprintw(5, 2, "Jump To Frame:");
        move(5, 17);
        curs_set(1);
        userInputToFrame();
        curs_set(0);
    }

    // switches angle and gains between corresponding left and right motors, flips script around z axis
    void ScriptTuner::mirrorScript() {

        for (auto& f : script.frames) {

            Script::Frame newFrame;
            newFrame.duration = f.duration;

            for (auto& target : f.targets) {

                switch (target.id.value) {
                    case ServoID::HEAD_YAW:
                        newFrame.targets.emplace_back(ServoID::HEAD_YAW, target.position, target.gain, target.torque);
                        break;
                    case ServoID::HEAD_PITCH:
                        newFrame.targets.emplace_back(ServoID::HEAD_PITCH, target.position, target.gain, target.torque);
                        break;
                    case ServoID::R_SHOULDER_PITCH:
                        newFrame.targets.emplace_back(ServoID::L_SHOULDER_PITCH,
                                                      target.position,
                                                      target.gain,
                                                      target.torque);
                        break;
                    case ServoID::L_SHOULDER_PITCH:
                        newFrame.targets.emplace_back(ServoID::R_SHOULDER_PITCH,
                                                      target.position,
                                                      target.gain,
                                                      target.torque);
                        break;
                    case ServoID::R_ELBOW:
                        newFrame.targets.emplace_back(ServoID::L_ELBOW, target.position, target.gain, target.torque);
                        break;
                    case ServoID::L_ELBOW:
                        newFrame.targets.emplace_back(ServoID::R_ELBOW, target.position, target.gain, target.torque);
                        break;
                    case ServoID::R_HIP_PITCH:
                        newFrame.targets.emplace_back(ServoID::L_HIP_PITCH,
                                                      target.position,
                                                      target.gain,
                                                      target.torque);
                        break;
                    case ServoID::L_HIP_PITCH:
                        newFrame.targets.emplace_back(ServoID::R_HIP_PITCH,
                                                      target.position,
                                                      target.gain,
                                                      target.torque);
                        break;
                    case ServoID::R_KNEE:
                        newFrame.targets.emplace_back(ServoID::L_KNEE, target.position, target.gain, target.torque);
                        break;
                    case ServoID::L_KNEE:
                        newFrame.targets.emplace_back(ServoID::R_KNEE, target.position, target.gain, target.torque);
                        break;
                    case ServoID::R_ANKLE_PITCH:
                        newFrame.targets.emplace_back(ServoID::L_ANKLE_PITCH,
                                                      target.position,
                                                      target.gain,
                                                      target.torque);
                        break;
                    case ServoID::L_ANKLE_PITCH:
                        newFrame.targets.emplace_back(ServoID::R_ANKLE_PITCH,
                                                      target.position,
                                                      target.gain,
                                                      target.torque);
                        break;
                    case ServoID::R_SHOULDER_ROLL:
                        newFrame.targets.emplace_back(ServoID::L_SHOULDER_ROLL,
                                                      -target.position,
                                                      target.gain,
                                                      target.torque);
                        break;
                    case ServoID::L_SHOULDER_ROLL:
                        newFrame.targets.emplace_back(ServoID::R_SHOULDER_ROLL,
                                                      -target.position,
                                                      target.gain,
                                                      target.torque);
                        break;
                    case ServoID::R_HIP_ROLL:
                        newFrame.targets.emplace_back(ServoID::L_HIP_ROLL,
                                                      -target.position,
                                                      target.gain,
                                                      target.torque);
                        break;
                    case ServoID::L_HIP_ROLL:
                        newFrame.targets.emplace_back(ServoID::R_HIP_ROLL,
                                                      -target.position,
                                                      target.gain,
                                                      target.torque);
                        break;
                    case ServoID::R_ANKLE_ROLL:
                        newFrame.targets.emplace_back(ServoID::L_ANKLE_ROLL,
                                                      -target.position,
                                                      target.gain,
                                                      target.torque);
                        break;
                    case ServoID::L_ANKLE_ROLL:
                        newFrame.targets.emplace_back(ServoID::R_ANKLE_ROLL,
                                                      -target.position,
                                                      target.gain,
                                                      target.torque);
                        break;
                    case ServoID::R_HIP_YAW:
                        newFrame.targets.emplace_back(ServoID::L_HIP_YAW, -target.position, target.gain, target.torque);
                        break;
                    case ServoID::L_HIP_YAW:
                        newFrame.targets.emplace_back(ServoID::R_HIP_YAW, -target.position, target.gain, target.torque);
                        break;
                    case ServoID::NUMBER_OF_SERVOS:
                    default: break;
                }  // end switch(target.id)
            }
            f = newFrame;
            refreshView();
        }
    }  // end mirrorScript()

    // change scriptPath and then call saveScript to Save As
    void ScriptTuner::saveScriptAs() {
        move(5, 2);
        curs_set(1);
        std::string saveScriptAs = userInput();
        if (utility::file::exists(saveScriptAs)) {
            bool print = true;
            while (print) {
                mvprintw(6, 2, "This file already exists.");
                mvprintw(7, 2, "Press Enter to overwrite, or X to return to script.");
                switch (getch()) {
                    case '\n':
                    case KEY_ENTER:
                        move(5, 2);
                        curs_set(0);
                        print      = false;
                        scriptPath = saveScriptAs;
                        saveScript();
                        refreshView();
                        break;
                    case 'X':
                        move(5, 2);
                        curs_set(0);
                        print = false;
                        refreshView();
                        break;
                }
            }
        }
        else {
            scriptPath = saveScriptAs;
            saveScript();
            move(5, 2);
            curs_set(0);
            refreshView();
        }
    }

    // allows user to edit the gain for the entire script or specified frame
    void ScriptTuner::editGain() {
        erase();
        box(stdscr, 0, 0);
        attron(A_BOLD);
        mvprintw(0, (COLS - 14) / 2, " Script Tuner ");
        mvprintw(3, 2, "Edit Gain");
        attroff(A_BOLD);
        mvprintw(5, 2, "For Entire Script:");
        mvprintw(6, 2, "All: ---.- Upper: ---.- Lower: ---.-");
        mvprintw(7, 2, "For Frame: %d", frame + 1);
        mvprintw(8, 2, "All: ---.- Upper: ---.- Lower: ---.-");
        mvprintw(10, 2, "Use X to exit Edit Gain");
        move(6, 7);
        curs_set(0);
        size_t YPOSITION[3][3] = {{6, 6, 6}, {7, 0, 0}, {8, 8, 8}};
        size_t XPOSITION[3][3] = {{7, 20, 33}, {12, 0, 0}, {7, 20, 33}};
        size_t i               = 0;
        size_t j               = 0;
        float upperGainS       = -1;
        float lowerGainS       = -1;
        float upperGainF       = -1;
        float lowerGainF       = -1;
        bool editScript        = false;
        bool editFrame         = false;
        bool changedUpper      = false;
        bool changedLower      = false;
        bool editGainRun       = true;
        mvchgat(YPOSITION[i][j], XPOSITION[i][j], 5, A_STANDOUT, 0, nullptr);

        while (editGainRun) {

            switch (getch()) {
                case 'X': editGainRun = false; break;
                case KEY_UP:
                    if (YPOSITION[i][j] == 0 && XPOSITION[i][j] == 0) {
                        mvchgat(YPOSITION[i][j], XPOSITION[i][j], 5, 0, 0, nullptr);
                        i = ((i - 2) + 3) % 3;
                        mvchgat(YPOSITION[i][j], XPOSITION[i][j], 5, A_STANDOUT, 0, nullptr);
                    }
                    else if (YPOSITION[i][j] == 7 && XPOSITION[i][j] == 12) {
                        mvchgat(YPOSITION[i][j], XPOSITION[i][j], 5, 0, 0, nullptr);
                        i = ((i - 1) + 3) % 3;
                        mvchgat(YPOSITION[i][j], XPOSITION[i][j], 5, A_STANDOUT, 0, nullptr);
                    }
                    else if (YPOSITION[i][j] == 8 && (XPOSITION[i][j] == 20 || XPOSITION[i][j] == 33)) {
                        mvchgat(YPOSITION[i][j], XPOSITION[i][j], 5, 0, 0, nullptr);
                        i = ((i - 2) + 3) % 3;
                        mvchgat(YPOSITION[i][j], XPOSITION[i][j], 5, A_STANDOUT, 0, nullptr);
                    }
                    else {
                        mvchgat(YPOSITION[i][j], XPOSITION[i][j], 5, 0, 0, nullptr);
                        i = ((i - 1) + 3) % 3;
                        mvchgat(YPOSITION[i][j], XPOSITION[i][j], 5, A_STANDOUT, 0, nullptr);
                    }
                    break;
                case KEY_DOWN:
                    if (YPOSITION[i][j] == 0 && XPOSITION[i][j] == 0) {
                        mvchgat(YPOSITION[i][j], XPOSITION[i][j], 5, 0, 0, nullptr);
                        i = (i + 2) % 3;
                        mvchgat(YPOSITION[i][j], XPOSITION[i][j], 5, A_STANDOUT, 0, nullptr);
                    }
                    else if (YPOSITION[i][j] == 7 && XPOSITION[i][j] == 12) {
                        mvchgat(YPOSITION[i][j], XPOSITION[i][j], 5, 0, 0, nullptr);
                        i = (i + 1) % 3;
                        mvchgat(YPOSITION[i][j], XPOSITION[i][j], 5, A_STANDOUT, 0, nullptr);
                    }
                    else if (YPOSITION[i][j] == 6 && (XPOSITION[i][j] == 20 || XPOSITION[i][j] == 33)) {
                        mvchgat(YPOSITION[i][j], XPOSITION[i][j], 5, 0, 0, nullptr);
                        i = (i + 2) % 3;
                        mvchgat(YPOSITION[i][j], XPOSITION[i][j], 5, A_STANDOUT, 0, nullptr);
                    }
                    else {
                        mvchgat(YPOSITION[i][j], XPOSITION[i][j], 5, 0, 0, nullptr);
                        i = (i + 1) % 3;
                        mvchgat(YPOSITION[i][j], XPOSITION[i][j], 5, A_STANDOUT, 0, nullptr);
                    }
                    break;
                case KEY_LEFT:
                    if (YPOSITION[i][j] == 0 && XPOSITION[i][j] == 0) {
                        mvchgat(YPOSITION[i][j], XPOSITION[i][j], 5, 0, 0, nullptr);
                        j = 0;
                        mvchgat(YPOSITION[i][j], XPOSITION[i][j], 5, A_STANDOUT, 0, nullptr);
                    }
                    else if (YPOSITION[i][j] == 7 && XPOSITION[i][j] == 12) {
                        mvchgat(YPOSITION[i][j], XPOSITION[i][j], 5, 0, 0, nullptr);
                        mvchgat(YPOSITION[i][j], XPOSITION[i][j], 5, A_STANDOUT, 0, nullptr);
                    }
                    else {
                        mvchgat(YPOSITION[i][j], XPOSITION[i][j], 5, 0, 0, nullptr);
                        j = (j - 1) % 3;
                        mvchgat(YPOSITION[i][j], XPOSITION[i][j], 5, A_STANDOUT, 0, nullptr);
                    }
                    break;
                case KEY_RIGHT:
                    if (YPOSITION[i][j] == 0 && XPOSITION[i][j] == 0) {
                        mvchgat(YPOSITION[i][j], XPOSITION[i][j], 5, 0, 0, nullptr);
                        j = 0;
                        mvchgat(YPOSITION[i][j], XPOSITION[i][j], 5, A_STANDOUT, 0, nullptr);
                    }
                    else if (YPOSITION[i][j] == 7 && XPOSITION[i][j] == 12) {
                        mvchgat(YPOSITION[i][j], XPOSITION[i][j], 5, 0, 0, nullptr);
                        mvchgat(YPOSITION[i][j], XPOSITION[i][j], 5, A_STANDOUT, 0, nullptr);
                    }
                    else {
                        mvchgat(YPOSITION[i][j], XPOSITION[i][j], 5, 0, 0, nullptr);
                        j = (j + 1) % 3;
                        mvchgat(YPOSITION[i][j], XPOSITION[i][j], 5, A_STANDOUT, 0, nullptr);
                    }
                    break;
                case '\n':
                case KEY_ENTER:
                    float newGain = 0;
                    // tracks editing

                    if (YPOSITION[i][j] == 6) {
                        editScript = true;
                    }
                    else if (YPOSITION[i][j] == 8) {
                        editFrame = true;
                    }

                    // prints user input to screen
                    if (YPOSITION[i][j] == 7 && XPOSITION[i][j] == 12) {
                        mvprintw(YPOSITION[i][j], XPOSITION[i][j], "     ");
                        move(YPOSITION[i][j], XPOSITION[i][j]);
                        userInputToFrame();
                        mvprintw(YPOSITION[i][j], XPOSITION[i][j], "%d", frame + 1);
                    }
                    else {
                        mvprintw(YPOSITION[i][j], XPOSITION[i][j], "     ");
                        move(YPOSITION[i][j], XPOSITION[i][j]);
                        newGain = userInputToGain();
                        if (std::isnan(newGain)) {
                            mvprintw(YPOSITION[i][j], XPOSITION[i][j], "---.-");
                            upperGainS = -1;
                            lowerGainS = -1;
                            upperGainF = -1;
                            lowerGainF = -1;
                        }
                        else {

                            mvprintw(YPOSITION[i][j], XPOSITION[i][j], "%5.1f", newGain);

                            // allows separate gains for upper and lower motors
                            if (XPOSITION[i][j] == 20) {
                                if (YPOSITION[i][j] == 6) {
                                    upperGainS = newGain;
                                }
                                else {
                                    upperGainF = newGain;
                                }

                                // Zero out the "ALL" option
                                if (YPOSITION[i][j] == 6) {
                                    mvprintw(6, 7, "---.-");
                                }
                                else {
                                    mvprintw(8, 7, "---.-");
                                }
                                changedUpper = true;
                            }
                            else if (XPOSITION[i][j] == 33) {
                                if (YPOSITION[i][j] == 6) {
                                    lowerGainS = newGain;
                                }
                                else {
                                    lowerGainF = newGain;
                                }

                                // Zero out the both option
                                if (YPOSITION[i][j] == 6) {
                                    mvprintw(6, 7, "---.-");
                                }
                                else {
                                    mvprintw(8, 7, "---.-");
                                }
                                changedLower = true;
                            }
                            else {

                                // Set upper and lower
                                if (XPOSITION[i][j] == 7) {
                                    if (YPOSITION[i][j] == 6) {
                                        upperGainS = newGain;
                                        lowerGainS = newGain;
                                        mvprintw(6, 7, "%5.1f", upperGainS);
                                        mvprintw(6, 20, "---.-");
                                        mvprintw(6, 33, "---.-");
                                    }
                                    else {
                                        upperGainF = newGain;
                                        lowerGainF = newGain;
                                        mvprintw(8, 7, "%5.1f", upperGainF);
                                        mvprintw(8, 20, "---.-");
                                        mvprintw(8, 33, "---.-");
                                    }
                                }
                                changedUpper = true;
                                changedLower = true;
                            }
                            /*
                            mvprintw(20,2,"upperGainS = %5.1f",upperGainS);
                            mvprintw(21,2,"lowerGainS = %5.1f",lowerGainS);
                            mvprintw(22,2,"upperGainF = %5.1f",upperGainF);
                            mvprintw(23,2,"lowerGainF = %5.1f",lowerGainF);
                            */

                            // if user has entered the same gain in upper and lower then automatically prints
                            // value in both and dashes upper and lower
                            if ((upperGainS == lowerGainS) && (upperGainS >= 0)) {
                                mvprintw(6, 7, "%5.1f", upperGainS);
                                mvprintw(6, 20, "---.-");
                                mvprintw(6, 33, "---.-");
                            }
                            if ((upperGainF == lowerGainF) && (upperGainF >= 0)) {
                                mvprintw(8, 7, "%5.1f", upperGainF);
                                mvprintw(8, 20, "---.-");
                                mvprintw(8, 33, "---.-");
                            }
                        }
                    }  // end KEY_ENTER else
                    mvchgat(YPOSITION[i][j], XPOSITION[i][j], 5, A_STANDOUT, 0, nullptr);
                    break;  // end case KEY_ENTER
            }               // switch

        }  // while


        // loop through all frames in script and edit gains
        if (editScript) {
            std::cout << "Hello!" << std::endl;
            for (auto& f : script.frames) {
                for (auto& target : f.targets) {
                    switch (target.id.value) {
                        case ServoID::HEAD_YAW:
                        case ServoID::HEAD_PITCH:
                        case ServoID::R_SHOULDER_PITCH:
                        case ServoID::L_SHOULDER_PITCH:
                        case ServoID::R_SHOULDER_ROLL:
                        case ServoID::L_SHOULDER_ROLL:
                        case ServoID::R_ELBOW:
                        case ServoID::L_ELBOW:
                            if (changedUpper && (upperGainS >= 0)) {
                                target.gain = upperGainS;
                            }
                            break;
                        case ServoID::R_HIP_YAW:
                        case ServoID::L_HIP_YAW:
                        case ServoID::R_HIP_ROLL:
                        case ServoID::L_HIP_ROLL:
                        case ServoID::R_HIP_PITCH:
                        case ServoID::L_HIP_PITCH:
                        case ServoID::R_KNEE:
                        case ServoID::L_KNEE:
                        case ServoID::R_ANKLE_PITCH:
                        case ServoID::L_ANKLE_PITCH:
                        case ServoID::R_ANKLE_ROLL:
                        case ServoID::L_ANKLE_ROLL:
                            if (changedLower && (lowerGainS >= 0)) {
                                target.gain = lowerGainS;
                            }
                            break;
                        case ServoID::NUMBER_OF_SERVOS:
                        default: break;
                    }
                }
            }
        }

        // edit gains for only specifc frame
        if (editFrame) {
            for (auto& target : script.frames[frame].targets) {
                switch (target.id.value) {
                    case ServoID::HEAD_YAW:
                    case ServoID::HEAD_PITCH:
                    case ServoID::R_SHOULDER_PITCH:
                    case ServoID::L_SHOULDER_PITCH:
                    case ServoID::R_SHOULDER_ROLL:
                    case ServoID::L_SHOULDER_ROLL:
                    case ServoID::R_ELBOW:
                    case ServoID::L_ELBOW:
                        if (changedUpper && (upperGainF >= 0)) {
                            target.gain = upperGainF;
                        }
                        break;
                    case ServoID::R_HIP_YAW:
                    case ServoID::L_HIP_YAW:
                    case ServoID::R_HIP_ROLL:
                    case ServoID::L_HIP_ROLL:
                    case ServoID::R_HIP_PITCH:
                    case ServoID::L_HIP_PITCH:
                    case ServoID::R_KNEE:
                    case ServoID::L_KNEE:
                    case ServoID::R_ANKLE_PITCH:
                    case ServoID::L_ANKLE_PITCH:
                    case ServoID::R_ANKLE_ROLL:
                    case ServoID::L_ANKLE_ROLL:
                        if (changedLower && (lowerGainF >= 0)) {
                            target.gain = lowerGainF;
                        }
                        break;
                    case ServoID::NUMBER_OF_SERVOS:
                    default: break;
                }
            }
        }
        refreshView();
    }  // editGain()


    // checks user input is a number and converts it a number that becomes the new frame number
    void ScriptTuner::userInputToFrame() {
        std::string tempframe = userInput();
        if (!tempframe.empty() && tempframe.size() <= 4) {
            try {
                int tempframe2 = stoi(tempframe);

                // makes tempframe2 always positive
                if (tempframe2 <= 0) {
                    tempframe2 = -1 * tempframe2;
                }
                else {
                    tempframe2 = tempframe2;
                }

                // checks user input is within correct range
                if (static_cast<size_t>(tempframe2) <= script.frames.size()) {

                    frame = tempframe2 - 1;
                }
                else {
                    beep();
                }
            }
            catch (std::invalid_argument&) {
                beep();
            }
        }
    }
    // converts valid user input to gain
    float ScriptTuner::userInputToGain() {
        std::string tempGain = userInput();
        try {
            if (!tempGain.empty()) {
                float tempGain2 = stof(tempGain);
                if (tempGain2 >= 0 && tempGain2 <= 100) {
                    return tempGain2;
                }
                beep();
            }
        }
        catch (std::invalid_argument&) {
            beep();
        }

        return std::numeric_limits<float>::quiet_NaN();
    }
}  // namespace module::behaviour::tools<|MERGE_RESOLUTION|>--- conflicted
+++ resolved
@@ -114,15 +114,9 @@
             {std::pair<float, std::set<LimbID>>(
                 1,
                 {LimbID::LEFT_LEG, LimbID::RIGHT_LEG, LimbID::LEFT_ARM, LimbID::RIGHT_ARM, LimbID::HEAD})},
-<<<<<<< HEAD
             [](const std::set<LimbID>& /* limbs */) {},
             [](const std::set<LimbID>& /* limbs */) {},
             [](const std::set<ServoID>& /* servos */) {}}));
-=======
-            [](const std::set<LimbID>&) {},
-            [](const std::set<LimbID>&) {},
-            [](const std::set<ServoID>&) {}}));
->>>>>>> f520bcce
 
         // Start curses mode
         initscr();
