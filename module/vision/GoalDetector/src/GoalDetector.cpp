/*
 * This file is part of NUbots Codebase.
 *
 * The NUbots Codebase is free software: you can redistribute it and/or modify
 * it under the terms of the GNU General Public License as published by
 * the Free Software Foundation, either version 3 of the License, or
 * (at your option) any later version.
 *
 * The NUbots Codebase is distributed in the hope that it will be useful,
 * but WITHOUT ANY WARRANTY; without even the implied warranty of
 * MERCHANTABILITY or FITNESS FOR A PARTICULAR PURPOSE.  See the
 * GNU General Public License for more details.
 *
 * You should have received a copy of the GNU General Public License
 * along with the NUbots Codebase.  If not, see <http://www.gnu.org/licenses/>.
 *
 * Copyright 2013 NUbots <nubots@nubots.net>
 */

#include "GoalDetector.h"

#include "extension/Configuration.h"

#include "RansacGoalModel.h"
#include "message/input/CameraParameters.h"
#include "message/vision/ClassifiedImage.h"
#include "message/vision/LookUpTable.h"
#include "message/vision/VisionObjects.h"
<<<<<<< HEAD
#include "stdio.h"
=======
>>>>>>> 5340b184

#include "utility/math/geometry/Line.h"
#include "utility/math/geometry/Plane.h"
#include "utility/math/geometry/Quad.h"

#include "utility/math/coordinates.h"
#include "utility/math/ransac/NPartiteRansac.h"
#include "utility/math/vision.h"

#include "utility/vision/ClassifiedImage.h"
#include "utility/vision/LookUpTable.h"
#include "utility/vision/Vision.h"
#include "utility/vision/fourcc.h"
<<<<<<< HEAD

#include "utility/support/eigen_armadillo.h"
#include "utility/support/yaml_armadillo.h"
=======
>>>>>>> 5340b184


namespace module {
namespace vision {

    using extension::Configuration;

    using message::input::CameraParameters;

    using utility::math::coordinates::cartesianToSpherical;

    using utility::math::geometry::Line;
    using Plane = utility::math::geometry::Plane<3>;
    using utility::math::geometry::Quad;

    using utility::math::ransac::NPartiteRansac;

    using utility::math::vision::widthBasedDistanceToCircle;
    using utility::math::vision::projectCamToPlane;
    using utility::math::vision::imageToScreen;
    using utility::math::vision::getCamFromScreen;
    using utility::math::vision::getParallaxAngle;
    using utility::math::vision::projectCamSpaceToScreen;
    using utility::math::vision::distanceToVerticalObject;

    using message::vision::LookUpTable;
    using message::vision::ClassifiedImage;
    using SegmentClass = message::vision::ClassifiedImage::SegmentClass::Value;
    using message::vision::Goal;

    // TODO the system is too generous with adding segments above and below the goals and makes them too tall, stop it
    // TODO the system needs to throw out the kinematics and height based measurements when it cannot be sure it saw the
    // tops and bottoms of the goals

    GoalDetector::GoalDetector(std::unique_ptr<NUClear::Environment> environment)
        : Reactor(std::move(environment))
        , MINIMUM_POINTS_FOR_CONSENSUS(0)
        , MAXIMUM_ITERATIONS_PER_FITTING(0)
        , MAXIMUM_FITTED_MODELS(0)
        , CONSENSUS_ERROR_THRESHOLD(0.0)
        , MAXIMUM_ASPECT_RATIO(0.0)
        , MINIMUM_ASPECT_RATIO(0.0)
        , VISUAL_HORIZON_BUFFER(0.0)
        , MAXIMUM_GOAL_HORIZON_NORMAL_ANGLE(0.0)
        , MAXIMUM_ANGLE_BETWEEN_GOALS(0.0)
        , MAXIMUM_VERTICAL_GOAL_PERSPECTIVE_ANGLE(0.0)
        , MEASUREMENT_LIMITS_LEFT(10)
        , MEASUREMENT_LIMITS_RIGHT(10)
        , MEASUREMENT_LIMITS_TOP(10)
        , MEASUREMENT_LIMITS_BASE(10) {


        // Trigger the same function when either update
        on<Configuration, Trigger<CameraParameters>>("GoalDetector.yaml")
            .then([this](const Configuration& config, const CameraParameters& cam) {

                MINIMUM_POINTS_FOR_CONSENSUS   = config["ransac"]["minimum_points_for_consensus"].as<uint>();
                CONSENSUS_ERROR_THRESHOLD      = config["ransac"]["consensus_error_threshold"].as<double>();
                MAXIMUM_ITERATIONS_PER_FITTING = config["ransac"]["maximum_iterations_per_fitting"].as<uint>();
                MAXIMUM_FITTED_MODELS          = config["ransac"]["maximum_fitted_models"].as<uint>();

                MINIMUM_ASPECT_RATIO = config["aspect_ratio_range"][0].as<double>();
                MAXIMUM_ASPECT_RATIO = config["aspect_ratio_range"][1].as<double>();
                VISUAL_HORIZON_BUFFER =
                    std::max(1, int(cam.focalLengthPixels * tan(config["visual_horizon_buffer"].as<double>())));
                MAXIMUM_GOAL_HORIZON_NORMAL_ANGLE =
                    std::cos(config["minimum_goal_horizon_angle"].as<double>() - M_PI_2);
                MAXIMUM_ANGLE_BETWEEN_GOALS = std::cos(config["maximum_angle_between_goals"].as<double>());
                MAXIMUM_VERTICAL_GOAL_PERSPECTIVE_ANGLE =
                    std::sin(-config["maximum_vertical_goal_perspective_angle"].as<double>());

                MEASUREMENT_LIMITS_LEFT  = config["measurement_limits"]["left"].as<uint>();
                MEASUREMENT_LIMITS_RIGHT = config["measurement_limits"]["right"].as<uint>();
                MEASUREMENT_LIMITS_TOP   = config["measurement_limits"]["top"].as<uint>();
                MEASUREMENT_LIMITS_BASE  = config["measurement_limits"]["base"].as<uint>();
<<<<<<< HEAD

                vector3_covariance = config["vector3_covariance"].as<arma::vec>();
                angle_covariance   = config["angle_covariance"].as<arma::vec>();
=======
>>>>>>> 5340b184
            });

        on<Trigger<ClassifiedImage>, With<CameraParameters>, With<LookUpTable>, Single>().then(
            "Goal Detector",
            [this](
                std::shared_ptr<const ClassifiedImage> rawImage, const CameraParameters& cam, const LookUpTable& lut) {

                const auto& image = *rawImage;
                // Our segments that may be a part of a goal
                std::vector<RansacGoalModel::GoalSegment> segments;
                auto goals = std::make_unique<std::vector<Goal>>();

                // Get our goal segments
                for (const auto& segment : image.horizontalSegments) {

                    // We throw out points if they are:
                    // Less the full quality (subsampled)
                    // Do not have a transition on the other side
                    if ((segment.segmentClass == SegmentClass::GOAL) && (segment.subsample == 1)
                        && (segment.previous > -1)
                        && (segment.next > -1)) {
                        segments.push_back({{double(segment.start[0]), double(segment.start[1])},
                                            {double(segment.end[0]), double(segment.end[1])}});
                    }
                }

                // Partition our segments so that they are split between above and below the horizon
                auto split = std::partition(
                    std::begin(segments), std::end(segments), [image](const RansacGoalModel::GoalSegment& segment) {
                        // Is the midpoint above or below the horizon?
                        utility::math::geometry::Line horizon(convert<double, 2>(image.horizon.normal),
                                                              image.horizon.distance);
                        return horizon.distanceToPoint(segment.left + segment.right / 2) > 0;
                    });

                // Make an array of our partitions
                std::array<std::vector<RansacGoalModel::GoalSegment>::iterator, RansacGoalModel::REQUIRED_POINTS + 1>
                    points = {segments.begin(), split, segments.end()};

                // Ransac for goals
                auto models = NPartiteRansac<RansacGoalModel>::fitModels(points,
                                                                         MINIMUM_POINTS_FOR_CONSENSUS,
                                                                         MAXIMUM_ITERATIONS_PER_FITTING,
                                                                         MAXIMUM_FITTED_MODELS,
                                                                         CONSENSUS_ERROR_THRESHOLD);

                // Look at our results
                for (auto& result : models) {

                    // Get our left, right and midlines
                    Line& left  = result.model.left;
                    Line& right = result.model.right;
                    Line mid;

                    // Normals in same direction
                    if (arma::dot(left.normal, right.normal) > 0) {
                        mid.normal   = arma::normalise(right.normal + left.normal);
                        mid.distance = ((right.distance / arma::dot(right.normal, mid.normal))
                                        + (left.distance / arma::dot(left.normal, mid.normal)))
                                       * 0.5;
                    }
                    // Normals opposed
                    else {
                        mid.normal   = arma::normalise(right.normal - left.normal);
                        mid.distance = ((right.distance / arma::dot(right.normal, mid.normal))
                                        - (left.distance / arma::dot(left.normal, mid.normal)))
                                       * 0.5;
                    }

                    // Find a point that should work to start searching down
                    arma::vec2 midpoint({0, 0});
                    int i = 0;
                    for (auto& m : result) {
                        midpoint += m.left;
                        midpoint += m.right;
                        i += 2;
                    }
                    midpoint /= i;

                    // Work out which direction to go
                    arma::vec2 direction = mid.tangent();
                    direction *= direction[1] > 0 ? 1 : -1;
                    double theta = std::acos(direction[0]);
                    if (std::abs(theta) < M_PI_4) {
                        direction[0] = 1;
                        direction[1] = -std::tan(theta);
                    }
                    else {
                        direction[0] = std::tan(M_PI_2 - std::abs(theta));
                        direction[1] = 1;
                    }

                    // Classify until we reach green
                    arma::vec2 basePoint({0, 0});
                    int notWhiteLen = 0;
                    for (arma::vec2 point = mid.orthogonalProjection(midpoint);
                         (point[0] < image.dimensions[0]) && (point[0] > 0) && (point[1] < image.dimensions[1]);
                         point += direction) {

                        char c = static_cast<char>(utility::vision::getPixelColour(
                            lut,
                            utility::vision::getPixel(int(point[0]),
                                                      int(point[1]),
                                                      image.image->dimensions[0],
                                                      image.image->dimensions[1],
                                                      image.image->data,
                                                      static_cast<utility::vision::FOURCC>(image.image->format))));

                        if (c != 'y') {
                            ++notWhiteLen;
                            if (notWhiteLen > 4) {
                                basePoint = point;
                                break;
                            }
                        }
                        else if (c == 'g') {
                            basePoint = point;
                            break;
                        }
                        else if (c == 'y') {
                            notWhiteLen = 0;
                        }
                    }
<<<<<<< HEAD

                    arma::running_stat<double> stat;

                    // Look through our segments to find endpoints
                    for (auto& point : result) {
                        // Project left and right onto midpoint keep top and bottom
                        stat(mid.tangentialDistanceToPoint(point.left));
                        stat(mid.tangentialDistanceToPoint(point.right));
                    }

                    // Get our endpoints from the min and max points on the line
                    arma::vec2 midP1 = mid.pointFromTangentialDistance(stat.min());
                    arma::vec2 midP2 = mid.orthogonalProjection(basePoint);

                    // Project those points outward onto the quad
                    arma::vec2 p1 =
                        midP1 - left.distanceToPoint(midP1) * arma::dot(left.normal, mid.normal) * mid.normal;
                    arma::vec2 p2 =
                        midP2 - left.distanceToPoint(midP2) * arma::dot(left.normal, mid.normal) * mid.normal;
                    arma::vec2 p3 =
                        midP1 - right.distanceToPoint(midP1) * arma::dot(right.normal, mid.normal) * mid.normal;
                    arma::vec2 p4 =
                        midP2 - right.distanceToPoint(midP2) * arma::dot(right.normal, mid.normal) * mid.normal;

                    // Make a quad
                    Goal goal;
                    goal.visObject.sensors = image.sensors;
                    goal.side              = Goal::Side::UNKNOWN_SIDE;

                    // Seperate tl and bl
                    arma::vec2 tl = p1[1] > p2[1] ? p2 : p1;
                    arma::vec2 bl = p1[1] > p2[1] ? p1 : p2;
                    arma::vec2 tr = p3[1] > p4[1] ? p4 : p3;
                    arma::vec2 br = p3[1] > p4[1] ? p3 : p4;

                    goal.quad.bl = convert<double, 2>(bl);
                    goal.quad.tl = convert<double, 2>(tl);
                    goal.quad.tr = convert<double, 2>(tr);
                    goal.quad.br = convert<double, 2>(br);

                    goals->push_back(std::move(goal));
                }

                utility::math::geometry::Line horizon(convert<double, 2>(image.horizon.normal), image.horizon.distance);

                // Throwout invalid quads
                for (auto it = goals->begin(); it != goals->end();) {

                    utility::math::geometry::Quad quad(convert<double, 2>(it->quad.bl),
                                                       convert<double, 2>(it->quad.tl),
                                                       convert<double, 2>(it->quad.tr),
                                                       convert<double, 2>(it->quad.br));

                    arma::vec2 lhs = arma::normalise(quad.getTopLeft() - quad.getBottomLeft());
                    arma::vec2 rhs = arma::normalise(quad.getTopRight() - quad.getBottomRight());

                    // Check if we are within the aspect ratio range
                    bool valid =
                        quad.aspectRatio() > MINIMUM_ASPECT_RATIO && quad.aspectRatio() < MAXIMUM_ASPECT_RATIO

                        // Check if we are close enough to the visual horizon
                        && (utility::vision::visualHorizonAtPoint(image, quad.getBottomLeft()[0])
                                < quad.getBottomLeft()[1] + VISUAL_HORIZON_BUFFER
                            || utility::vision::visualHorizonAtPoint(image, quad.getBottomRight()[0])
                                   < quad.getBottomRight()[1] + VISUAL_HORIZON_BUFFER)

                        // Check we finish above the kinematics horizon or or kinematics horizon is off the screen
                        && (horizon.y(quad.getTopLeft()[0]) > quad.getTopLeft()[1]
                            || horizon.y(quad.getTopLeft()[0]) < 0)
                        && (horizon.y(quad.getTopRight()[0]) > quad.getTopRight()[1]
                            || horizon.y(quad.getTopRight()[0]) < 0)

                        // Check that our two goal lines are perpendicular with the horizon must use greater than rather
                        // then less than because of the cos
                        && std::abs(arma::dot(rhs, horizon.normal)) > MAXIMUM_GOAL_HORIZON_NORMAL_ANGLE
                        && std::abs(arma::dot(lhs, horizon.normal)) > MAXIMUM_GOAL_HORIZON_NORMAL_ANGLE

                        // Check that our two goal lines are approximatly parallel
                        && std::abs(arma::dot(lhs, rhs)) > MAXIMUM_ANGLE_BETWEEN_GOALS;

                    // Check that our goals don't form too much of an upward cup (not really possible for us)
                    //&& lhs.at(0) * rhs.at(1) - lhs.at(1) * rhs.at(0) > MAXIMUM_VERTICAL_GOAL_PERSPECTIVE_ANGLE;


                    if (!valid) {
                        it = goals->erase(it);
                    }
                    else {
                        ++it;
                    }
                }

                // Merge close goals
                for (auto a = goals->begin(); a != goals->end(); ++a) {
                    utility::math::geometry::Quad aquad(convert<double, 2>(a->quad.bl),
                                                        convert<double, 2>(a->quad.tl),
                                                        convert<double, 2>(a->quad.tr),
                                                        convert<double, 2>(a->quad.br));

                    for (auto b = std::next(a); b != goals->end();) {

                        utility::math::geometry::Quad bquad(convert<double, 2>(b->quad.bl),
                                                            convert<double, 2>(b->quad.tl),
                                                            convert<double, 2>(b->quad.tr),
                                                            convert<double, 2>(b->quad.br));


                        if (aquad.overlapsHorizontally(bquad)) {
                            // Get outer lines.
                            arma::vec2 tl, tr, bl, br;

                            tl = {std::min(aquad.getTopLeft()[0], bquad.getTopLeft()[0]),
                                  std::min(aquad.getTopLeft()[1], bquad.getTopLeft()[1])};
                            tr = {std::max(aquad.getTopRight()[0], bquad.getTopRight()[0]),
                                  std::min(aquad.getTopRight()[1], bquad.getTopRight()[1])};
                            bl = {std::min(aquad.getBottomLeft()[0], bquad.getBottomLeft()[0]),
                                  std::max(aquad.getBottomLeft()[1], bquad.getBottomLeft()[1])};
                            br = {std::max(aquad.getBottomRight()[0], bquad.getBottomRight()[0]),
                                  std::max(aquad.getBottomRight()[1], bquad.getBottomRight()[1])};

                            // Replace original two quads with the new one.
                            aquad.set(bl, tl, tr, br);
                            a->quad.bl = convert<double, 2>(bl);
                            a->quad.tl = convert<double, 2>(tl);
                            a->quad.tr = convert<double, 2>(tr);
                            a->quad.br = convert<double, 2>(br);
                            b          = goals->erase(b);
                        }
                        else {
                            b++;
                        }
                    }
                }

                // Store our measurements
                for (auto it = goals->begin(); it != goals->end(); ++it) {
                    utility::math::geometry::Quad quad(convert<double, 2>(it->quad.bl),
                                                       convert<double, 2>(it->quad.tl),
                                                       convert<double, 2>(it->quad.tr),
                                                       convert<double, 2>(it->quad.br));

                    // Get the quad points in screen coords
                    arma::vec2 tl = imageToScreen(quad.getTopLeft(), convert<uint, 2>(image.dimensions));
                    arma::vec2 tr = imageToScreen(quad.getTopRight(), convert<uint, 2>(image.dimensions));
                    arma::vec2 bl = imageToScreen(quad.getBottomLeft(), convert<uint, 2>(image.dimensions));
                    arma::vec2 br = imageToScreen(quad.getBottomRight(), convert<uint, 2>(image.dimensions));
                    arma::vec2 screenGoalCentre = (tl + tr + bl + br) * 0.25;

                    // Get vectors for TL TR BL BR goal;
                    arma::vec3 ctl       = getCamFromScreen(tl, cam.focalLengthPixels);
                    arma::vec3 ctr       = getCamFromScreen(tr, cam.focalLengthPixels);
                    arma::vec3 cbl       = getCamFromScreen(bl, cam.focalLengthPixels);
                    arma::vec3 cbr       = getCamFromScreen(br, cam.focalLengthPixels);
                    arma::vec3 rGCc_norm = arma::normalise((cbl + cbr) * 0.5);  // vector to bottom centre of goal post

                    // Get our four normals for each edge
                    // BL TL cross product gives left side
                    auto left                   = convert<double, 3>(arma::normalise(arma::cross(cbl, ctl)));
                    Eigen::Matrix3d left_vecCov = convert<double, 3, 3>(arma::diagmat(vector3_covariance));
                    Eigen::Vector2d left_Angles(std::atan2(left[1], left[0]),
                                                std::atan2(left[2], std::sqrt(left[0] * left[0] + left[1] * left[1])));
                    Eigen::Matrix2d left_AngCov = convert<double, 2, 2>(arma::diagmat(angle_covariance));
                    it->measurement.push_back(Goal::Measurement(
                        Goal::MeasurementType::LEFT_NORMAL, left, left_vecCov, left_Angles, left_AngCov));

                    // TR BR cross product gives right side
                    auto right                   = convert<double, 3>(arma::normalise(arma::cross(ctr, cbr)));
                    Eigen::Matrix3d right_vecCov = convert<double, 3, 3>(arma::diagmat(vector3_covariance));
                    Eigen::Vector2d right_Angles(
                        std::atan2(right[1], right[0]),
                        std::atan2(right[2], std::sqrt(right[0] * right[0] + right[1] * right[1])));
                    Eigen::Matrix2d right_AngCov = convert<double, 2, 2>(arma::diagmat(angle_covariance));
                    it->measurement.push_back(Goal::Measurement(
                        Goal::MeasurementType::RIGHT_NORMAL, right, right_vecCov, right_Angles, right_AngCov));

                    // Debug check
                    double theta_goal =
                        180
                        - std::acos(arma::norm_dot(convert<double, 3>(right), convert<double, 3>(left))) * 180 / M_PI;
                    stats(theta_goal);
                    if (stats.count() == 50) {
                        std::cout << "theta goal avg: " << stats.mean() << std::endl;
                        std::cout << "distance from goal avg: " << 0.055 / std::tan(stats.mean() / 2 * M_PI / 180)
                                  << std::endl;
                        stats.reset();
                    }

                    // Check that the points are not too close to the edges of the screen
                    if (std::min(cbr[0], cbl[0]) > MEASUREMENT_LIMITS_LEFT
                        && std::min(cbr[1], cbl[1]) > MEASUREMENT_LIMITS_TOP
                        && cam.imageSizePixels[0] - std::max(cbr[0], cbl[0]) < MEASUREMENT_LIMITS_TOP
                        && cam.imageSizePixels[1] - std::max(cbr[1], cbl[1]) < MEASUREMENT_LIMITS_BASE) {

                        // BR BL cross product gives the bottom side
                        auto bottom = convert<double, 3>(arma::normalise(arma::cross(cbr, cbl)));
                        it->measurement.push_back(Goal::Measurement(Goal::MeasurementType::BASE_NORMAL, bottom));

                        // Vector to the bottom centre...HACK 3m distance for debug
                        auto rGCc_sphr = convert<double, 3>(
                            cartesianToSpherical(3 * rGCc_norm));  // Just converted into eigen. Still the unit vector
                        Eigen::Matrix3d rGCc_cov = convert<double, 3, 3>(
                            arma::diagmat(vector3_covariance));  // arma::diagmat(arma::vec3{0.01,0.01,0.001})
                        it->measurement.push_back(
                            Goal::Measurement(Goal::MeasurementType::CENTRE, rGCc_sphr, rGCc_cov));
                    }

                    // Check that the points are not too close to the edges of the screen
                    if (std::min(ctr[0], ctl[0]) > MEASUREMENT_LIMITS_LEFT
                        && std::min(ctr[1], ctl[1]) > MEASUREMENT_LIMITS_TOP
                        && cam.imageSizePixels[0] - std::max(ctr[0], ctl[0]) < MEASUREMENT_LIMITS_TOP
                        && cam.imageSizePixels[1] - std::max(ctr[1], ctl[1]) < MEASUREMENT_LIMITS_BASE) {

                        // TL TR cross product gives the top side
                        auto top = convert<double, 3>(arma::normalise(arma::cross(ctl, ctr)));
                        it->measurement.push_back(Goal::Measurement(Goal::MeasurementType::TOP_NORMAL, top));
                    }


                    // Angular positions from the camera
                    arma::vec2 pixelsToTanThetaFactor = convert<double, 2>(cam.pixelsToTanThetaFactor);
                    it->visObject.screenAngular =
                        convert<double, 2>(arma::atan(pixelsToTanThetaFactor % screenGoalCentre));
                    arma::vec2 brAngular = arma::atan(pixelsToTanThetaFactor % br);
                    arma::vec2 trAngular = arma::atan(pixelsToTanThetaFactor % tr);
                    arma::vec2 blAngular = arma::atan(pixelsToTanThetaFactor % bl);
                    arma::vec2 tlAngular = arma::atan(pixelsToTanThetaFactor % tl);
                    Quad angularQuad(blAngular, tlAngular, trAngular, brAngular);
                    it->visObject.angularSize = convert<double, 2>(angularQuad.getSize());
                }


                // Assign leftness and rightness to goals
                if (goals->size() == 2) {
                    utility::math::geometry::Quad quad0(convert<double, 2>(goals->at(0).quad.bl),
                                                        convert<double, 2>(goals->at(0).quad.tl),
                                                        convert<double, 2>(goals->at(0).quad.tr),
                                                        convert<double, 2>(goals->at(0).quad.br));

                    utility::math::geometry::Quad quad1(convert<double, 2>(goals->at(1).quad.bl),
                                                        convert<double, 2>(goals->at(1).quad.tl),
                                                        convert<double, 2>(goals->at(1).quad.tr),
                                                        convert<double, 2>(goals->at(1).quad.br));

                    if (quad0.getCentre()(0) < quad1.getCentre()(0)) {
                        goals->at(0).side = Goal::Side::LEFT;
                        goals->at(1).side = Goal::Side::RIGHT;
                    }
                    else {
                        goals->at(0).side = Goal::Side::RIGHT;
                        goals->at(1).side = Goal::Side::LEFT;
                    }
                }

                emit(std::move(goals));

=======

                    arma::running_stat<double> stat;

                    // Look through our segments to find endpoints
                    for (auto& point : result) {
                        // Project left and right onto midpoint keep top and bottom
                        stat(mid.tangentialDistanceToPoint(point.left));
                        stat(mid.tangentialDistanceToPoint(point.right));
                    }

                    // Get our endpoints from the min and max points on the line
                    arma::vec2 midP1 = mid.pointFromTangentialDistance(stat.min());
                    arma::vec2 midP2 = mid.orthogonalProjection(basePoint);

                    // Project those points outward onto the quad
                    arma::vec2 p1 =
                        midP1 - left.distanceToPoint(midP1) * arma::dot(left.normal, mid.normal) * mid.normal;
                    arma::vec2 p2 =
                        midP2 - left.distanceToPoint(midP2) * arma::dot(left.normal, mid.normal) * mid.normal;
                    arma::vec2 p3 =
                        midP1 - right.distanceToPoint(midP1) * arma::dot(right.normal, mid.normal) * mid.normal;
                    arma::vec2 p4 =
                        midP2 - right.distanceToPoint(midP2) * arma::dot(right.normal, mid.normal) * mid.normal;

                    // Make a quad
                    Goal goal;
                    goal.visObject.sensors = image.sensors;
                    goal.side              = Goal::Side::UNKNOWN_SIDE;

                    // Seperate tl and bl
                    arma::vec2 tl = p1[1] > p2[1] ? p2 : p1;
                    arma::vec2 bl = p1[1] > p2[1] ? p1 : p2;
                    arma::vec2 tr = p3[1] > p4[1] ? p4 : p3;
                    arma::vec2 br = p3[1] > p4[1] ? p3 : p4;

                    goal.quad.bl = convert<double, 2>(bl);
                    goal.quad.tl = convert<double, 2>(tl);
                    goal.quad.tr = convert<double, 2>(tr);
                    goal.quad.br = convert<double, 2>(br);

                    goals->push_back(std::move(goal));
                }

                utility::math::geometry::Line horizon(convert<double, 2>(image.horizon.normal), image.horizon.distance);

                // Throwout invalid quads
                for (auto it = goals->begin(); it != goals->end();) {

                    utility::math::geometry::Quad quad(convert<double, 2>(it->quad.bl),
                                                       convert<double, 2>(it->quad.tl),
                                                       convert<double, 2>(it->quad.tr),
                                                       convert<double, 2>(it->quad.br));

                    arma::vec2 lhs = arma::normalise(quad.getTopLeft() - quad.getBottomLeft());
                    arma::vec2 rhs = arma::normalise(quad.getTopRight() - quad.getBottomRight());

                    // Check if we are within the aspect ratio range
                    bool valid =
                        quad.aspectRatio() > MINIMUM_ASPECT_RATIO && quad.aspectRatio() < MAXIMUM_ASPECT_RATIO

                        // Check if we are close enough to the visual horizon
                        && (utility::vision::visualHorizonAtPoint(image, quad.getBottomLeft()[0])
                                < quad.getBottomLeft()[1] + VISUAL_HORIZON_BUFFER
                            || utility::vision::visualHorizonAtPoint(image, quad.getBottomRight()[0])
                                   < quad.getBottomRight()[1] + VISUAL_HORIZON_BUFFER)

                        // Check we finish above the kinematics horizon or or kinematics horizon is off the screen
                        && (horizon.y(quad.getTopLeft()[0]) > quad.getTopLeft()[1]
                            || horizon.y(quad.getTopLeft()[0]) < 0)
                        && (horizon.y(quad.getTopRight()[0]) > quad.getTopRight()[1]
                            || horizon.y(quad.getTopRight()[0]) < 0)

                        // Check that our two goal lines are perpendicular with the horizon must use greater than rather
                        // then less than because of the cos
                        && std::abs(arma::dot(rhs, horizon.normal)) > MAXIMUM_GOAL_HORIZON_NORMAL_ANGLE
                        && std::abs(arma::dot(lhs, horizon.normal)) > MAXIMUM_GOAL_HORIZON_NORMAL_ANGLE

                        // Check that our two goal lines are approximatly parallel
                        && std::abs(arma::dot(lhs, rhs)) > MAXIMUM_ANGLE_BETWEEN_GOALS;

                    // Check that our goals don't form too much of an upward cup (not really possible for us)
                    //&& lhs.at(0) * rhs.at(1) - lhs.at(1) * rhs.at(0) > MAXIMUM_VERTICAL_GOAL_PERSPECTIVE_ANGLE;


                    if (!valid) {
                        it = goals->erase(it);
                    }
                    else {
                        ++it;
                    }
                }

                // Merge close goals
                for (auto a = goals->begin(); a != goals->end(); ++a) {
                    utility::math::geometry::Quad aquad(convert<double, 2>(a->quad.bl),
                                                        convert<double, 2>(a->quad.tl),
                                                        convert<double, 2>(a->quad.tr),
                                                        convert<double, 2>(a->quad.br));

                    for (auto b = std::next(a); b != goals->end();) {

                        utility::math::geometry::Quad bquad(convert<double, 2>(b->quad.bl),
                                                            convert<double, 2>(b->quad.tl),
                                                            convert<double, 2>(b->quad.tr),
                                                            convert<double, 2>(b->quad.br));


                        if (aquad.overlapsHorizontally(bquad)) {
                            // Get outer lines.
                            arma::vec2 tl, tr, bl, br;

                            tl = {std::min(aquad.getTopLeft()[0], bquad.getTopLeft()[0]),
                                  std::min(aquad.getTopLeft()[1], bquad.getTopLeft()[1])};
                            tr = {std::max(aquad.getTopRight()[0], bquad.getTopRight()[0]),
                                  std::min(aquad.getTopRight()[1], bquad.getTopRight()[1])};
                            bl = {std::min(aquad.getBottomLeft()[0], bquad.getBottomLeft()[0]),
                                  std::max(aquad.getBottomLeft()[1], bquad.getBottomLeft()[1])};
                            br = {std::max(aquad.getBottomRight()[0], bquad.getBottomRight()[0]),
                                  std::max(aquad.getBottomRight()[1], bquad.getBottomRight()[1])};

                            // Replace original two quads with the new one.
                            aquad.set(bl, tl, tr, br);
                            a->quad.bl = convert<double, 2>(bl);
                            a->quad.tl = convert<double, 2>(tl);
                            a->quad.tr = convert<double, 2>(tr);
                            a->quad.br = convert<double, 2>(br);
                            b          = goals->erase(b);
                        }
                        else {
                            b++;
                        }
                    }
                }

                // Store our measurements
                for (auto it = goals->begin(); it != goals->end(); ++it) {
                    utility::math::geometry::Quad quad(convert<double, 2>(it->quad.bl),
                                                       convert<double, 2>(it->quad.tl),
                                                       convert<double, 2>(it->quad.tr),
                                                       convert<double, 2>(it->quad.br));

                    // Get the quad points in screen coords
                    arma::vec2 tl = imageToScreen(quad.getTopLeft(), convert<uint, 2>(image.dimensions));
                    arma::vec2 tr = imageToScreen(quad.getTopRight(), convert<uint, 2>(image.dimensions));
                    arma::vec2 bl = imageToScreen(quad.getBottomLeft(), convert<uint, 2>(image.dimensions));
                    arma::vec2 br = imageToScreen(quad.getBottomRight(), convert<uint, 2>(image.dimensions));
                    arma::vec2 screenGoalCentre = (tl + tr + bl + br) * 0.25;

                    // Get vectors for TL TR BL BR;
                    arma::vec3 ctl = getCamFromScreen(tl, cam.focalLengthPixels);
                    arma::vec3 ctr = getCamFromScreen(tr, cam.focalLengthPixels);
                    arma::vec3 cbl = getCamFromScreen(bl, cam.focalLengthPixels);
                    arma::vec3 cbr = getCamFromScreen(br, cam.focalLengthPixels);

                    // Get our four normals for each edge
                    // BL TL cross product gives left side
                    auto left = convert<double, 3>(arma::normalise(arma::cross(cbl, ctl)));
                    it->measurement.push_back(Goal::Measurement(Goal::MeasurementType::LEFT_NORMAL, left));

                    // TR BL cross product gives right side
                    auto right = convert<double, 3>(arma::normalise(arma::cross(ctr, cbl)));
                    it->measurement.push_back(Goal::Measurement(Goal::MeasurementType::RIGHT_NORMAL, right));

                    // Check that the points are not too close to the edges of the screen
                    if (std::min(cbr[0], cbl[0]) > MEASUREMENT_LIMITS_LEFT
                        && std::min(cbr[1], cbl[1]) > MEASUREMENT_LIMITS_TOP
                        && cam.imageSizePixels[0] - std::max(cbr[0], cbl[0]) < MEASUREMENT_LIMITS_TOP
                        && cam.imageSizePixels[1] - std::max(cbr[1], cbl[1]) < MEASUREMENT_LIMITS_BASE) {

                        // BR BL cross product gives the bottom side
                        auto bottom = convert<double, 3>(arma::normalise(arma::cross(cbr, cbl)));
                        it->measurement.push_back(Goal::Measurement(Goal::MeasurementType::BASE_NORMAL, bottom));
                    }

                    // Check that the points are not too close to the edges of the screen
                    if (std::min(ctr[0], ctl[0]) > MEASUREMENT_LIMITS_LEFT
                        && std::min(ctr[1], ctl[1]) > MEASUREMENT_LIMITS_TOP
                        && cam.imageSizePixels[0] - std::max(ctr[0], ctl[0]) < MEASUREMENT_LIMITS_TOP
                        && cam.imageSizePixels[1] - std::max(ctr[1], ctl[1]) < MEASUREMENT_LIMITS_BASE) {

                        // TL TR cross product gives the top side
                        auto top = convert<double, 3>(arma::normalise(arma::cross(ctl, ctr)));
                        it->measurement.push_back(Goal::Measurement(Goal::MeasurementType::TOP_NORMAL, top));
                    }

                    // Angular positions from the camera
                    arma::vec2 pixelsToTanThetaFactor = convert<double, 2>(cam.pixelsToTanThetaFactor);
                    it->visObject.screenAngular =
                        convert<double, 2>(arma::atan(pixelsToTanThetaFactor % screenGoalCentre));
                    arma::vec2 brAngular = arma::atan(pixelsToTanThetaFactor % br);
                    arma::vec2 trAngular = arma::atan(pixelsToTanThetaFactor % tr);
                    arma::vec2 blAngular = arma::atan(pixelsToTanThetaFactor % bl);
                    arma::vec2 tlAngular = arma::atan(pixelsToTanThetaFactor % tl);
                    Quad angularQuad(blAngular, tlAngular, trAngular, brAngular);
                    it->visObject.angularSize = convert<double, 2>(angularQuad.getSize());
                }


                // Assign leftness and rightness to goals
                if (goals->size() == 2) {
                    utility::math::geometry::Quad quad0(convert<double, 2>(goals->at(0).quad.bl),
                                                        convert<double, 2>(goals->at(0).quad.tl),
                                                        convert<double, 2>(goals->at(0).quad.tr),
                                                        convert<double, 2>(goals->at(0).quad.br));

                    utility::math::geometry::Quad quad1(convert<double, 2>(goals->at(1).quad.bl),
                                                        convert<double, 2>(goals->at(1).quad.tl),
                                                        convert<double, 2>(goals->at(1).quad.tr),
                                                        convert<double, 2>(goals->at(1).quad.br));

                    if (quad0.getCentre()(0) < quad1.getCentre()(0)) {
                        goals->at(0).side = Goal::Side::LEFT;
                        goals->at(1).side = Goal::Side::RIGHT;
                    }
                    else {
                        goals->at(0).side = Goal::Side::RIGHT;
                        goals->at(1).side = Goal::Side::LEFT;
                    }
                }

                emit(std::move(goals));

>>>>>>> 5340b184
            });
    }
}  // namespace vision
}  // namespace module<|MERGE_RESOLUTION|>--- conflicted
+++ resolved
@@ -26,10 +26,7 @@
 #include "message/vision/ClassifiedImage.h"
 #include "message/vision/LookUpTable.h"
 #include "message/vision/VisionObjects.h"
-<<<<<<< HEAD
-#include "stdio.h"
-=======
->>>>>>> 5340b184
+
 
 #include "utility/math/geometry/Line.h"
 #include "utility/math/geometry/Plane.h"
@@ -43,12 +40,9 @@
 #include "utility/vision/LookUpTable.h"
 #include "utility/vision/Vision.h"
 #include "utility/vision/fourcc.h"
-<<<<<<< HEAD
 
 #include "utility/support/eigen_armadillo.h"
 #include "utility/support/yaml_armadillo.h"
-=======
->>>>>>> 5340b184
 
 
 namespace module {
@@ -124,12 +118,10 @@
                 MEASUREMENT_LIMITS_RIGHT = config["measurement_limits"]["right"].as<uint>();
                 MEASUREMENT_LIMITS_TOP   = config["measurement_limits"]["top"].as<uint>();
                 MEASUREMENT_LIMITS_BASE  = config["measurement_limits"]["base"].as<uint>();
-<<<<<<< HEAD
 
                 vector3_covariance = config["vector3_covariance"].as<arma::vec>();
                 angle_covariance   = config["angle_covariance"].as<arma::vec>();
-=======
->>>>>>> 5340b184
+
             });
 
         on<Trigger<ClassifiedImage>, With<CameraParameters>, With<LookUpTable>, Single>().then(
@@ -253,7 +245,7 @@
                             notWhiteLen = 0;
                         }
                     }
-<<<<<<< HEAD
+
 
                     arma::running_stat<double> stat;
 
@@ -312,7 +304,8 @@
 
                     // Check if we are within the aspect ratio range
                     bool valid =
-                        quad.aspectRatio() > MINIMUM_ASPECT_RATIO && quad.aspectRatio() < MAXIMUM_ASPECT_RATIO
+                        quad.aspectRatio() > MINIMUM_ASPECT_RATIO
+                        && quad.aspectRatio() < MAXIMUM_ASPECT_RATIO
 
                         // Check if we are close enough to the visual horizon
                         && (utility::vision::visualHorizonAtPoint(image, quad.getBottomLeft()[0])
@@ -509,230 +502,6 @@
 
                 emit(std::move(goals));
 
-=======
-
-                    arma::running_stat<double> stat;
-
-                    // Look through our segments to find endpoints
-                    for (auto& point : result) {
-                        // Project left and right onto midpoint keep top and bottom
-                        stat(mid.tangentialDistanceToPoint(point.left));
-                        stat(mid.tangentialDistanceToPoint(point.right));
-                    }
-
-                    // Get our endpoints from the min and max points on the line
-                    arma::vec2 midP1 = mid.pointFromTangentialDistance(stat.min());
-                    arma::vec2 midP2 = mid.orthogonalProjection(basePoint);
-
-                    // Project those points outward onto the quad
-                    arma::vec2 p1 =
-                        midP1 - left.distanceToPoint(midP1) * arma::dot(left.normal, mid.normal) * mid.normal;
-                    arma::vec2 p2 =
-                        midP2 - left.distanceToPoint(midP2) * arma::dot(left.normal, mid.normal) * mid.normal;
-                    arma::vec2 p3 =
-                        midP1 - right.distanceToPoint(midP1) * arma::dot(right.normal, mid.normal) * mid.normal;
-                    arma::vec2 p4 =
-                        midP2 - right.distanceToPoint(midP2) * arma::dot(right.normal, mid.normal) * mid.normal;
-
-                    // Make a quad
-                    Goal goal;
-                    goal.visObject.sensors = image.sensors;
-                    goal.side              = Goal::Side::UNKNOWN_SIDE;
-
-                    // Seperate tl and bl
-                    arma::vec2 tl = p1[1] > p2[1] ? p2 : p1;
-                    arma::vec2 bl = p1[1] > p2[1] ? p1 : p2;
-                    arma::vec2 tr = p3[1] > p4[1] ? p4 : p3;
-                    arma::vec2 br = p3[1] > p4[1] ? p3 : p4;
-
-                    goal.quad.bl = convert<double, 2>(bl);
-                    goal.quad.tl = convert<double, 2>(tl);
-                    goal.quad.tr = convert<double, 2>(tr);
-                    goal.quad.br = convert<double, 2>(br);
-
-                    goals->push_back(std::move(goal));
-                }
-
-                utility::math::geometry::Line horizon(convert<double, 2>(image.horizon.normal), image.horizon.distance);
-
-                // Throwout invalid quads
-                for (auto it = goals->begin(); it != goals->end();) {
-
-                    utility::math::geometry::Quad quad(convert<double, 2>(it->quad.bl),
-                                                       convert<double, 2>(it->quad.tl),
-                                                       convert<double, 2>(it->quad.tr),
-                                                       convert<double, 2>(it->quad.br));
-
-                    arma::vec2 lhs = arma::normalise(quad.getTopLeft() - quad.getBottomLeft());
-                    arma::vec2 rhs = arma::normalise(quad.getTopRight() - quad.getBottomRight());
-
-                    // Check if we are within the aspect ratio range
-                    bool valid =
-                        quad.aspectRatio() > MINIMUM_ASPECT_RATIO && quad.aspectRatio() < MAXIMUM_ASPECT_RATIO
-
-                        // Check if we are close enough to the visual horizon
-                        && (utility::vision::visualHorizonAtPoint(image, quad.getBottomLeft()[0])
-                                < quad.getBottomLeft()[1] + VISUAL_HORIZON_BUFFER
-                            || utility::vision::visualHorizonAtPoint(image, quad.getBottomRight()[0])
-                                   < quad.getBottomRight()[1] + VISUAL_HORIZON_BUFFER)
-
-                        // Check we finish above the kinematics horizon or or kinematics horizon is off the screen
-                        && (horizon.y(quad.getTopLeft()[0]) > quad.getTopLeft()[1]
-                            || horizon.y(quad.getTopLeft()[0]) < 0)
-                        && (horizon.y(quad.getTopRight()[0]) > quad.getTopRight()[1]
-                            || horizon.y(quad.getTopRight()[0]) < 0)
-
-                        // Check that our two goal lines are perpendicular with the horizon must use greater than rather
-                        // then less than because of the cos
-                        && std::abs(arma::dot(rhs, horizon.normal)) > MAXIMUM_GOAL_HORIZON_NORMAL_ANGLE
-                        && std::abs(arma::dot(lhs, horizon.normal)) > MAXIMUM_GOAL_HORIZON_NORMAL_ANGLE
-
-                        // Check that our two goal lines are approximatly parallel
-                        && std::abs(arma::dot(lhs, rhs)) > MAXIMUM_ANGLE_BETWEEN_GOALS;
-
-                    // Check that our goals don't form too much of an upward cup (not really possible for us)
-                    //&& lhs.at(0) * rhs.at(1) - lhs.at(1) * rhs.at(0) > MAXIMUM_VERTICAL_GOAL_PERSPECTIVE_ANGLE;
-
-
-                    if (!valid) {
-                        it = goals->erase(it);
-                    }
-                    else {
-                        ++it;
-                    }
-                }
-
-                // Merge close goals
-                for (auto a = goals->begin(); a != goals->end(); ++a) {
-                    utility::math::geometry::Quad aquad(convert<double, 2>(a->quad.bl),
-                                                        convert<double, 2>(a->quad.tl),
-                                                        convert<double, 2>(a->quad.tr),
-                                                        convert<double, 2>(a->quad.br));
-
-                    for (auto b = std::next(a); b != goals->end();) {
-
-                        utility::math::geometry::Quad bquad(convert<double, 2>(b->quad.bl),
-                                                            convert<double, 2>(b->quad.tl),
-                                                            convert<double, 2>(b->quad.tr),
-                                                            convert<double, 2>(b->quad.br));
-
-
-                        if (aquad.overlapsHorizontally(bquad)) {
-                            // Get outer lines.
-                            arma::vec2 tl, tr, bl, br;
-
-                            tl = {std::min(aquad.getTopLeft()[0], bquad.getTopLeft()[0]),
-                                  std::min(aquad.getTopLeft()[1], bquad.getTopLeft()[1])};
-                            tr = {std::max(aquad.getTopRight()[0], bquad.getTopRight()[0]),
-                                  std::min(aquad.getTopRight()[1], bquad.getTopRight()[1])};
-                            bl = {std::min(aquad.getBottomLeft()[0], bquad.getBottomLeft()[0]),
-                                  std::max(aquad.getBottomLeft()[1], bquad.getBottomLeft()[1])};
-                            br = {std::max(aquad.getBottomRight()[0], bquad.getBottomRight()[0]),
-                                  std::max(aquad.getBottomRight()[1], bquad.getBottomRight()[1])};
-
-                            // Replace original two quads with the new one.
-                            aquad.set(bl, tl, tr, br);
-                            a->quad.bl = convert<double, 2>(bl);
-                            a->quad.tl = convert<double, 2>(tl);
-                            a->quad.tr = convert<double, 2>(tr);
-                            a->quad.br = convert<double, 2>(br);
-                            b          = goals->erase(b);
-                        }
-                        else {
-                            b++;
-                        }
-                    }
-                }
-
-                // Store our measurements
-                for (auto it = goals->begin(); it != goals->end(); ++it) {
-                    utility::math::geometry::Quad quad(convert<double, 2>(it->quad.bl),
-                                                       convert<double, 2>(it->quad.tl),
-                                                       convert<double, 2>(it->quad.tr),
-                                                       convert<double, 2>(it->quad.br));
-
-                    // Get the quad points in screen coords
-                    arma::vec2 tl = imageToScreen(quad.getTopLeft(), convert<uint, 2>(image.dimensions));
-                    arma::vec2 tr = imageToScreen(quad.getTopRight(), convert<uint, 2>(image.dimensions));
-                    arma::vec2 bl = imageToScreen(quad.getBottomLeft(), convert<uint, 2>(image.dimensions));
-                    arma::vec2 br = imageToScreen(quad.getBottomRight(), convert<uint, 2>(image.dimensions));
-                    arma::vec2 screenGoalCentre = (tl + tr + bl + br) * 0.25;
-
-                    // Get vectors for TL TR BL BR;
-                    arma::vec3 ctl = getCamFromScreen(tl, cam.focalLengthPixels);
-                    arma::vec3 ctr = getCamFromScreen(tr, cam.focalLengthPixels);
-                    arma::vec3 cbl = getCamFromScreen(bl, cam.focalLengthPixels);
-                    arma::vec3 cbr = getCamFromScreen(br, cam.focalLengthPixels);
-
-                    // Get our four normals for each edge
-                    // BL TL cross product gives left side
-                    auto left = convert<double, 3>(arma::normalise(arma::cross(cbl, ctl)));
-                    it->measurement.push_back(Goal::Measurement(Goal::MeasurementType::LEFT_NORMAL, left));
-
-                    // TR BL cross product gives right side
-                    auto right = convert<double, 3>(arma::normalise(arma::cross(ctr, cbl)));
-                    it->measurement.push_back(Goal::Measurement(Goal::MeasurementType::RIGHT_NORMAL, right));
-
-                    // Check that the points are not too close to the edges of the screen
-                    if (std::min(cbr[0], cbl[0]) > MEASUREMENT_LIMITS_LEFT
-                        && std::min(cbr[1], cbl[1]) > MEASUREMENT_LIMITS_TOP
-                        && cam.imageSizePixels[0] - std::max(cbr[0], cbl[0]) < MEASUREMENT_LIMITS_TOP
-                        && cam.imageSizePixels[1] - std::max(cbr[1], cbl[1]) < MEASUREMENT_LIMITS_BASE) {
-
-                        // BR BL cross product gives the bottom side
-                        auto bottom = convert<double, 3>(arma::normalise(arma::cross(cbr, cbl)));
-                        it->measurement.push_back(Goal::Measurement(Goal::MeasurementType::BASE_NORMAL, bottom));
-                    }
-
-                    // Check that the points are not too close to the edges of the screen
-                    if (std::min(ctr[0], ctl[0]) > MEASUREMENT_LIMITS_LEFT
-                        && std::min(ctr[1], ctl[1]) > MEASUREMENT_LIMITS_TOP
-                        && cam.imageSizePixels[0] - std::max(ctr[0], ctl[0]) < MEASUREMENT_LIMITS_TOP
-                        && cam.imageSizePixels[1] - std::max(ctr[1], ctl[1]) < MEASUREMENT_LIMITS_BASE) {
-
-                        // TL TR cross product gives the top side
-                        auto top = convert<double, 3>(arma::normalise(arma::cross(ctl, ctr)));
-                        it->measurement.push_back(Goal::Measurement(Goal::MeasurementType::TOP_NORMAL, top));
-                    }
-
-                    // Angular positions from the camera
-                    arma::vec2 pixelsToTanThetaFactor = convert<double, 2>(cam.pixelsToTanThetaFactor);
-                    it->visObject.screenAngular =
-                        convert<double, 2>(arma::atan(pixelsToTanThetaFactor % screenGoalCentre));
-                    arma::vec2 brAngular = arma::atan(pixelsToTanThetaFactor % br);
-                    arma::vec2 trAngular = arma::atan(pixelsToTanThetaFactor % tr);
-                    arma::vec2 blAngular = arma::atan(pixelsToTanThetaFactor % bl);
-                    arma::vec2 tlAngular = arma::atan(pixelsToTanThetaFactor % tl);
-                    Quad angularQuad(blAngular, tlAngular, trAngular, brAngular);
-                    it->visObject.angularSize = convert<double, 2>(angularQuad.getSize());
-                }
-
-
-                // Assign leftness and rightness to goals
-                if (goals->size() == 2) {
-                    utility::math::geometry::Quad quad0(convert<double, 2>(goals->at(0).quad.bl),
-                                                        convert<double, 2>(goals->at(0).quad.tl),
-                                                        convert<double, 2>(goals->at(0).quad.tr),
-                                                        convert<double, 2>(goals->at(0).quad.br));
-
-                    utility::math::geometry::Quad quad1(convert<double, 2>(goals->at(1).quad.bl),
-                                                        convert<double, 2>(goals->at(1).quad.tl),
-                                                        convert<double, 2>(goals->at(1).quad.tr),
-                                                        convert<double, 2>(goals->at(1).quad.br));
-
-                    if (quad0.getCentre()(0) < quad1.getCentre()(0)) {
-                        goals->at(0).side = Goal::Side::LEFT;
-                        goals->at(1).side = Goal::Side::RIGHT;
-                    }
-                    else {
-                        goals->at(0).side = Goal::Side::RIGHT;
-                        goals->at(1).side = Goal::Side::LEFT;
-                    }
-                }
-
-                emit(std::move(goals));
-
->>>>>>> 5340b184
             });
     }
 }  // namespace vision
