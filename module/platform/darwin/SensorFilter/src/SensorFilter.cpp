/*
 * This file is part of the NUbots Codebase.
 *
 * The NUbots Codebase is free software: you can redistribute it and/or modify
 * it under the terms of the GNU General Public License as published by
 * the Free Software Foundation, either version 3 of the License, or
 * (at your option) any later version.
 *
 * The NUbots Codebase is distributed in the hope that it will be useful,
 * but WITHOUT ANY WARRANTY; without even the implied warranty of
 * MERCHANTABILITY or FITNESS FOR A PARTICULAR PURPOSE.  See the
 * GNU General Public License for more details.
 *
 * You should have received a copy of the GNU General Public License
 * along with the NUbots Codebase.  If not, see <http://www.gnu.org/licenses/>.
 *
 * Copyright 2013 NUbots <nubots@nubots.net>
 */

#include "SensorFilter.h"

#include "extension/Configuration.h"

#include "message/input/CameraParameters.h"
#include "message/input/Sensors.h"
//#include "message/localisation/ResetRobotHypotheses.h"
#include "message/platform/darwin/DarwinSensors.h"

#include "utility/input/LimbID.h"
#include "utility/input/ServoID.h"
#include "utility/math/geometry/UnitQuaternion.h"
#include "utility/math/matrix/Rotation2D.h"
#include "utility/motion/ForwardKinematics.h"
#include "utility/nusight/NUhelpers.h"
#include "utility/platform/darwin/DarwinSensors.h"
#include "utility/support/eigen_armadillo.h"
#include "utility/support/yaml_armadillo.h"

namespace module {
namespace platform {
    namespace darwin {

        using extension::Configuration;

        using message::input::CameraParameters;
        using message::input::Sensors;
        using message::motion::BodySide;
        using message::platform::darwin::ButtonLeftDown;
        using message::platform::darwin::ButtonLeftUp;
        using message::platform::darwin::ButtonMiddleDown;
        using message::platform::darwin::ButtonMiddleUp;
        using message::platform::darwin::DarwinSensors;

        using utility::input::ServoSide;
        using LimbID  = utility::input::LimbID;
        using ServoID = utility::input::ServoID;
        // using message::localisation::ResetRobotHypotheses;
        using message::motion::KinematicsModel;
        using utility::math::geometry::UnitQuaternion;
        using utility::math::matrix::Rotation2D;
        using utility::math::matrix::Rotation3D;
        using utility::math::matrix::Transform3D;
        using utility::motion::kinematics::calculateAllPositions;
        using utility::motion::kinematics::calculateCentreOfMass;
        using utility::motion::kinematics::calculateRobotToIMU;
        using utility::nusight::drawArrow;
        using utility::nusight::drawSphere;
        using utility::nusight::graph;

        std::string makeErrorString(const std::string& src, uint errorCode) {
            std::stringstream s;

            s << "Error on ";
            s << src;
            s << ":";


            if (errorCode & DarwinSensors::Error::INPUT_VOLTAGE) {
                s << " Input Voltage ";
            }
            if (errorCode & DarwinSensors::Error::ANGLE_LIMIT) {
                s << " Angle Limit ";
            }
            if (errorCode & DarwinSensors::Error::OVERHEATING) {
                s << " Overheating ";
            }
            if (errorCode & DarwinSensors::Error::OVERLOAD) {
                s << " Overloaded ";
            }
            if (errorCode & DarwinSensors::Error::INSTRUCTION) {
                s << " Bad Instruction ";
            }
            if (errorCode & DarwinSensors::Error::CORRUPT_DATA) {
                s << " Corrupt Data ";
            }
            if (errorCode & DarwinSensors::Error::TIMEOUT) {
                s << " Timeout ";
            }

            return s.str();
        }

        SensorFilter::SensorFilter(std::unique_ptr<NUClear::Environment> environment)
            : Reactor(std::move(environment))
            , motionFilter()
            , config()
            , leftFootDown()
            , rightFootDown()
            , footlanding_rFWw()
            , footlanding_Rfw()
            , footlanding_Rwf() {

            on<Configuration>("DarwinSensorFilter.yaml").then([this](const Configuration& config) {
                // Button config
                this->config.buttons.debounceThreshold = config["buttons"]["debounce_threshold"].as<int>();

                // Battery config
                this->config.battery.chargedVoltage = config["battery"]["charged_voltage"].as<float>();
                this->config.battery.nominalVoltage = config["battery"]["nominal_voltage"].as<float>();
                this->config.battery.flatVoltage    = config["battery"]["flat_voltage"].as<float>();

                // Foot load sensor config
                leftFootDown =
                    DarwinVirtualLoadSensor(config["foot_load_sensor"]["hidden_layer"]["weights"].as<arma::mat>(),
                                            config["foot_load_sensor"]["hidden_layer"]["bias"].as<arma::vec>(),
                                            config["foot_load_sensor"]["output_layer"]["weights"].as<arma::mat>(),
                                            config["foot_load_sensor"]["output_layer"]["bias"].as<arma::vec>(),
                                            config["foot_load_sensor"]["noise_factor"].as<double>(),
                                            config["foot_load_sensor"]["certainty_threshold"].as<double>(),
                                            config["foot_load_sensor"]["uncertainty_threshold"].as<double>());

                rightFootDown =
                    DarwinVirtualLoadSensor(config["foot_load_sensor"]["hidden_layer"]["weights"].as<arma::mat>(),
                                            config["foot_load_sensor"]["hidden_layer"]["bias"].as<arma::vec>(),
                                            config["foot_load_sensor"]["output_layer"]["weights"].as<arma::mat>(),
                                            config["foot_load_sensor"]["output_layer"]["bias"].as<arma::vec>(),
                                            config["foot_load_sensor"]["noise_factor"].as<double>(),
                                            config["foot_load_sensor"]["certainty_threshold"].as<double>(),
                                            config["foot_load_sensor"]["uncertainty_threshold"].as<double>());

                // Motion filter config
                // Update our velocity timestep dekay
                this->config.motionFilter.velocityDecay =
                    config["motion_filter"]["update"]["velocity_decay"].as<arma::vec3>();
                motionFilter.model.timeUpdateVelocityDecay = this->config.motionFilter.velocityDecay;

                // Update our measurement noises
                this->config.motionFilter.noise.measurement.accelerometer =
                    arma::diagmat(config["motion_filter"]["noise"]["measurement"]["accelerometer"].as<arma::vec3>());
                this->config.motionFilter.noise.measurement.accelerometerMagnitude = arma::diagmat(
                    config["motion_filter"]["noise"]["measurement"]["accelerometer_magnitude"].as<arma::vec3>());
                this->config.motionFilter.noise.measurement.gyroscope =
                    arma::diagmat(config["motion_filter"]["noise"]["measurement"]["gyroscope"].as<arma::vec3>());
                this->config.motionFilter.noise.measurement.footUpWithZ =
                    arma::diagmat(config["motion_filter"]["noise"]["measurement"]["foot_up_with_z"].as<arma::vec4>());
                this->config.motionFilter.noise.measurement.flatFootOdometry = arma::diagmat(
                    config["motion_filter"]["noise"]["measurement"]["flat_foot_odometry"].as<arma::vec3>());
                this->config.motionFilter.noise.measurement.flatFootOrientation = arma::diagmat(
                    config["motion_filter"]["noise"]["measurement"]["flat_foot_orientation"].as<arma::vec4>());

                // Update our process noises
                this->config.motionFilter.noise.process.position =
                    config["motion_filter"]["noise"]["process"]["position"].as<arma::vec3>();
                this->config.motionFilter.noise.process.velocity =
                    config["motion_filter"]["noise"]["process"]["velocity"].as<arma::vec3>();
                this->config.motionFilter.noise.process.rotation =
                    config["motion_filter"]["noise"]["process"]["rotation"].as<arma::vec4>();
                this->config.motionFilter.noise.process.rotationalVelocity =
                    config["motion_filter"]["noise"]["process"]["rotational_velocity"].as<arma::vec3>();

                // Set our process noise in our filter
                arma::vec::fixed<MotionModel::size> processNoise;
                processNoise.rows(MotionModel::PX, MotionModel::PZ) = this->config.motionFilter.noise.process.position;
                processNoise.rows(MotionModel::VX, MotionModel::VZ) = this->config.motionFilter.noise.process.velocity;
                processNoise.rows(MotionModel::QW, MotionModel::QZ) = this->config.motionFilter.noise.process.rotation;
                processNoise.rows(MotionModel::WX, MotionModel::WZ) =
                    this->config.motionFilter.noise.process.rotationalVelocity;
                motionFilter.model.processNoiseMatrix = arma::diagmat(processNoise);

                // Update our mean configs and if it changed, reset the filter
                this->config.motionFilter.initial.mean.position =
                    config["motion_filter"]["initial"]["mean"]["position"].as<arma::vec3>();
                this->config.motionFilter.initial.mean.velocity =
                    config["motion_filter"]["initial"]["mean"]["velocity"].as<arma::vec3>();
                this->config.motionFilter.initial.mean.rotation =
                    config["motion_filter"]["initial"]["mean"]["rotation"].as<arma::vec4>();
                this->config.motionFilter.initial.mean.rotationalVelocity =
                    config["motion_filter"]["initial"]["mean"]["rotational_velocity"].as<arma::vec3>();

                this->config.motionFilter.initial.covariance.position =
                    config["motion_filter"]["initial"]["covariance"]["position"].as<arma::vec3>();
                this->config.motionFilter.initial.covariance.velocity =
                    config["motion_filter"]["initial"]["covariance"]["velocity"].as<arma::vec3>();
                this->config.motionFilter.initial.covariance.rotation =
                    config["motion_filter"]["initial"]["covariance"]["rotation"].as<arma::vec4>();
                this->config.motionFilter.initial.covariance.rotationalVelocity =
                    config["motion_filter"]["initial"]["covariance"]["rotational_velocity"].as<arma::vec3>();

                // Calculate our mean and covariance
                arma::vec::fixed<MotionModel::size> mean;
                mean.rows(MotionModel::PX, MotionModel::PZ) = this->config.motionFilter.initial.mean.position;
                mean.rows(MotionModel::VX, MotionModel::VZ) = this->config.motionFilter.initial.mean.velocity;
                mean.rows(MotionModel::QW, MotionModel::QZ) = this->config.motionFilter.initial.mean.rotation;
                mean.rows(MotionModel::WX, MotionModel::WZ) = this->config.motionFilter.initial.mean.rotationalVelocity;

                arma::vec::fixed<MotionModel::size> covariance;
                covariance.rows(MotionModel::PX, MotionModel::PZ) =
                    this->config.motionFilter.initial.covariance.position;
                covariance.rows(MotionModel::VX, MotionModel::VZ) =
                    this->config.motionFilter.initial.covariance.velocity;
                covariance.rows(MotionModel::QW, MotionModel::QZ) =
                    this->config.motionFilter.initial.covariance.rotation;
                covariance.rows(MotionModel::WX, MotionModel::WZ) =
                    this->config.motionFilter.initial.covariance.rotationalVelocity;
                motionFilter.setState(mean, arma::diagmat(covariance));
            });


            // on<Trigger<ResetRobotHypotheses>>()
            //  .then("Localisation ResetRobotHypotheses", [this] {
            //     //this reset's the odometry position when localisation does a reset so that we don't have an odometry
            //     offset form our new position
            //     arma::vec::fixed<MotionModel::size> covariance;
            //     covariance.rows(MotionModel::PX, MotionModel::PZ) =
            //     this->config.motionFilter.initial.covariance.position;
            //     covariance.rows(MotionModel::VX, MotionModel::VZ) =
            //     this->config.motionFilter.initial.covariance.velocity;
            //     covariance.rows(MotionModel::QW, MotionModel::QZ) =
            //     this->config.motionFilter.initial.covariance.rotation;
            //     covariance.rows(MotionModel::WX, MotionModel::WZ) =
            //     this->config.motionFilter.initial.covariance.rotationalVelocity;

            //     arma::vec::fixed<MotionModel::size>  newFilter = motionFilter.get();
            //     newFilter.rows(MotionModel::PX, MotionModel::PY) *= 0.;
            //     motionFilter.setState(newFilter, arma::diagmat(covariance));
            // });

            on<Last<20, Trigger<DarwinSensors>>, Single>().then(
                [this](const std::list<std::shared_ptr<const DarwinSensors>>& sensors) {
                    int leftCount   = 0;
                    int middleCount = 0;

                    // If we have any downs in the last 20 frames then we are button pushed
                    for (const auto& s : sensors) {
                        if (s->buttons.left && !s->cm730ErrorFlags) {
                            ++leftCount;
                        }
                        if (s->buttons.middle && !s->cm730ErrorFlags) {
                            ++middleCount;
                        }
                    }

                    bool newLeftDown   = leftCount > config.buttons.debounceThreshold;
                    bool newMiddleDown = middleCount > config.buttons.debounceThreshold;

                    if (newLeftDown != leftDown) {

                        leftDown = newLeftDown;

                        if (newLeftDown) {
                            log("Left Button Down");
                            emit(std::make_unique<ButtonLeftDown>());
                        }
                        else {
                            log("Left Button Up");
                            emit(std::make_unique<ButtonLeftUp>());
                        }
                    }
                    if (newMiddleDown != middleDown) {

                        middleDown = newMiddleDown;

                        if (newMiddleDown) {
                            log("Middle Button Down");
                            emit(std::make_unique<ButtonMiddleDown>());
                        }
                        else {
                            log("Middle Button Up");
                            emit(std::make_unique<ButtonMiddleUp>());
                        }
                    }
                });

            on<Trigger<DarwinSensors>, Optional<With<Sensors>>, With<KinematicsModel>, Single, Priority::HIGH>().then(
                "Main Sensors Loop",
                [this](const DarwinSensors& input,
                       std::shared_ptr<const Sensors> previousSensors,
                       const KinematicsModel& kinematicsModel) {
                    auto sensors = std::make_unique<Sensors>();

                    /************************************************
                     *                 Raw Sensors                  *
                     ************************************************/

                    // Set our timestamp to when the data was read
                    sensors->timestamp = input.timestamp;

                    // Set our voltage and battery
                    sensors->voltage = input.voltage;

                    // Work out a battery charged percentage
                    sensors->battery = std::max(0.0f,
                                                (input.voltage - config.battery.flatVoltage)
                                                    / (config.battery.chargedVoltage - config.battery.flatVoltage));

                    // This checks for an error on the CM730 and reports it
                    if (input.cm730ErrorFlags != DarwinSensors::Error::OK) {
                        NUClear::log<NUClear::WARN>(makeErrorString("CM730", input.cm730ErrorFlags));
                    }

                    // Output errors on the FSRs
                    if (input.fsr.left.errorFlags != DarwinSensors::Error::OK) {
                        NUClear::log<NUClear::WARN>(makeErrorString("Left FSR", input.fsr.left.errorFlags));
                    }

                    if (input.fsr.right.errorFlags != DarwinSensors::Error::OK) {
                        NUClear::log<NUClear::WARN>(makeErrorString("Right FSR", input.fsr.right.errorFlags));
                    }

                    // Read through all of our sensors
                    for (uint32_t i = 0; i < 20; ++i) {
                        auto& original = utility::platform::darwin::getDarwinServo(i, input);
                        auto& error    = original.errorFlags;

                        // Check for an error on the servo and report it
                        while (error != DarwinSensors::Error::OK) {
                            std::stringstream s;
                            s << "Error on Servo " << (i + 1) << " (" << static_cast<ServoID>(i) << "):";

                            if (error & DarwinSensors::Error::INPUT_VOLTAGE) {
                                s << " Input Voltage - " << original.voltage;
                            }
                            if (error & DarwinSensors::Error::ANGLE_LIMIT) {
                                s << " Angle Limit - " << original.presentPosition;
                            }
                            if (error & DarwinSensors::Error::OVERHEATING) {
                                s << " Overheating - " << original.temperature;
                            }
                            if (error & DarwinSensors::Error::OVERLOAD) {
                                s << " Overloaded - " << original.load;
                            }
                            if (error & DarwinSensors::Error::INSTRUCTION) {
                                s << " Bad Instruction ";
                            }
                            if (error & DarwinSensors::Error::CORRUPT_DATA) {
                                s << " Corrupt Data ";
                            }
                            if (error & DarwinSensors::Error::TIMEOUT) {
                                s << " Timeout ";
                            }

                            NUClear::log<NUClear::WARN>(s.str());
                            break;
                        }

                        // If we have previous sensors and our current sensors have an error
                        // we then use our previous sensor values with some updates
                        if (previousSensors && error != DarwinSensors::Error::OK) {
                            // Add the sensor values to the system properly
                            sensors->servo.push_back({error,
                                                      i,
                                                      original.torqueEnabled,
                                                      original.pGain,
                                                      original.iGain,
                                                      original.dGain,
                                                      original.goalPosition,
                                                      original.movingSpeed,
                                                      previousSensors->servo[i].presentPosition,
                                                      previousSensors->servo[i].presentVelocity,
                                                      previousSensors->servo[i].load,
                                                      previousSensors->servo[i].voltage,
                                                      previousSensors->servo[i].temperature});
                        }
                        // Otherwise we can just use the new values as is
                        else {
                            // Add the sensor values to the system properly
                            sensors->servo.push_back({error,
                                                      i,
                                                      original.torqueEnabled,
                                                      original.pGain,
                                                      original.iGain,
                                                      original.dGain,
                                                      original.goalPosition,
                                                      original.movingSpeed,
                                                      original.presentPosition,
                                                      original.presentSpeed,
                                                      original.load,
                                                      original.voltage,
                                                      float(original.temperature)});
                        }
                    }

                    // If we have a previous sensors and our cm730 has errors then reuse our last sensor value
                    if (previousSensors && (input.cm730ErrorFlags)) {
                        sensors->accelerometer = previousSensors->accelerometer;
                    }
                    else {
                        sensors->accelerometer = {
                            -input.accelerometer.y, input.accelerometer.x, -input.accelerometer.z};
                    }

                    // If we have a previous sensors and our cm730 has errors then reuse our last sensor value
                    if (previousSensors
                        && (input.cm730ErrorFlags
                            || arma::norm(arma::vec({input.gyroscope.x, input.gyroscope.y, input.gyroscope.z}), 2)
                                   > 4 * M_PI)) {
                        NUClear::log<NUClear::WARN>(
                            "Bad gyroscope value",
                            arma::norm(arma::vec({input.gyroscope.x, input.gyroscope.y, input.gyroscope.z}), 2));
                        sensors->gyroscope = previousSensors->gyroscope;
                    }
                    else {
                        sensors->gyroscope = {input.gyroscope.x, input.gyroscope.y, -input.gyroscope.z};
                    }

                    // Put in our FSR information
                    sensors->fsr.emplace_back();
                    sensors->fsr.emplace_back();

                    sensors->fsr[LimbID::LEFT_LEG - 1].centre << input.fsr.left.centreX, input.fsr.left.centreY;
                    sensors->fsr[LimbID::LEFT_LEG - 1].value.reserve(4);
                    sensors->fsr[LimbID::LEFT_LEG - 1].value.push_back(input.fsr.left.fsr1);
                    sensors->fsr[LimbID::LEFT_LEG - 1].value.push_back(input.fsr.left.fsr2);
                    sensors->fsr[LimbID::LEFT_LEG - 1].value.push_back(input.fsr.left.fsr3);
                    sensors->fsr[LimbID::LEFT_LEG - 1].value.push_back(input.fsr.left.fsr4);

                    sensors->fsr[LimbID::RIGHT_LEG - 1].centre << input.fsr.right.centreX, input.fsr.right.centreY;
                    sensors->fsr[LimbID::RIGHT_LEG - 1].value.reserve(4);
                    sensors->fsr[LimbID::RIGHT_LEG - 1].value.push_back(input.fsr.right.fsr1);
                    sensors->fsr[LimbID::RIGHT_LEG - 1].value.push_back(input.fsr.right.fsr2);
                    sensors->fsr[LimbID::RIGHT_LEG - 1].value.push_back(input.fsr.right.fsr3);
                    sensors->fsr[LimbID::RIGHT_LEG - 1].value.push_back(input.fsr.right.fsr4);

                    /************************************************
                     *               Buttons and LEDs               *
                     ************************************************/
                    sensors->button.reserve(2);
                    sensors->button.push_back(Sensors::Button(0, input.buttons.left));
                    sensors->button.push_back(Sensors::Button(1, input.buttons.middle));
                    sensors->led.reserve(5);
                    sensors->led.push_back(Sensors::LED(0, input.ledPanel.led2 ? 0xFF0000 : 0));
                    sensors->led.push_back(Sensors::LED(1, input.ledPanel.led3 ? 0xFF0000 : 0));
                    sensors->led.push_back(Sensors::LED(2, input.ledPanel.led4 ? 0xFF0000 : 0));
                    sensors->led.push_back(Sensors::LED(3, input.headLED.RGB));  // Head
                    sensors->led.push_back(Sensors::LED(4, input.eyeLED.RGB));   // Eye

                    /************************************************
                     *                  Kinematics                  *
                     ************************************************/

                    auto forwardKinematics = calculateAllPositions(kinematicsModel, *sensors);
                    for (const auto& entry : forwardKinematics) {
                        sensors->forwardKinematics[entry.first] = convert<double, 4, 4>(entry.second);
                    }

                    /************************************************
                     *            Foot down information             *
                     ************************************************/
                    if (previousSensors) {
                        // Use our virtual load sensor class to work out if our foot is down
                        arma::vec leftFootFeatureVec = {
                            sensors->servo[ServoID::L_HIP_PITCH].presentVelocity,
                            sensors->servo[ServoID::L_HIP_PITCH].presentVelocity
                                - previousSensors->servo[ServoID::L_HIP_PITCH].presentVelocity,
                            sensors->servo[ServoID::L_HIP_PITCH].load,
                            sensors->servo[ServoID::L_KNEE].presentVelocity,
                            sensors->servo[ServoID::L_KNEE].presentVelocity
                                - previousSensors->servo[ServoID::L_KNEE].presentVelocity,
                            sensors->servo[ServoID::L_KNEE].load,
                            sensors->servo[ServoID::L_ANKLE_PITCH].presentVelocity,
                            sensors->servo[ServoID::L_ANKLE_PITCH].presentVelocity
                                - previousSensors->servo[ServoID::L_ANKLE_PITCH].presentVelocity,
                            sensors->servo[ServoID::L_ANKLE_PITCH].load};
                        sensors->leftFootDown = leftFootDown.updateFoot(leftFootFeatureVec);

                        arma::vec rightFootFeatureVec = {
                            sensors->servo[ServoID::R_HIP_PITCH].presentVelocity,
                            sensors->servo[ServoID::R_HIP_PITCH].presentVelocity
                                - previousSensors->servo[ServoID::R_HIP_PITCH].presentVelocity,
                            sensors->servo[ServoID::R_HIP_PITCH].load,
                            sensors->servo[ServoID::R_KNEE].presentVelocity,
                            sensors->servo[ServoID::R_KNEE].presentVelocity
                                - previousSensors->servo[ServoID::R_KNEE].presentVelocity,
                            sensors->servo[ServoID::R_KNEE].load,
                            sensors->servo[ServoID::R_ANKLE_PITCH].presentVelocity,
                            sensors->servo[ServoID::R_ANKLE_PITCH].presentVelocity
                                - previousSensors->servo[ServoID::R_ANKLE_PITCH].presentVelocity,
                            sensors->servo[ServoID::R_ANKLE_PITCH].load};
                        sensors->rightFootDown = rightFootDown.updateFoot(rightFootFeatureVec);
                    }
                    else {
                        sensors->leftFootDown  = false;
                        sensors->rightFootDown = false;
                    }

                    /************************************************
                     *             Motion (IMU+Odometry)            *
                     ************************************************/

                    // Calculate our time offset from the last read
                    double deltaT =
                        (input.timestamp - (previousSensors ? previousSensors->timestamp : input.timestamp)).count()
                        / double(NUClear::clock::period::den);

                    // Time update
                    motionFilter.timeUpdate(deltaT);

                    // Accelerometer measurment update
                    motionFilter.measurementUpdate(
                        convert<double, 3>(sensors->accelerometer),
                        config.motionFilter.noise.measurement.accelerometer
                            + arma::norm(convert<double, 3>(sensors->accelerometer))
                                  * config.motionFilter.noise.measurement.accelerometerMagnitude,
                        MotionModel::MeasurementType::ACCELEROMETER());

                    // Gyroscope measurement update
                    motionFilter.measurementUpdate(convert<double, 3>(sensors->gyroscope),
                                                   config.motionFilter.noise.measurement.gyroscope,
                                                   MotionModel::MeasurementType::GYROSCOPE());

                    if (sensors->leftFootDown or sensors->rightFootDown) {
                        // pre-calculate common foot-down variables - these are the torso to world transforms.
                        arma::vec3 rTWw = motionFilter.get().rows(MotionModel::PX, MotionModel::PZ);
                        Rotation3D Rtw(UnitQuaternion(motionFilter.get().rows(MotionModel::QW, MotionModel::QZ)));

                        // 3 points on the ground mean that we can assume this foot is flat
                        // We also have to ensure that the previous foot was also down for this to be valid
                        // Check if our foot is flat on the ground
                        for (auto& side : {ServoSide::LEFT, ServoSide::RIGHT}) {

                            auto servoid = side == ServoSide::LEFT ? ServoID::L_ANKLE_ROLL : ServoID::R_ANKLE_ROLL;

                            const bool& footDown =
                                side == ServoSide::LEFT ? sensors->leftFootDown : sensors->rightFootDown;

                            const bool& prevFootDown = previousSensors ? side == ServoSide::LEFT
                                                                             ? previousSensors->leftFootDown
                                                                             : previousSensors->rightFootDown
                                                                       : false;

                            if (footDown) {
                                Transform3D Htf = convert<double, 4, 4>(sensors->forwardKinematics[servoid]);
                                Transform3D Hft = Htf.i();

                                Rotation3D Rtf  = Htf.rotation();
                                arma::vec3 rFTt = Htf.translation();

                                Rotation3D Rft  = Hft.rotation();
                                arma::vec3 rTFf = Hft.translation();


                                if (!prevFootDown) {
                                    // NOTE: footflat measurements assume the foot is flat on the ground. These
                                    // decorrelate the accelerometer and gyro from translation.
                                    Rotation3D footflat_Rwt = Rotation3D::createRotationZ(Rtw.i().yaw());
                                    Rotation3D footflat_Rtf = Rotation3D::createRotationZ(Rtf.yaw());

                                    // Store the robot foot to world transform
                                    footlanding_Rfw[side] = footflat_Rtf.i() * footflat_Rwt.i();
                                    // Store robot foot in world-delta coordinates
                                    footlanding_Rwf[side]  = footflat_Rwt * footflat_Rtf;
                                    footlanding_rFWw[side] = footlanding_Rwf[side] * rTFf - rTWw;

                                    // Z is an absolute measurement, so we make sure it is an absolute offset
                                    footlanding_rFWw[side][2] = 0.;

                                    // NOTE: an optional foot up with Z calculation can be done here
                                }
                                else {
                                    // NOTE: translation and rotation updates are performed separately so that they can
                                    // be turned off independently for debugging

                                    // encode the old->new torso-world rotation as a quaternion
                                    UnitQuaternion Rtw_new(Rotation3D(Rtf * footlanding_Rfw[side]));

                                    // check if we need to reverse our quaternion
                                    if (arma::norm(Rtw_new + motionFilter.get().rows(MotionModel::QW, MotionModel::QZ))
                                        < 1.) {
                                        Rtw_new *= -1;
                                    }

                                    // do a foot based orientation update
                                    motionFilter.measurementUpdate(
                                        Rtw_new,
                                        config.motionFilter.noise.measurement.flatFootOrientation,
                                        MotionModel::MeasurementType::FLAT_FOOT_ORIENTATION());

                                    // calculate the old -> new world foot position updates
                                    arma::vec3 rFWw = footlanding_Rwf[side] * rTFf - footlanding_rFWw[side];


                                    // do a foot based position update
                                    motionFilter.measurementUpdate(
                                        rFWw,
                                        config.motionFilter.noise.measurement.flatFootOdometry,
                                        MotionModel::MeasurementType::FLAT_FOOT_ODOMETRY());
                                }
                            }
                        }
                    }

                    // emit(graph("LeftFootDown", sensors->leftFootDown));
                    // emit(graph("RightFootDown", sensors->rightFootDown));
                    // emit(graph("LeftLoadState", leftFootDown.state));
                    // emit(graph("RightLoadState", rightFootDown.state));

                    // Gives us the quaternion representation
                    const auto& o = motionFilter.get();

                    // Map from world to torso coordinates (Rtw)
                    Transform3D world;
                    world.eye();
                    world.rotation()    = Rotation3D(UnitQuaternion(o.rows(MotionModel::QW, MotionModel::QZ)));
                    world.translation() = -(world.rotation() * o.rows(MotionModel::PX, MotionModel::PZ));
                    // world.translation() = (o.rows(MotionModel::PX, MotionModel::PZ));
                    sensors->world = convert<double, 4, 4>(world);

                    sensors->robotToIMU = convert<double, 2, 2>(calculateRobotToIMU(world.rotation()));

                    /************************************************
                     *                  Mass Model                  *
                     ************************************************/
<<<<<<< HEAD
=======
                    // FIXME: Causes crashes
>>>>>>> a834d8fb
                    // sensors->centreOfMass =
                    //     convert<double, 4>(calculateCentreOfMass(kinematicsModel, sensors->forwardKinematics, true));

                    /************************************************
                     *                  Kinematics Horizon          *
                     ************************************************/
                    sensors->bodyCentreHeight = motionFilter.get()[MotionModel::PZ];

                    Rotation3D Rwt = world.rotation().t();  // remove translation components from the transform
                    Rotation3D oBodyToGround = Rotation3D::createRotationZ(-Rwt.yaw()) * Rwt;
                    // sensors->bodyToGround : Mat size [4x4] (default identity)
                    // createRotationZ : Mat size [3x3]
                    // Rwt : Mat size [3x3]
                    sensors->bodyToGround    = convert<double, 4, 4>(Transform3D(oBodyToGround));
                    auto headPitchKinematics = sensors->forwardKinematics[ServoID::HEAD_PITCH];

                    // Get torso to world transform
                    Transform3D worldInv = world.i();

                    Rotation3D yawlessWorldInvR =
                        Rotation3D::createRotationZ(-Rotation3D(worldInv.rotation()).yaw()) * worldInv.rotation();
                    Transform3D torsoToGround   = worldInv;
                    torsoToGround.translation() = arma::vec3({0, 0, torsoToGround.translation()[2]});
                    torsoToGround.rotation()    = yawlessWorldInvR;
                    sensors->camToGround        = convert<double, 4, 4>(
                        Transform3D(torsoToGround * convert<double, 4, 4>(headPitchKinematics)));  // Rwt * Rth

                    /************************************************
                     *                  CENTRE OF PRESSURE          *
                     ************************************************/
                    sensors->centreOfPressure = convert<double, 3>(
                        utility::motion::kinematics::calculateCentreOfPressure(kinematicsModel, *sensors));

                    emit(std::move(sensors));
                });
        }
    }  // namespace darwin
}  // namespace platform
}  // namespace module<|MERGE_RESOLUTION|>--- conflicted
+++ resolved
@@ -620,10 +620,7 @@
                     /************************************************
                      *                  Mass Model                  *
                      ************************************************/
-<<<<<<< HEAD
-=======
                     // FIXME: Causes crashes
->>>>>>> a834d8fb
                     // sensors->centreOfMass =
                     //     convert<double, 4>(calculateCentreOfMass(kinematicsModel, sensors->forwardKinematics, true));
 
