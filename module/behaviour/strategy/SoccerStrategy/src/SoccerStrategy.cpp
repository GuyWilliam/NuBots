--- conflicted
+++ resolved
@@ -167,22 +167,14 @@
 
 
             on<Trigger<ButtonMiddleDown>, Single>().then([this] {
-<<<<<<< HEAD
-
-                if (!cfg_.forcePlaying) {
-                    NUClear::log("Force playing started.");
-                    emit(std::make_unique<Nod>(true));
-                    cfg_.forcePlaying = true;
-                }
-
-=======
                 log("Middle button pressed!");
                 if (!cfg_.forcePlaying) {
                     log("Force playing started.");
                     emit(std::make_unique<Nod>(true));
                     cfg_.forcePlaying = true;
                 }
->>>>>>> 46870029
+            });
+
             });
 
             // Main Loop
