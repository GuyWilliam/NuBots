--- conflicted
+++ resolved
@@ -139,11 +139,7 @@
                     config["motion_filter"]["noise"]["process"]["gyroscope_bias"].as<Expression>();
 
                 // Set our process noise in our filter
-<<<<<<< HEAD
-                MotionModel<double>::State process_noise;
-=======
                 MotionModel<double>::StateVec process_noise;
->>>>>>> bbb00cf8
                 process_noise.segment<3>(MotionModel<double>::PX) = this->config.motionFilter.noise.process.position;
                 process_noise.segment<3>(MotionModel<double>::VX) = this->config.motionFilter.noise.process.velocity;
                 process_noise.segment<4>(MotionModel<double>::QX) = this->config.motionFilter.noise.process.rotation;
@@ -177,22 +173,14 @@
                     config["motion_filter"]["initial"]["covariance"]["gyroscope_bias"].as<Expression>();
 
                 // Calculate our mean and covariance
-<<<<<<< HEAD
-                MotionModel<double>::State mean;
-=======
                 MotionModel<double>::StateVec mean;
->>>>>>> bbb00cf8
                 mean.segment<3>(MotionModel<double>::PX) = this->config.motionFilter.initial.mean.position;
                 mean.segment<3>(MotionModel<double>::VX) = this->config.motionFilter.initial.mean.velocity;
                 mean.segment<4>(MotionModel<double>::QX) = this->config.motionFilter.initial.mean.rotation;
                 mean.segment<3>(MotionModel<double>::WX) = this->config.motionFilter.initial.mean.rotationalVelocity;
                 mean.segment<3>(MotionModel<double>::BX) = this->config.motionFilter.initial.mean.gyroscopeBias;
 
-<<<<<<< HEAD
-                MotionModel<double>::State covariance;
-=======
                 MotionModel<double>::StateVec covariance;
->>>>>>> bbb00cf8
                 covariance.segment<3>(MotionModel<double>::PX) = this->config.motionFilter.initial.covariance.position;
                 covariance.segment<3>(MotionModel<double>::VX) = this->config.motionFilter.initial.covariance.velocity;
                 covariance.segment<4>(MotionModel<double>::QX) = this->config.motionFilter.initial.covariance.rotation;
@@ -475,37 +463,16 @@
                      *             Motion (IMU+Odometry)            *
                      ************************************************/
 
-<<<<<<< HEAD
-                    // Calculate our time offset from the last read
-                    double deltaT =
-                        (input.timestamp - (previousSensors ? previousSensors->timestamp : input.timestamp)).count()
-                        / double(NUClear::clock::period::den);
-
-                    // Time update
-                    motionFilter.time(deltaT);
-=======
                     // Gyroscope measurement update
                     motionFilter.measure(sensors->gyroscope,
                                          config.motionFilter.noise.measurement.gyroscope,
                                          MeasurementType::GYROSCOPE());
->>>>>>> bbb00cf8
 
                     // Calculate accelerometer noise factor
                     Eigen::Matrix3d acc_noise = config.motionFilter.noise.measurement.accelerometer
                                                 + ((sensors->accelerometer.norm() - std::abs(G))
                                                    * (sensors->accelerometer.norm() - std::abs(G)))
                                                       * config.motionFilter.noise.measurement.accelerometerMagnitude;
-<<<<<<< HEAD
-
-                    // Accelerometer measurment update
-                    motionFilter.measure(sensors->accelerometer, acc_noise, MeasurementType::ACCELEROMETER());
-
-                    // Gyroscope measurement update
-                    motionFilter.measure(sensors->gyroscope,
-                                         config.motionFilter.noise.measurement.gyroscope,
-                                         MeasurementType::GYROSCOPE());
-=======
->>>>>>> bbb00cf8
 
                     // Accelerometer measurement update
                     motionFilter.measure(sensors->accelerometer, acc_noise, MeasurementType::ACCELEROMETER());
@@ -519,13 +486,8 @@
 
                         if (foot_down && !prev_foot_down) {
                             Eigen::Affine3d Hwt;
-<<<<<<< HEAD
-                            Hwt.linear() =
-                                Eigen::Quaterniond(motionFilter.get().segment<4>(MotionModel<double>::QX)).matrix();
-=======
                             Hwt.linear() = Eigen::Quaterniond(motionFilter.get().segment<4>(MotionModel<double>::QX))
                                                .toRotationMatrix();
->>>>>>> bbb00cf8
                             Hwt.translation() = Eigen::Vector3d(motionFilter.get().segment<3>(MotionModel<double>::PX));
 
                             Eigen::Affine3d Htg(utility::motion::kinematics::calculateGroundSpace(Htf, Hwt));
@@ -543,29 +505,10 @@
                             motionFilter.measure(Eigen::Vector3d(footlanding_Hwt.translation()),
                                                  config.motionFilter.noise.measurement.flatFootOdometry,
                                                  MeasurementType::FLAT_FOOT_ODOMETRY());
-<<<<<<< HEAD
-
-                            Eigen::Quaterniond Rwt(footlanding_Hwt.linear());
-                            Eigen::Vector4d Rwt_vec(Rwt.w(), Rwt.x(), Rwt.y(), Rwt.z());
-
-                            // check if we need to reverse our quaternion
-                            Eigen::Quaterniond Rwt_filter =
-                                Eigen::Quaterniond(motionFilter.get().segment<4>(MotionModel<double>::QX));
-                            Eigen::Vector4d Rwt_filter_vec(
-                                Rwt_filter.w(), Rwt_filter.x(), Rwt_filter.y(), Rwt_filter.z());
-
-                            // Get the quaternion with the smallest norm
-                            Rwt_vec = (Rwt_vec - Rwt_filter_vec).norm() < (Rwt_vec + Rwt_filter_vec).norm() ? Rwt_vec
-                                                                                                            : -Rwt_vec;
-
-                            // do a foot based orientation update
-                            motionFilter.measure(Rwt_vec,
-=======
 
                             // do a foot based orientation update
                             Eigen::Quaterniond Rwt(footlanding_Hwt.linear());
                             motionFilter.measure(Rwt.coeffs(),
->>>>>>> bbb00cf8
                                                  config.motionFilter.noise.measurement.flatFootOrientation,
                                                  MeasurementType::FLAT_FOOT_ORIENTATION());
                         }
@@ -588,11 +531,7 @@
 
                     // Map from world to torso coordinates (Rtw)
                     Eigen::Affine3d Hwt;
-<<<<<<< HEAD
-                    Hwt.linear()      = Eigen::Quaterniond(o.segment<4>(MotionModel<double>::QX)).matrix();
-=======
                     Hwt.linear()      = Eigen::Quaterniond(o.segment<4>(MotionModel<double>::QX)).toRotationMatrix();
->>>>>>> bbb00cf8
                     Hwt.translation() = Eigen::Vector3d(o.segment<3>(MotionModel<double>::PX));
                     sensors->Htw      = Hwt.inverse().matrix();
 
