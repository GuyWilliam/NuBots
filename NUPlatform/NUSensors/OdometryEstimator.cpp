--- conflicted
+++ resolved
@@ -27,16 +27,11 @@
  */
 OdometryEstimator::OdometryEstimator()
 {
-    m_logging_enabled = true;
+    m_logging_enabled = false;
 
     // Tuning variables
-<<<<<<< HEAD
     m_minimum_support_foot_pressure = 1.0; // in Newtons. 0.75 initial (robot 214)
     m_turn_multiplier = 1.2f;   // Turn Gripping factor
-=======
-    m_minimum_support_foot_pressure = 1.0; // in Newtons. 0.75 calculated on robot 214
-    m_turn_multiplier = 1.0f;   // Turn Gripping factor
->>>>>>> a387af08
     m_x_multiplier = 1.0f;      // X Gripping factor
     m_y_multiplier = 1.0f;      // Y Gripping factor
 
