--- conflicted
+++ resolved
@@ -1,9 +1,6 @@
 # Custom target to copy and install configuration files and binarys to the robot
 ADD_CUSTOM_TARGET(install
                   COMMAND python "${CMAKE_SOURCE_DIR}/cmake/Scripts/install.py" "--robot_ip=\${robot}" "--config=\${config}" "--username=\${username}"
-<<<<<<< HEAD
-                  DEPENDS ${roles} "${CMAKE_SOURCE_DIR}/cmake/Scripts/install.py")
-=======
                   DEPENDS ${roles} "${CMAKE_SOURCE_DIR}/cmake/Scripts/install.py")
 
 # Custom target to copy and install configuration files and binarys to the robot
@@ -64,4 +61,3 @@
                   COMMAND python "${CMAKE_SOURCE_DIR}/cmake/Scripts/install.py" "--robot_ip=10.0.1.57" "--config=o"
                   DEPENDS ${roles} "${CMAKE_SOURCE_DIR}/cmake/Scripts/install.py")
 
->>>>>>> 20731631
