--- conflicted
+++ resolved
@@ -344,10 +344,8 @@
                         Transform3D Hgc       = camToGround;
                         arma::vec3 width_rBGg = Hgc.transformPoint(ballCentreRay * widthDistance);
                         arma::vec3 proj_rBGg  = Hgc.transformPoint(ballCentreGroundProj);
-<<<<<<< HEAD
                         // b.torsoSpacePosition  = convert<double, 3>(width_rBGg);
-=======
->>>>>>> 5340b184
+
                         // log("ball pos1 =", b.position);
                         // log("ball pos2 =", b.torsoSpacePosition);
                         // log("width_rBGg =", width_rBGg.t());
@@ -405,10 +403,6 @@
                     lastFrame.time = sensors.timestamp;
                 });
     }
-<<<<<<< HEAD
+
 }  // namespace vision
-}  // namespace module
-=======
-}
-}
->>>>>>> 5340b184
+}  // namespace module