/*
 * This file is part of the NUbots Codebase.
 *
 * The NUbots Codebase is free software: you can redistribute it and/or modify
 * it under the terms of the GNU General Public License as published by
 * the Free Software Foundation, either version 3 of the License, or
 * (at your option) any later version.
 *
 * The NUbots Codebase is distributed in the hope that it will be useful,
 * but WITHOUT ANY WARRANTY; without even the implied warranty of
 * MERCHANTABILITY or FITNESS FOR A PARTICULAR PURPOSE.  See the
 * GNU General Public License for more details.
 *
 * You should have received a copy of the GNU General Public License
 * along with the NUbots Codebase.  If not, see <http://www.gnu.org/licenses/>.
 *
 * Copyright 2016 NUbots <nubots@nubots.net>
 */

#ifndef MODULE_PLATFORM_DARWIN_MOTIONMODEL_HPP
#define MODULE_PLATFORM_DARWIN_MOTIONMODEL_HPP

/* Motion model Motion Unit*/
#include <Eigen/Core>
#include <Eigen/Geometry>

#include "utility/math/quaternion.hpp"

<<<<<<< HEAD
namespace module {
    namespace platform {
        namespace darwin {

            // Gravity
            static constexpr double G = -9.80665;

            namespace MeasurementType {
                struct GYROSCOPE {};
                struct ACCELEROMETER {};
                struct FLAT_FOOT_ODOMETRY {};
                struct FLAT_FOOT_ORIENTATION {};
            }  // namespace MeasurementType

            template <typename Scalar>
            class MotionModel {
            public:
                struct StateVec {

                    // Our position in global space
                    Eigen::Matrix<Scalar, 3, 1> rTWw;

                    // Our velocity in global space
                    Eigen::Matrix<Scalar, 3, 1> vTw;

                    // Our orientation from robot to world
                    Eigen::Quaternion<Scalar> Rwt;

                    // Our rotational velocity in torso space
                    // Gyroscope measures the angular velocity of the torso in torso space
                    Eigen::Matrix<Scalar, 3, 1> omegaTTt;

                    // Gyroscope Bias
                    Eigen::Matrix<Scalar, 3, 1> omegaTTt_bias;

                    static constexpr size_t size = 16;

                    constexpr static size_t getSize() {
                        return size;
                    }

                    enum Values {
                        // rTWw
                        PX = 0,
                        PY = 1,
                        PZ = 2,

                        // vTw
                        VX = 3,
                        VY = 4,
                        VZ = 5,

                        // Rwt
                        QW = 6,
                        QX = 7,
                        QY = 8,
                        QZ = 9,

                        // omegaTTt
                        WX = 10,
                        WY = 11,
                        WZ = 12,

                        // omegaTTt_bias
                        BX = 13,
                        BY = 14,
                        BZ = 15,
                    };

                    // Default constructor initialises all vectors to zero, and the quaternion to the identity rotation
                    StateVec()
                        : rTWw(Eigen::Matrix<Scalar, 3, 1>::Zero())
                        , vTw(Eigen::Matrix<Scalar, 3, 1>::Zero())
                        , Rwt({1, 0, 0, 0})
                        , omegaTTt(Eigen::Matrix<Scalar, 3, 1>::Zero())
                        , omegaTTt_bias(Eigen::Matrix<Scalar, 3, 1>::Zero()) {}

                    // Constructor from monolithic vector representation, normalising the quaternion in the process
                    StateVec(const Eigen::Matrix<Scalar, size, 1>& state)
                        : rTWw(state.template segment<3>(PX))
                        , vTw(state.template segment<3>(VX))
                        , Rwt(Eigen::Quaternion<Scalar>(state.template segment<4>(QW)).normalized())
                        , omegaTTt(state.template segment<3>(WX))
                        , omegaTTt_bias(state.template segment<3>(BX)) {}

                    // Converts StateVec to monolithic vector representation
                    Eigen::Matrix<Scalar, size, 1> getStateVec() const {
                        Eigen::Matrix<Scalar, size, 1> state = Eigen::Matrix<Scalar, size, 1>::Zero();
                        state.template segment<3>(PX)        = rTWw;
                        state.template segment<3>(VX)        = vTw;
                        state.template segment<4>(QW)        = Rwt.coeffs();
                        state.template segment<3>(WX)        = omegaTTt;
                        state.template segment<3>(BX)        = omegaTTt_bias;
                        return state;
                    }

                    // Wrapper for asDiagonal for monolithic vector representation
                    Eigen::Matrix<Scalar, size, size> asDiagonal() const {
                        return this->getStateVec().asDiagonal();
                    }

                    // Operator for implicit conversion to monolithic vector representation
                    operator Eigen::Matrix<Scalar, size, 1>() const {
                        return this->getStateVec();
                    }
                };

                static constexpr size_t size = StateVec::getSize();

                using StateMat = Eigen::Matrix<Scalar, size, size>;

                // Our static process noise diagonal vector
                StateVec process_noise;

                // The velocity decay for x/y/z velocities (1.0 = no decay)
                Eigen::Matrix<Scalar, 3, 1> timeUpdateVelocityDecay = Eigen::Matrix<Scalar, 3, 1>::Ones();

                Eigen::Matrix<Scalar, size, 1> time(const Eigen::Matrix<Scalar, size, 1>& state, const Scalar deltaT) {

                    // Prepare our new state
                    StateVec newState(state);

                    // ********************************
                    // UPDATE LINEAR POSITION/VELOCITY
                    // ********************************

                    // Add our velocity to our position
                    newState.rTWw += newState.vTw * deltaT;

                    // add velocity decay
                    newState.vTw = newState.vTw.cwiseProduct(timeUpdateVelocityDecay);

                    // ********************************
                    // UPDATE ANGULAR POSITION/VELOCITY
                    // ********************************

                    // This implements the method outlined here: https://stackoverflow.com/a/41226401/11108223

                    // Our angle, which we halve for use in the trig functions
                    const Scalar theta_2 = newState.omegaTTt.norm() * deltaT * 0.5;

                    const Scalar sin_theta_2 = std::sin(theta_2);
                    const Scalar cos_theta_2 = std::cos(theta_2);

                    // Our rotation axis
                    const auto normalised_omegaTTt = newState.omegaTTt.normalized();
                    const Eigen::Quaternion<Scalar> update =
                        Eigen::Quaternion<Scalar>(cos_theta_2,
                                                  normalised_omegaTTt.x() * sin_theta_2,
                                                  normalised_omegaTTt.y() * sin_theta_2,
                                                  normalised_omegaTTt.z() * sin_theta_2);
                    // Add our rotation update by quaternion multiplication
                    newState.Rwt = (update * newState.Rwt).normalized();

                    return newState;
                }

                Eigen::Matrix<Scalar, 3, 1> predict(const Eigen::Matrix<Scalar, size, 1>& state,
                                                    const MeasurementType::ACCELEROMETER&) {
                    // Extract our rotation quaternion
                    const Eigen::Matrix<Scalar, 3, 3> Rtw = StateVec(state).Rwt.inverse().toRotationMatrix();

                    // Make a world gravity vector and rotate it into torso space
                    // Where is world gravity with respect to robot orientation?
                    // Multiplying a matrix with (0, 0, G) is equivalent to taking the
                    // third column of the matrix and multiplying it by G
                    return Rtw.template rightCols<1>() * G;
                }

                Eigen::Matrix<Scalar, 3, 1> predict(const Eigen::Matrix<Scalar, size, 1>& state,
                                                    const MeasurementType::GYROSCOPE&) {
                    // Add predicted gyroscope bias to our predicted gyroscope
                    return StateVec(state).omegaTTt + StateVec(state).omegaTTt_bias;
                }

                Eigen::Matrix<Scalar, 3, 1> predict(const Eigen::Matrix<Scalar, size, 1>& state,
                                                    const MeasurementType::FLAT_FOOT_ODOMETRY&) {
                    return StateVec(state).rTWw;
                }

                Eigen::Matrix<Scalar, 4, 1> predict(const Eigen::Matrix<Scalar, size, 1>& state,
                                                    const MeasurementType::FLAT_FOOT_ORIENTATION&) {
                    return StateVec(state).Rwt.coeffs();
                }

                // This function is called to determine the difference between position, velocity, and acceleration
                // measurements/predictions
                Eigen::Matrix<Scalar, 3, 1> difference(const Eigen::Matrix<Scalar, 3, 1>& a,
                                                       const Eigen::Matrix<Scalar, 3, 1>& b) {
                    return a - b;
                }

                // This function is called to determine the difference between quaternion measurements/predictions
                Eigen::Matrix<Scalar, 4, 1> difference(const Eigen::Matrix<Scalar, 4, 1>& a,
                                                       const Eigen::Matrix<Scalar, 4, 1>& b) {
                    // Find the rotation needed to get from orientation a to orientation b
                    Eigen::Quaternion<Scalar> diff =
                        utility::math::quaternion::difference(Eigen::Quaternion<Scalar>(a),
                                                              Eigen::Quaternion<Scalar>(b));

                    // Take the difference with the identity rotation (1, 0, 0, 0)
                    // If a and b represent very similar orientations, then the real part will be very close to one and
                    // the imaginary part will be very close to (0, 0, 0)
                    diff.w() -= Scalar(1);

                    return diff.coeffs();
                }

                Eigen::Matrix<Scalar, size, 1> limit(const Eigen::Matrix<Scalar, size, 1>& state) {
                    StateVec newState(state);

                    // Make sure the quaternion remains normalised
                    newState.Rwt = newState.Rwt.normalized();

                    return newState;
                }

                Eigen::Matrix<Scalar, size, size> noise(const Scalar& deltaT) {
                    // Return our process noise matrix
                    return process_noise.asDiagonal() * deltaT;
                }
            };
        }  // namespace darwin
    }      // namespace platform
}  // namespace module

=======
namespace module::platform::darwin {

    // Gravity
    static constexpr double G = -9.80665;

    namespace MeasurementType {
        struct GYROSCOPE {};
        struct ACCELEROMETER {};
        struct FLAT_FOOT_ODOMETRY {};
        struct FLAT_FOOT_ORIENTATION {};
    }  // namespace MeasurementType

    template <typename Scalar>
    class MotionModel {
    public:
        enum Values {
            // Our position in global space
            // rTWw
            PX = 0,
            PY = 1,
            PZ = 2,

            // Our velocity in global space
            // vTw
            VX = 3,
            VY = 4,
            VZ = 5,

            // Our orientation from robot to world
            // Rwt
            QX = 6,
            QY = 7,
            QZ = 8,
            QW = 9,

            // Our rotational velocity in torso space
            // Gyroscope measures the angular velocity of the torso in torso space
            // omegaTTt
            WX = 10,
            WY = 11,
            WZ = 12,

            // Gyroscope Bias
            // omegaTTt
            BX = 13,
            BY = 14,
            BZ = 15,
        };

        // The size of our state
        static constexpr size_t size = 16;

        using StateVec = Eigen::Matrix<Scalar, size, 1>;
        using StateMat = Eigen::Matrix<Scalar, size, size>;

        // Our static process noise diagonal vector
        StateVec process_noise;

        // The velocity decay for x/y/z velocities (1.0 = no decay)
        Eigen::Matrix<Scalar, 3, 1> timeUpdateVelocityDecay = Eigen::Matrix<Scalar, 3, 1>::Ones();

        StateVec time(const StateVec& state, Scalar deltaT) {

            // Prepare our new state
            StateVec newState = state;

            // ********************************
            // UPDATE LINEAR POSITION/VELOCITY
            // ********************************

            // Add our velocity to our position
            newState.template segment<3>(PX) += state.template segment<3>(VX) * deltaT;

            // add velocity decay
            newState.template segment<3>(VX) = newState.template segment<3>(VX).cwiseProduct(timeUpdateVelocityDecay);

            // ********************************
            // UPDATE ANGULAR POSITION/VELOCITY
            // ********************************

            // Extract our unit quaternion rotation
            Eigen::Quaternion<Scalar> Rwt(state.template segment<4>(QX));

            // Apply our rotational velocity to our orientation
            // https://fgiesen.wordpress.com/2012/08/24/quaternion-differentiation/
            // Quaternions are stored internally as (x, y, z, w)
            const Scalar t_2 = deltaT * Scalar(0.5);
            newState.template segment<4>(QX) =
                Rwt.coeffs() + t_2 * (Eigen::Quaternion<Scalar>(0.0, state[WX], state[WY], state[WZ]) * Rwt).coeffs();

            return newState;
        }

        Eigen::Matrix<Scalar, 3, 1> predict(const StateVec& state, const MeasurementType::ACCELEROMETER&) {
            // Extract our rotation quaternion
            Eigen::Matrix<Scalar, 3, 3> Rtw =
                Eigen::Quaternion<Scalar>(state.template segment<4>(QX)).toRotationMatrix().transpose();

            // Make a world gravity vector and rotate it into torso space
            // Where is world gravity with respest to robot orientation?
            // Multiplying a matrix with (0, 0, G) is equivalent to taking the
            // third column of the matrix and multiplying it by G
            return Rtw.template rightCols<1>() * G;
        }

        Eigen::Matrix<Scalar, 3, 1> predict(const StateVec& state, const MeasurementType::GYROSCOPE&) {
            // Add predicted gyroscope bias to our predicted gyroscope
            return state.template segment<3>(WX) + state.template segment<3>(BX);
        }

        Eigen::Matrix<Scalar, 3, 1> predict(const StateVec& state, const MeasurementType::FLAT_FOOT_ODOMETRY&) {
            return state.template segment<3>(PX);
        }

        Eigen::Matrix<Scalar, 4, 1> predict(const StateVec& state, const MeasurementType::FLAT_FOOT_ORIENTATION&) {
            return state.template segment<4>(QX);
        }

        // This function is called to determine the difference between position, velocity, and acceleration
        // measurements/predictions
        Eigen::Matrix<Scalar, 3, 1> difference(const Eigen::Matrix<Scalar, 3, 1>& a,
                                               const Eigen::Matrix<Scalar, 3, 1>& b) {
            return a - b;
        }

        // This function is called to determine the difference between quaternion measurements/predictions
        Eigen::Matrix<Scalar, 4, 1> difference(const Eigen::Matrix<Scalar, 4, 1>& a,
                                               const Eigen::Matrix<Scalar, 4, 1>& b) {
            // Find the rotation needed to get from orientation a to orientation b
            Eigen::Quaternion<Scalar> diff =
                utility::math::quaternion::difference(Eigen::Quaternion<Scalar>(a), Eigen::Quaternion<Scalar>(b));

            // Take the difference with the identity rotation (1, 0, 0, 0)
            // If a and b represent very similar orientations, then the real part will be very close to one and
            // the imaginary part will be very close to (0, 0, 0)
            diff.w() -= Scalar(1);

            return diff.coeffs();
        }

        StateVec limit(const StateVec& state) {
            StateVec newState = state;

            // Make sure the quaternion remains normalised
            newState.template segment<4>(QX) =
                Eigen::Quaternion<Scalar>(newState.template segment<4>(QX)).normalized().coeffs();

            return newState;
        }

        StateMat noise(const Scalar& deltaT) {
            // Return our process noise matrix
            return process_noise.asDiagonal() * deltaT;
        }
    };
}  // namespace module::platform::darwin
>>>>>>> e4cc21c2
#endif  // MODULE_PLATFORM_DARWIN_MOTIONMODEL_HPP<|MERGE_RESOLUTION|>--- conflicted
+++ resolved
@@ -26,234 +26,6 @@
 
 #include "utility/math/quaternion.hpp"
 
-<<<<<<< HEAD
-namespace module {
-    namespace platform {
-        namespace darwin {
-
-            // Gravity
-            static constexpr double G = -9.80665;
-
-            namespace MeasurementType {
-                struct GYROSCOPE {};
-                struct ACCELEROMETER {};
-                struct FLAT_FOOT_ODOMETRY {};
-                struct FLAT_FOOT_ORIENTATION {};
-            }  // namespace MeasurementType
-
-            template <typename Scalar>
-            class MotionModel {
-            public:
-                struct StateVec {
-
-                    // Our position in global space
-                    Eigen::Matrix<Scalar, 3, 1> rTWw;
-
-                    // Our velocity in global space
-                    Eigen::Matrix<Scalar, 3, 1> vTw;
-
-                    // Our orientation from robot to world
-                    Eigen::Quaternion<Scalar> Rwt;
-
-                    // Our rotational velocity in torso space
-                    // Gyroscope measures the angular velocity of the torso in torso space
-                    Eigen::Matrix<Scalar, 3, 1> omegaTTt;
-
-                    // Gyroscope Bias
-                    Eigen::Matrix<Scalar, 3, 1> omegaTTt_bias;
-
-                    static constexpr size_t size = 16;
-
-                    constexpr static size_t getSize() {
-                        return size;
-                    }
-
-                    enum Values {
-                        // rTWw
-                        PX = 0,
-                        PY = 1,
-                        PZ = 2,
-
-                        // vTw
-                        VX = 3,
-                        VY = 4,
-                        VZ = 5,
-
-                        // Rwt
-                        QW = 6,
-                        QX = 7,
-                        QY = 8,
-                        QZ = 9,
-
-                        // omegaTTt
-                        WX = 10,
-                        WY = 11,
-                        WZ = 12,
-
-                        // omegaTTt_bias
-                        BX = 13,
-                        BY = 14,
-                        BZ = 15,
-                    };
-
-                    // Default constructor initialises all vectors to zero, and the quaternion to the identity rotation
-                    StateVec()
-                        : rTWw(Eigen::Matrix<Scalar, 3, 1>::Zero())
-                        , vTw(Eigen::Matrix<Scalar, 3, 1>::Zero())
-                        , Rwt({1, 0, 0, 0})
-                        , omegaTTt(Eigen::Matrix<Scalar, 3, 1>::Zero())
-                        , omegaTTt_bias(Eigen::Matrix<Scalar, 3, 1>::Zero()) {}
-
-                    // Constructor from monolithic vector representation, normalising the quaternion in the process
-                    StateVec(const Eigen::Matrix<Scalar, size, 1>& state)
-                        : rTWw(state.template segment<3>(PX))
-                        , vTw(state.template segment<3>(VX))
-                        , Rwt(Eigen::Quaternion<Scalar>(state.template segment<4>(QW)).normalized())
-                        , omegaTTt(state.template segment<3>(WX))
-                        , omegaTTt_bias(state.template segment<3>(BX)) {}
-
-                    // Converts StateVec to monolithic vector representation
-                    Eigen::Matrix<Scalar, size, 1> getStateVec() const {
-                        Eigen::Matrix<Scalar, size, 1> state = Eigen::Matrix<Scalar, size, 1>::Zero();
-                        state.template segment<3>(PX)        = rTWw;
-                        state.template segment<3>(VX)        = vTw;
-                        state.template segment<4>(QW)        = Rwt.coeffs();
-                        state.template segment<3>(WX)        = omegaTTt;
-                        state.template segment<3>(BX)        = omegaTTt_bias;
-                        return state;
-                    }
-
-                    // Wrapper for asDiagonal for monolithic vector representation
-                    Eigen::Matrix<Scalar, size, size> asDiagonal() const {
-                        return this->getStateVec().asDiagonal();
-                    }
-
-                    // Operator for implicit conversion to monolithic vector representation
-                    operator Eigen::Matrix<Scalar, size, 1>() const {
-                        return this->getStateVec();
-                    }
-                };
-
-                static constexpr size_t size = StateVec::getSize();
-
-                using StateMat = Eigen::Matrix<Scalar, size, size>;
-
-                // Our static process noise diagonal vector
-                StateVec process_noise;
-
-                // The velocity decay for x/y/z velocities (1.0 = no decay)
-                Eigen::Matrix<Scalar, 3, 1> timeUpdateVelocityDecay = Eigen::Matrix<Scalar, 3, 1>::Ones();
-
-                Eigen::Matrix<Scalar, size, 1> time(const Eigen::Matrix<Scalar, size, 1>& state, const Scalar deltaT) {
-
-                    // Prepare our new state
-                    StateVec newState(state);
-
-                    // ********************************
-                    // UPDATE LINEAR POSITION/VELOCITY
-                    // ********************************
-
-                    // Add our velocity to our position
-                    newState.rTWw += newState.vTw * deltaT;
-
-                    // add velocity decay
-                    newState.vTw = newState.vTw.cwiseProduct(timeUpdateVelocityDecay);
-
-                    // ********************************
-                    // UPDATE ANGULAR POSITION/VELOCITY
-                    // ********************************
-
-                    // This implements the method outlined here: https://stackoverflow.com/a/41226401/11108223
-
-                    // Our angle, which we halve for use in the trig functions
-                    const Scalar theta_2 = newState.omegaTTt.norm() * deltaT * 0.5;
-
-                    const Scalar sin_theta_2 = std::sin(theta_2);
-                    const Scalar cos_theta_2 = std::cos(theta_2);
-
-                    // Our rotation axis
-                    const auto normalised_omegaTTt = newState.omegaTTt.normalized();
-                    const Eigen::Quaternion<Scalar> update =
-                        Eigen::Quaternion<Scalar>(cos_theta_2,
-                                                  normalised_omegaTTt.x() * sin_theta_2,
-                                                  normalised_omegaTTt.y() * sin_theta_2,
-                                                  normalised_omegaTTt.z() * sin_theta_2);
-                    // Add our rotation update by quaternion multiplication
-                    newState.Rwt = (update * newState.Rwt).normalized();
-
-                    return newState;
-                }
-
-                Eigen::Matrix<Scalar, 3, 1> predict(const Eigen::Matrix<Scalar, size, 1>& state,
-                                                    const MeasurementType::ACCELEROMETER&) {
-                    // Extract our rotation quaternion
-                    const Eigen::Matrix<Scalar, 3, 3> Rtw = StateVec(state).Rwt.inverse().toRotationMatrix();
-
-                    // Make a world gravity vector and rotate it into torso space
-                    // Where is world gravity with respect to robot orientation?
-                    // Multiplying a matrix with (0, 0, G) is equivalent to taking the
-                    // third column of the matrix and multiplying it by G
-                    return Rtw.template rightCols<1>() * G;
-                }
-
-                Eigen::Matrix<Scalar, 3, 1> predict(const Eigen::Matrix<Scalar, size, 1>& state,
-                                                    const MeasurementType::GYROSCOPE&) {
-                    // Add predicted gyroscope bias to our predicted gyroscope
-                    return StateVec(state).omegaTTt + StateVec(state).omegaTTt_bias;
-                }
-
-                Eigen::Matrix<Scalar, 3, 1> predict(const Eigen::Matrix<Scalar, size, 1>& state,
-                                                    const MeasurementType::FLAT_FOOT_ODOMETRY&) {
-                    return StateVec(state).rTWw;
-                }
-
-                Eigen::Matrix<Scalar, 4, 1> predict(const Eigen::Matrix<Scalar, size, 1>& state,
-                                                    const MeasurementType::FLAT_FOOT_ORIENTATION&) {
-                    return StateVec(state).Rwt.coeffs();
-                }
-
-                // This function is called to determine the difference between position, velocity, and acceleration
-                // measurements/predictions
-                Eigen::Matrix<Scalar, 3, 1> difference(const Eigen::Matrix<Scalar, 3, 1>& a,
-                                                       const Eigen::Matrix<Scalar, 3, 1>& b) {
-                    return a - b;
-                }
-
-                // This function is called to determine the difference between quaternion measurements/predictions
-                Eigen::Matrix<Scalar, 4, 1> difference(const Eigen::Matrix<Scalar, 4, 1>& a,
-                                                       const Eigen::Matrix<Scalar, 4, 1>& b) {
-                    // Find the rotation needed to get from orientation a to orientation b
-                    Eigen::Quaternion<Scalar> diff =
-                        utility::math::quaternion::difference(Eigen::Quaternion<Scalar>(a),
-                                                              Eigen::Quaternion<Scalar>(b));
-
-                    // Take the difference with the identity rotation (1, 0, 0, 0)
-                    // If a and b represent very similar orientations, then the real part will be very close to one and
-                    // the imaginary part will be very close to (0, 0, 0)
-                    diff.w() -= Scalar(1);
-
-                    return diff.coeffs();
-                }
-
-                Eigen::Matrix<Scalar, size, 1> limit(const Eigen::Matrix<Scalar, size, 1>& state) {
-                    StateVec newState(state);
-
-                    // Make sure the quaternion remains normalised
-                    newState.Rwt = newState.Rwt.normalized();
-
-                    return newState;
-                }
-
-                Eigen::Matrix<Scalar, size, size> noise(const Scalar& deltaT) {
-                    // Return our process noise matrix
-                    return process_noise.asDiagonal() * deltaT;
-                }
-            };
-        }  // namespace darwin
-    }      // namespace platform
-}  // namespace module
-
-=======
 namespace module::platform::darwin {
 
     // Gravity
@@ -269,44 +41,98 @@
     template <typename Scalar>
     class MotionModel {
     public:
-        enum Values {
+        struct StateVec {
+
             // Our position in global space
-            // rTWw
-            PX = 0,
-            PY = 1,
-            PZ = 2,
+            Eigen::Matrix<Scalar, 3, 1> rTWw;
 
             // Our velocity in global space
-            // vTw
-            VX = 3,
-            VY = 4,
-            VZ = 5,
+            Eigen::Matrix<Scalar, 3, 1> vTw;
 
             // Our orientation from robot to world
-            // Rwt
-            QX = 6,
-            QY = 7,
-            QZ = 8,
-            QW = 9,
+            Eigen::Quaternion<Scalar> Rwt;
 
             // Our rotational velocity in torso space
             // Gyroscope measures the angular velocity of the torso in torso space
-            // omegaTTt
-            WX = 10,
-            WY = 11,
-            WZ = 12,
+            Eigen::Matrix<Scalar, 3, 1> omegaTTt;
 
             // Gyroscope Bias
-            // omegaTTt
-            BX = 13,
-            BY = 14,
-            BZ = 15,
+            Eigen::Matrix<Scalar, 3, 1> omegaTTt_bias;
+
+            static constexpr size_t size = 16;
+
+            constexpr static size_t getSize() {
+                return size;
+            }
+
+            enum Values {
+                // rTWw
+                PX = 0,
+                PY = 1,
+                PZ = 2,
+
+                // vTw
+                VX = 3,
+                VY = 4,
+                VZ = 5,
+
+                // Rwt
+                QW = 6,
+                QX = 7,
+                QY = 8,
+                QZ = 9,
+
+                // omegaTTt
+                WX = 10,
+                WY = 11,
+                WZ = 12,
+
+                // omegaTTt_bias
+                BX = 13,
+                BY = 14,
+                BZ = 15,
+            };
+
+            // Default constructor initialises all vectors to zero, and the quaternion to the identity rotation
+            StateVec()
+                : rTWw(Eigen::Matrix<Scalar, 3, 1>::Zero())
+                , vTw(Eigen::Matrix<Scalar, 3, 1>::Zero())
+                , Rwt({1, 0, 0, 0})
+                , omegaTTt(Eigen::Matrix<Scalar, 3, 1>::Zero())
+                , omegaTTt_bias(Eigen::Matrix<Scalar, 3, 1>::Zero()) {}
+
+            // Constructor from monolithic vector representation, normalising the quaternion in the process
+            StateVec(const Eigen::Matrix<Scalar, size, 1>& state)
+                : rTWw(state.template segment<3>(PX))
+                , vTw(state.template segment<3>(VX))
+                , Rwt(Eigen::Quaternion<Scalar>(state.template segment<4>(QW)).normalized())
+                , omegaTTt(state.template segment<3>(WX))
+                , omegaTTt_bias(state.template segment<3>(BX)) {}
+
+            // Converts StateVec to monolithic vector representation
+            Eigen::Matrix<Scalar, size, 1> getStateVec() const {
+                Eigen::Matrix<Scalar, size, 1> state = Eigen::Matrix<Scalar, size, 1>::Zero();
+                state.template segment<3>(PX)        = rTWw;
+                state.template segment<3>(VX)        = vTw;
+                state.template segment<4>(QW)        = Rwt.coeffs();
+                state.template segment<3>(WX)        = omegaTTt;
+                state.template segment<3>(BX)        = omegaTTt_bias;
+                return state;
+            }
+
+            // Wrapper for asDiagonal for monolithic vector representation
+            Eigen::Matrix<Scalar, size, size> asDiagonal() const {
+                return this->getStateVec().asDiagonal();
+            }
+
+            // Operator for implicit conversion to monolithic vector representation
+            operator Eigen::Matrix<Scalar, size, 1>() const {
+                return this->getStateVec();
+            }
         };
 
-        // The size of our state
-        static constexpr size_t size = 16;
-
-        using StateVec = Eigen::Matrix<Scalar, size, 1>;
+        static constexpr size_t size = StateVec::getSize();
+
         using StateMat = Eigen::Matrix<Scalar, size, size>;
 
         // Our static process noise diagonal vector
@@ -315,61 +141,71 @@
         // The velocity decay for x/y/z velocities (1.0 = no decay)
         Eigen::Matrix<Scalar, 3, 1> timeUpdateVelocityDecay = Eigen::Matrix<Scalar, 3, 1>::Ones();
 
-        StateVec time(const StateVec& state, Scalar deltaT) {
+        Eigen::Matrix<Scalar, size, 1> time(const Eigen::Matrix<Scalar, size, 1>& state, const Scalar deltaT) {
 
             // Prepare our new state
-            StateVec newState = state;
+            StateVec newState(state);
 
             // ********************************
             // UPDATE LINEAR POSITION/VELOCITY
             // ********************************
 
             // Add our velocity to our position
-            newState.template segment<3>(PX) += state.template segment<3>(VX) * deltaT;
+            newState.rTWw += newState.vTw * deltaT;
 
             // add velocity decay
-            newState.template segment<3>(VX) = newState.template segment<3>(VX).cwiseProduct(timeUpdateVelocityDecay);
+            newState.vTw = newState.vTw.cwiseProduct(timeUpdateVelocityDecay);
 
             // ********************************
             // UPDATE ANGULAR POSITION/VELOCITY
             // ********************************
 
-            // Extract our unit quaternion rotation
-            Eigen::Quaternion<Scalar> Rwt(state.template segment<4>(QX));
-
-            // Apply our rotational velocity to our orientation
-            // https://fgiesen.wordpress.com/2012/08/24/quaternion-differentiation/
-            // Quaternions are stored internally as (x, y, z, w)
-            const Scalar t_2 = deltaT * Scalar(0.5);
-            newState.template segment<4>(QX) =
-                Rwt.coeffs() + t_2 * (Eigen::Quaternion<Scalar>(0.0, state[WX], state[WY], state[WZ]) * Rwt).coeffs();
+            // This implements the method outlined here: https://stackoverflow.com/a/41226401/11108223
+
+            // Our angle, which we halve for use in the trig functions
+            const Scalar theta_2 = newState.omegaTTt.norm() * deltaT * 0.5;
+
+            const Scalar sin_theta_2 = std::sin(theta_2);
+            const Scalar cos_theta_2 = std::cos(theta_2);
+
+            // Our rotation axis
+            const auto normalised_omegaTTt         = newState.omegaTTt.normalized();
+            const Eigen::Quaternion<Scalar> update = Eigen::Quaternion<Scalar>(cos_theta_2,
+                                                                               normalised_omegaTTt.x() * sin_theta_2,
+                                                                               normalised_omegaTTt.y() * sin_theta_2,
+                                                                               normalised_omegaTTt.z() * sin_theta_2);
+            // Add our rotation update by quaternion multiplication
+            newState.Rwt = (update * newState.Rwt).normalized();
 
             return newState;
         }
 
-        Eigen::Matrix<Scalar, 3, 1> predict(const StateVec& state, const MeasurementType::ACCELEROMETER&) {
+        Eigen::Matrix<Scalar, 3, 1> predict(const Eigen::Matrix<Scalar, size, 1>& state,
+                                            const MeasurementType::ACCELEROMETER&) {
             // Extract our rotation quaternion
-            Eigen::Matrix<Scalar, 3, 3> Rtw =
-                Eigen::Quaternion<Scalar>(state.template segment<4>(QX)).toRotationMatrix().transpose();
+            const Eigen::Matrix<Scalar, 3, 3> Rtw = StateVec(state).Rwt.inverse().toRotationMatrix();
 
             // Make a world gravity vector and rotate it into torso space
-            // Where is world gravity with respest to robot orientation?
+            // Where is world gravity with respect to robot orientation?
             // Multiplying a matrix with (0, 0, G) is equivalent to taking the
             // third column of the matrix and multiplying it by G
             return Rtw.template rightCols<1>() * G;
         }
 
-        Eigen::Matrix<Scalar, 3, 1> predict(const StateVec& state, const MeasurementType::GYROSCOPE&) {
+        Eigen::Matrix<Scalar, 3, 1> predict(const Eigen::Matrix<Scalar, size, 1>& state,
+                                            const MeasurementType::GYROSCOPE&) {
             // Add predicted gyroscope bias to our predicted gyroscope
-            return state.template segment<3>(WX) + state.template segment<3>(BX);
-        }
-
-        Eigen::Matrix<Scalar, 3, 1> predict(const StateVec& state, const MeasurementType::FLAT_FOOT_ODOMETRY&) {
-            return state.template segment<3>(PX);
-        }
-
-        Eigen::Matrix<Scalar, 4, 1> predict(const StateVec& state, const MeasurementType::FLAT_FOOT_ORIENTATION&) {
-            return state.template segment<4>(QX);
+            return StateVec(state).omegaTTt + StateVec(state).omegaTTt_bias;
+        }
+
+        Eigen::Matrix<Scalar, 3, 1> predict(const Eigen::Matrix<Scalar, size, 1>& state,
+                                            const MeasurementType::FLAT_FOOT_ODOMETRY&) {
+            return StateVec(state).rTWw;
+        }
+
+        Eigen::Matrix<Scalar, 4, 1> predict(const Eigen::Matrix<Scalar, size, 1>& state,
+                                            const MeasurementType::FLAT_FOOT_ORIENTATION&) {
+            return StateVec(state).Rwt.coeffs();
         }
 
         // This function is called to determine the difference between position, velocity, and acceleration
@@ -394,21 +230,19 @@
             return diff.coeffs();
         }
 
-        StateVec limit(const StateVec& state) {
-            StateVec newState = state;
+        Eigen::Matrix<Scalar, size, 1> limit(const Eigen::Matrix<Scalar, size, 1>& state) {
+            StateVec newState(state);
 
             // Make sure the quaternion remains normalised
-            newState.template segment<4>(QX) =
-                Eigen::Quaternion<Scalar>(newState.template segment<4>(QX)).normalized().coeffs();
+            newState.Rwt = newState.Rwt.normalized();
 
             return newState;
         }
 
-        StateMat noise(const Scalar& deltaT) {
+        Eigen::Matrix<Scalar, size, size> noise(const Scalar& deltaT) {
             // Return our process noise matrix
             return process_noise.asDiagonal() * deltaT;
         }
     };
 }  // namespace module::platform::darwin
->>>>>>> e4cc21c2
 #endif  // MODULE_PLATFORM_DARWIN_MOTIONMODEL_HPP