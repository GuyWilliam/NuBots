--- conflicted
+++ resolved
@@ -125,11 +125,7 @@
       @param colourList The vector of valid colours to match against
       @return bool True when the colour passed in is an assigned robot colour
     */
-<<<<<<< HEAD
-    bool isRobotColour(unsigned char colour);
-=======
     bool isValidColour(unsigned char colour, std::vector<unsigned char> colourList);
->>>>>>> c461b895
 
     int findInterceptFromPerspectiveFrustum(std::vector<Vector2<int> >&points, int current_x, int target_x, int spacing);
     static bool sortTransitionSegments(TransitionSegment a, TransitionSegment b);
