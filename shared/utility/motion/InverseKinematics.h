/*
 * This file is part of the NUbots Codebase.
 *
 * The NUbots Codebase is free software: you can redistribute it and/or modify
 * it under the terms of the GNU General Public License as published by
 * the Free Software Foundation, either version 3 of the License, or
 * (at your option) any later version.
 *
 * The NUbots Codebase is distributed in the hope that it will be useful,
 * but WITHOUT ANY WARRANTY; without even the implied warranty of
 * MERCHANTABILITY or FITNESS FOR A PARTICULAR PURPOSE.  See the
 * GNU General Public License for more details.
 *
 * You should have received a copy of the GNU General Public License
 * along with the NUbots Codebase.  If not, see <http://www.gnu.org/licenses/>.
 *
 * Copyright 2013 NUBots <nubots@nubots.net>
 */

#ifndef UTILITY_MOTION_INVERSEKINEMATICS_H
#define UTILITY_MOTION_INVERSEKINEMATICS_H

#include <vector>
#include <armadillo>
#include <nuclear_bits/LogLevel.h>
#include <cmath>
#include <nuclear>

#include "utility/math/matrix/Transform3D.h"
#include "utility/math/coordinates.h"
#include "utility/motion/RobotModels.h"
#include "messages/input/ServoID.h"
#include "messages/input/Sensors.h"
#include "messages/behaviour/Action.h"

namespace utility {
namespace motion {
namespace kinematics {

    /*! @brief Calculates the leg joints for a given input ankle position.
            The robot coordinate system has origin a distance DISTANCE_FROM_BODY_TO_HIP_JOINT above the midpoint of the hips.
            Robot coordinate system:
                        x is out of the front of the robot
                        y is left, from right shoulder to left
                        z is upward, from feet to head
            Input ankle coordinate system:
                        x is forward, from heel to toe
                        y is left,
                        z is normal to the plane of the foot
        @param target The target 4x4 basis matrix for the ankle
        @param isLeft Request for left leg motors or right leg motors?
        @param RobotKinematicModel The class containing the leg model of the robot.
    */


    template <typename RobotKinematicModel>
    bool legPoseValid(utility::math::matrix::Transform3D target, messages::input::LimbID limb) {
        const float HIP_OFFSET_Y = RobotKinematicModel::Leg::HIP_OFFSET_Y;
        const float HIP_OFFSET_Z = RobotKinematicModel::Leg::HIP_OFFSET_Z;
        const float HIP_OFFSET_X = RobotKinematicModel::Leg::HIP_OFFSET_X;
        const float UPPER_LEG_LENGTH = RobotKinematicModel::Leg::UPPER_LEG_LENGTH;
        const float LOWER_LEG_LENGTH = RobotKinematicModel::Leg::LOWER_LEG_LENGTH;

        //Translate up foot
        auto targetLeg = target.translate(arma::vec3({0,0,RobotKinematicModel::Leg::FOOT_HEIGHT}));
        
        //Remove hip offset
        int negativeIfRight = (limb == messages::input::LimbID::RIGHT_LEG) ? -1 : 1;
        arma::vec3 hipOffset = { HIP_OFFSET_X, negativeIfRight * HIP_OFFSET_Y, -HIP_OFFSET_Z};
        targetLeg.translation() -= hipOffset;

        float length = arma::norm(targetLeg.translation());
        float maxLegLength = UPPER_LEG_LENGTH + LOWER_LEG_LENGTH;
        return (length < maxLegLength);
    }

    template <typename RobotKinematicModel>
    std::vector<std::pair<messages::input::ServoID, float>> calculateLegJoints(utility::math::matrix::Transform3D target, messages::input::LimbID limb) {
        const float LENGTH_BETWEEN_LEGS = RobotKinematicModel::Leg::LENGTH_BETWEEN_LEGS;
        const float DISTANCE_FROM_BODY_TO_HIP_JOINT = RobotKinematicModel::Leg::HIP_OFFSET_Z;
        const float HIP_OFFSET_X = RobotKinematicModel::Leg::HIP_OFFSET_X;
        const float UPPER_LEG_LENGTH = RobotKinematicModel::Leg::UPPER_LEG_LENGTH;
        const float LOWER_LEG_LENGTH = RobotKinematicModel::Leg::LOWER_LEG_LENGTH;

        std::vector<std::pair<messages::input::ServoID, float> > positions;

        float hipYaw = 0;
        float hipRoll = 0;
        float hipPitch = 0;
        float knee = 0;
        float anklePitch = 0;
        float ankleRoll = 0;

        //Correct for input referencing the bottom of the foot
        target = target.translate(arma::vec3({0,0,RobotKinematicModel::Leg::FOOT_HEIGHT}));

        //TODO remove this. It was due to wrong convention use
        utility::math::matrix::Transform3D inputCoordinatesToCalcCoordinates;
        inputCoordinatesToCalcCoordinates << 0<< 1<< 0<< 0<< arma::endr
                                          << 1<< 0<< 0<< 0<< arma::endr
                                          << 0<< 0<<-1<< 0<< arma::endr
                                          << 0<< 0<< 0<< 1;
        //Rotate input position from standard robot coords to foot coords
        //NUClear::log<NUClear::DEBUG>("Target Original\n", target);
        arma::vec4 fourthColumn = inputCoordinatesToCalcCoordinates * target.col(3);
        target = inputCoordinatesToCalcCoordinates * target * inputCoordinatesToCalcCoordinates.t();
        target.col(3) = fourthColumn;
        //NUClear::log<NUClear::DEBUG>("Target Final\n", target);

        if (limb != messages::input::LimbID::LEFT_LEG) {
            target.submat(0,0,2,2) = arma::mat33{-1,0,0, 0,1,0, 0,0,1} * target.submat(0,0,2,2);
            target.submat(0,0,2,0) *= -1;
            target(0,3) *= -1;
        }

        arma::vec3 ankleX = target.submat(0,0,2,0);
        arma::vec3 ankleY = target.submat(0,1,2,1);
        arma::vec3 ankleZ = target.submat(0,2,2,2);

        arma::vec3 anklePos = target.submat(0,3,2,3);

        arma::vec3 hipOffset = {LENGTH_BETWEEN_LEGS / 2.0, HIP_OFFSET_X, DISTANCE_FROM_BODY_TO_HIP_JOINT};

        
        arma::vec3 targetLeg = anklePos - hipOffset;

        float length = arma::norm(targetLeg, 2);
        float maxLegLength = UPPER_LEG_LENGTH + LOWER_LEG_LENGTH;
        if (length > maxLegLength){
            NUClear::log<NUClear::WARN>("InverseKinematics::calculateLegJoints : !!! WARNING !!! Requested position beyond leg reach.\n Scaling back requested vector from length ",length, " to ", maxLegLength);
            targetLeg *= (maxLegLength)/length;
            length = maxLegLength;
        }
        ////NUClear::log<NUClear::DEBUG>("Length: ", length);
        float sqrLength = length * length;
        float sqrUpperLeg = UPPER_LEG_LENGTH * UPPER_LEG_LENGTH;
        float sqrLowerLeg = LOWER_LEG_LENGTH * LOWER_LEG_LENGTH;

        float cosKnee = (sqrUpperLeg + sqrLowerLeg - sqrLength) / (2 * UPPER_LEG_LENGTH * LOWER_LEG_LENGTH);
       // //NUClear::log<NUClear::DEBUG>("Cos Knee: ", cosKnee);
        // TODO: check if cosKnee is between 1 and -1
        knee = acos(cosKnee);

        float cosLowerLeg = (sqrLowerLeg + sqrLength - sqrUpperLeg) / (2 * LOWER_LEG_LENGTH * length);
        // TODO: check if cosLowerLeg is between 1 and -1
        float lowerLeg = acos(cosLowerLeg);

        float phi2 = acos(arma::dot(targetLeg, ankleY)/length);

        anklePitch = lowerLeg + phi2 - M_PI_2;

        arma::vec3 unitTargetLeg = targetLeg / length;

        arma::vec3 hipX = arma::cross(ankleY, unitTargetLeg);
        float hipXLength = arma::norm(hipX,2);
        if (hipXLength>0){
            hipX /= hipXLength;
        }
        else {
            NUClear::log<NUClear::DEBUG>("InverseKinematics::calculateLegJoints : targetLeg and ankleY parallel. This is unhandled at the moment. requested pose = \n", target);
            return positions;
        }
        arma::vec3 legPlaneTangent = arma::cross(ankleY, hipX); //Will be unit as ankleY and hipX are normal and unit

        ankleRoll = atan2(arma::dot(ankleX, legPlaneTangent),arma::dot(ankleX, hipX));

        arma::vec3 globalX = {1,0,0};
        arma::vec3 globalY = {0,1,0};
        arma::vec3 globalZ = {0,0,1};

        bool isAnkleAboveWaist = arma::dot(unitTargetLeg,globalZ)<0;

        float cosZandHipX = arma::dot(globalZ, hipX);
        bool hipRollPositive = cosZandHipX <= 0;
        arma::vec3 legPlaneGlobalZ = (isAnkleAboveWaist ? -1 : 1 ) * (globalZ - ( cosZandHipX * hipX));
        float legPlaneGlobalZLength = arma::norm(legPlaneGlobalZ, 2);
        if (legPlaneGlobalZLength>0){
           legPlaneGlobalZ /= legPlaneGlobalZLength;
        }

        float cosHipRoll = arma::dot(legPlaneGlobalZ, globalZ);
        // TODO: check if cosHipRoll is between 1 and -1
        hipRoll = (hipRollPositive ? 1 : -1) * acos(cosHipRoll);


        float phi4 = M_PI - knee - lowerLeg;
        //Superposition values:
        float sinPIminusPhi2 = std::sin(M_PI - phi2);
        arma::vec3 unitUpperLeg = unitTargetLeg * (std::sin(phi2 - phi4) / sinPIminusPhi2) + ankleY * (std::sin(phi4) / sinPIminusPhi2);
        bool isHipPitchPositive = dot(hipX,cross(unitUpperLeg, legPlaneGlobalZ))>=0;

        hipPitch = (isHipPitchPositive ? 1 : -1) * acos(arma::dot(legPlaneGlobalZ, unitUpperLeg));

        arma::vec3 hipXProjected = (isAnkleAboveWaist ? -1 : 1) * hipX;  //If leg is above waist then hipX is pointing in the wrong direction in the xy plane
        hipXProjected[2] = 0;
        hipXProjected /= arma::norm(hipXProjected, 2);
        bool isHipYawPositive = arma::dot(hipXProjected,globalY)>=0;

        hipYaw = (isHipYawPositive ? 1 : -1) * acos(arma::dot( hipXProjected,globalX));

        if (limb == messages::input::LimbID::LEFT_LEG) {
            positions.push_back(std::make_pair(messages::input::ServoID::L_HIP_YAW, -hipYaw));
            positions.push_back(std::make_pair(messages::input::ServoID::L_HIP_ROLL, hipRoll));
            positions.push_back(std::make_pair(messages::input::ServoID::L_HIP_PITCH, -hipPitch));
            positions.push_back(std::make_pair(messages::input::ServoID::L_KNEE, M_PI - knee));
            positions.push_back(std::make_pair(messages::input::ServoID::L_ANKLE_PITCH, -anklePitch));
            positions.push_back(std::make_pair(messages::input::ServoID::L_ANKLE_ROLL, ankleRoll));
        }
        else {
            positions.push_back(std::make_pair(messages::input::ServoID::R_HIP_YAW, (RobotKinematicModel::Leg::LEFT_TO_RIGHT_HIP_YAW) * -hipYaw));
            positions.push_back(std::make_pair(messages::input::ServoID::R_HIP_ROLL, (RobotKinematicModel::Leg::LEFT_TO_RIGHT_HIP_ROLL) * hipRoll));
            positions.push_back(std::make_pair(messages::input::ServoID::R_HIP_PITCH, (RobotKinematicModel::Leg::LEFT_TO_RIGHT_HIP_PITCH) * -hipPitch));
            positions.push_back(std::make_pair(messages::input::ServoID::R_KNEE, (RobotKinematicModel::Leg::LEFT_TO_RIGHT_KNEE) * (M_PI - knee) ));
            positions.push_back(std::make_pair(messages::input::ServoID::R_ANKLE_PITCH, (RobotKinematicModel::Leg::LEFT_TO_RIGHT_ANKLE_PITCH) * -anklePitch));
            positions.push_back(std::make_pair(messages::input::ServoID::R_ANKLE_ROLL, (RobotKinematicModel::Leg::LEFT_TO_RIGHT_ANKLE_ROLL) * ankleRoll));
        }

        return positions;
    }

    template <typename RobotKinematicModel>
    std::vector<std::pair<messages::input::ServoID, float>> calculateLegJoints(utility::math::matrix::Transform3D leftTarget, utility::math::matrix::Transform3D rightTarget) {
        auto joints = calculateLegJoints<RobotKinematicModel>(leftTarget, messages::input::LimbID::LEFT_LEG);
        auto joints2 = calculateLegJoints<RobotKinematicModel>(rightTarget, messages::input::LimbID::RIGHT_LEG);
        joints.insert(joints.end(), joints2.begin(), joints2.end());
        return joints;
    }

    template <typename RobotKinematicModel>
    std::vector<std::pair<messages::input::ServoID, float>> calculateLegJointsTeamDarwin(utility::math::matrix::Transform3D target, messages::input::LimbID limb) {
        target(2,3) += RobotKinematicModel::TEAMDARWINCHEST_TO_ORIGIN; // translate without regard to rotation
<<<<<<< HEAD
        // target = target.translateZ(RobotKinematicModel::Leg::FOOT_HEIGHT); THIS HAS BEEN WRONG THE WHOLE TIME!!!! THIS ASSUMES THE FOOT IS FLAT RELATIVE TO THE TORSO (WHICH IT ISN'T BECAUSE THE BODY IS TILTED)
=======
        // target = target.translateZ(RobotKinematicModel::Leg::FOOT_HEIGHT);
>>>>>>> 35cac742
        return calculateLegJoints<RobotKinematicModel>(target, limb);
    }

    template <typename RobotKinematicModel>
    std::vector<std::pair<messages::input::ServoID, float>> calculateLegJointsTeamDarwin(utility::math::matrix::Transform3D leftTarget, utility::math::matrix::Transform3D rightTarget) {
        auto joints = calculateLegJointsTeamDarwin<RobotKinematicModel>(leftTarget, messages::input::LimbID::LEFT_LEG);
        auto joints2 = calculateLegJointsTeamDarwin<RobotKinematicModel>(rightTarget, messages::input::LimbID::RIGHT_LEG);
        joints.insert(joints.end(), joints2.begin(), joints2.end());
        return joints;
    }

    template <typename RobotKinematicModel>
    std::vector< std::pair<messages::input::ServoID, float> > calculateHeadJoints(arma::vec3 cameraUnitVector){
        std::vector< std::pair<messages::input::ServoID, float> > positions;
        positions.push_back(std::make_pair(messages::input::ServoID::HEAD_YAW, atan2(cameraUnitVector[1],cameraUnitVector[0]) ));
        positions.push_back(std::make_pair(messages::input::ServoID::HEAD_PITCH, atan2(-cameraUnitVector[2], std::sqrt(cameraUnitVector[0]*cameraUnitVector[0]+cameraUnitVector[1]*cameraUnitVector[1])) ));
        return positions;
    }

    template <typename RobotKinematicModel>
    inline arma::vec2 calculateHeadJointsToLookAt(arma::vec3 groundPoint, const utility::math::matrix::Transform3D camToGround, const utility::math::matrix::Transform3D orientationBodyToGround){
    // TODO: Find point that is invariant under head position.
        arma::vec3 cameraPosition = camToGround.submat(0,3,2,3);
        arma::vec3 groundSpaceLookVector = groundPoint - cameraPosition;
        arma::vec3 lookVector = orientationBodyToGround.submat(0,0,2,2).t() * groundSpaceLookVector;
        arma::vec3 lookVectorSpherical = utility::math::coordinates::cartesianToSpherical(lookVector);

        return lookVectorSpherical.rows(1,2);
    }

} // kinematics
}  // motion
}  // utility

#endif  // UTILITY_MOTION_INVERSEKINEMATICS_H<|MERGE_RESOLUTION|>--- conflicted
+++ resolved
@@ -229,11 +229,7 @@
     template <typename RobotKinematicModel>
     std::vector<std::pair<messages::input::ServoID, float>> calculateLegJointsTeamDarwin(utility::math::matrix::Transform3D target, messages::input::LimbID limb) {
         target(2,3) += RobotKinematicModel::TEAMDARWINCHEST_TO_ORIGIN; // translate without regard to rotation
-<<<<<<< HEAD
         // target = target.translateZ(RobotKinematicModel::Leg::FOOT_HEIGHT); THIS HAS BEEN WRONG THE WHOLE TIME!!!! THIS ASSUMES THE FOOT IS FLAT RELATIVE TO THE TORSO (WHICH IT ISN'T BECAUSE THE BODY IS TILTED)
-=======
-        // target = target.translateZ(RobotKinematicModel::Leg::FOOT_HEIGHT);
->>>>>>> 35cac742
         return calculateLegJoints<RobotKinematicModel>(target, limb);
     }
 
