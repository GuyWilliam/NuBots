<<<<<<< HEAD
/*
 * This file is part of Darwin Hardware IO.
 *
 * Darwin Hardware IO is free software: you can redistribute it and/or modify
 * it under the terms of the GNU General Public License as published by
 * the Free Software Foundation, either version 3 of the License, or
 * (at your option) any later version.
 *
 * Darwin Hardware IO is distributed in the hope that it will be useful,
 * but WITHOUT ANY WARRANTY; without even the implied warranty of
 * MERCHANTABILITY or FITNESS FOR A PARTICULAR PURPOSE.  See the
 * GNU General Public License for more details.
 *
 * You should have received a copy of the GNU General Public License
 * along with Darwin Hardware IO.  If not, see <http://www.gnu.org/licenses/>.
 *
 * Copyright 2013 NUBots <nubots@nubots.net>
 */

#include "HardwareIO.h"

#include "messages/platform/darwin/DarwinServoCommand.h"
#include "messages/platform/darwin/DarwinSensors.h"
#include "Convert.h"

namespace modules {
namespace platform {
namespace darwin {

    HardwareIO::HardwareIO(std::unique_ptr<NUClear::Environment> environment) : Reactor(std::move(environment)), darwin("/dev/ttyUSB0") {

        // This trigger gets the sensor data from the CM730
        on<Trigger<Every<20, std::chrono::milliseconds>>>([this](const time_t& time) {

            // Read our data
            Darwin::BulkReadResults data = darwin.bulkRead();

            auto sensors = std::make_unique<messages::platform::darwin::DarwinSensors>();

            /*
             CM730 Data
             */

            // Read our Error code
            sensors->cm730ErrorFlags = data.cm730ErrorCode == -1 ? messages::platform::darwin::DarwinSensors::Error::TIMEOUT : data.cm730ErrorCode;

            // LED Panel
            sensors->ledPanel.led2 = Convert::getBit<1>(data.cm730.ledPanel);
            sensors->ledPanel.led3 = Convert::getBit<2>(data.cm730.ledPanel);
            sensors->ledPanel.led4 = Convert::getBit<3>(data.cm730.ledPanel);

            // Head LED
            std::tie(sensors->headLED.r, sensors->headLED.g, sensors->headLED.b) = Convert::colourLED(data.cm730.headLED);

            // Head LED
            std::tie(sensors->eyeLED.r, sensors->eyeLED.g, sensors->eyeLED.b) = Convert::colourLED(data.cm730.eyeLED);

            // Buttons
            sensors->buttons.left = Convert::getBit<1>(data.cm730.buttons);
            sensors->buttons.middle = Convert::getBit<1>(data.cm730.buttons);

            // Voltage (in volts)
            sensors->voltage = Convert::voltage(data.cm730.voltage);

            // Accelerometer (in m/s^2)
            sensors->accelerometer.x = Convert::accelerometer(data.cm730.accelerometer.x);
            sensors->accelerometer.y = Convert::accelerometer(data.cm730.accelerometer.y);
            sensors->accelerometer.z = Convert::accelerometer(data.cm730.accelerometer.z);

            // Gyroscope (in radians/second)
            sensors->gyroscope.x = Convert::gyroscope(data.cm730.gyroscope.x);
            sensors->gyroscope.y = Convert::gyroscope(data.cm730.gyroscope.y);
            sensors->gyroscope.z = Convert::gyroscope(data.cm730.gyroscope.z);

            /*
             Force Sensitive Resistor Data
             */

            // Right Sensor
            // Error
            sensors->fsr.right.errorFlags = data.fsrErrorCodes[0] == -1 ? messages::platform::darwin::DarwinSensors::Error::TIMEOUT : data.fsrErrorCodes[0];

            // Sensors
            sensors->fsr.right.fsr1 = Convert::fsrForce(data.fsr[0].fsr1);
            sensors->fsr.right.fsr2 = Convert::fsrForce(data.fsr[0].fsr2);
            sensors->fsr.right.fsr3 = Convert::fsrForce(data.fsr[0].fsr3);
            sensors->fsr.right.fsr4 = Convert::fsrForce(data.fsr[0].fsr4);

            // Centre
            sensors->fsr.right.centreX = Convert::fsrCentre(false, true, data.fsr[0].centreX);
            sensors->fsr.right.centreY = Convert::fsrCentre(false, false, data.fsr[0].centreY);

            // Left Sensor
            // Error
            sensors->fsr.left.errorFlags = data.fsrErrorCodes[1] == -1 ? messages::platform::darwin::DarwinSensors::Error::TIMEOUT : data.fsrErrorCodes[1];

            // Sensors
            sensors->fsr.left.fsr1 = Convert::fsrForce(data.fsr[1].fsr1);
            sensors->fsr.left.fsr2 = Convert::fsrForce(data.fsr[1].fsr2);
            sensors->fsr.left.fsr3 = Convert::fsrForce(data.fsr[1].fsr3);
            sensors->fsr.left.fsr4 = Convert::fsrForce(data.fsr[1].fsr4);

            // Centre
            sensors->fsr.left.centreX = Convert::fsrCentre(true, true, data.fsr[1].centreX);
            sensors->fsr.left.centreY = Convert::fsrCentre(true, false, data.fsr[1].centreY);

            /*
             Servos
             */

            for(int i = 0; i < 20; ++i) {
                // Get a reference to the servo we are populating
                messages::platform::darwin::DarwinSensors::Servo& servo = sensors->servo[i];

                // Error code
                servo.errorFlags = data.servoErrorCodes[i] == -1 ? messages::platform::darwin::DarwinSensors::Error::TIMEOUT : data.servoErrorCodes[i];

                // Booleans
                servo.torqueEnabled = data.servos[i].torqueEnabled;
                servo.led = data.servos[i].LED;

                // Gain
                servo.dGain = Convert::gain(data.servos[i].dGain);
                servo.iGain = Convert::gain(data.servos[i].iGain);
                servo.pGain = Convert::gain(data.servos[i].pGain);

                // Targets
                servo.goalPosition = Convert::servoPosition(i, data.servos[i].goalPosition);
                servo.movingSpeed = Convert::servoSpeed(i, data.servos[i].movingSpeed);
                servo.torqueLimit = Convert::torqueLimit(data.servos[i].torqueLimit);

                // Present Data
                servo.presentPosition = Convert::servoPosition(i, data.servos[i].presentPosition);
                servo.presentSpeed = Convert::servoSpeed(i, data.servos[i].presentSpeed);
                servo.load = Convert::servoLoad(i, data.servos[i].load);

                // Diagnostic Information
                servo.voltage = Convert::voltage(data.servos[i].voltage);
                servo.temperature = Convert::temperature(data.servos[i].temperature);
            }

            // Send our nicely computed sensor data out to the world
            emit(std::move(sensors));
        });

        // This trigger writes the servo positions to the hardware
        on<Trigger<std::vector<messages::platform::darwin::DarwinServoCommand>>>([this](const std::vector<messages::platform::darwin::DarwinServoCommand>& commands) {

            std::vector<Darwin::Types::ServoValues> values;

            // Loop through each of our commands
            for (const auto& command : commands) {
                // If all our gains are 0 then do a normal write to disable torque (syncwrite won't write to torqueEnable)
                if(command.pGain == 0 && command.iGain == 0 && command.dGain == 0) {
                    darwin[static_cast<int>(command.id) + 1].write(Darwin::MX28::Address::TORQUE_ENABLE, false);
                }
                // Otherwise write the command using sync write
                else {
                    values.push_back({
                        static_cast<uint8_t>(static_cast<int>(command.id) + 1),  // The id's on the robot start with ID 1
                        Convert::gainInverse(command.dGain),
                        Convert::gainInverse(command.iGain),
                        Convert::gainInverse(command.pGain),
                        0,
                        Convert::servoPositionInverse(static_cast<int>(command.id), command.goalPosition),
                        Convert::servoSpeedInverse(static_cast<int>(command.id), command.movingSpeed)
                    });
                }
            }

            // Syncwrite our values
            darwin.writeServos(values);
        });

        on<Trigger<messages::platform::darwin::DarwinServoCommand>>([this](const messages::platform::darwin::DarwinServoCommand command) {
            auto commandList = std::make_unique<std::vector<messages::platform::darwin::DarwinServoCommand>>();
            commandList->push_back(command);

            // Emit it so it's captured by the reaction above
            emit(std::move(commandList));
        });

        // If we get a HeadLED command then write it
        on<Trigger<messages::platform::darwin::DarwinSensors::HeadLED>>([this](const messages::platform::darwin::DarwinSensors::HeadLED& led) {
            darwin.cm730.write(Darwin::CM730::Address::LED_HEAD_L, Convert::colourLEDInverse(led.r, led.g, led.b));
        });

        // If we get a HeadLED command then write it
        on<Trigger<messages::platform::darwin::DarwinSensors::EyeLED>>([this](const messages::platform::darwin::DarwinSensors::EyeLED& led) {
            darwin.cm730.write(Darwin::CM730::Address::LED_EYE_L, Convert::colourLEDInverse(led.r, led.g, led.b));
        });

        on<Trigger<messages::platform::darwin::LMissile>>([this](const messages::platform::darwin::LMissile&) {
            darwin.lMissile.fire();
        });

        on<Trigger<messages::platform::darwin::RMissile>>([this](const messages::platform::darwin::RMissile&) {
            darwin.rMissile.fire();
        });
    }
}
}
}
=======
/*
 * This file is part of Darwin Hardware IO.
 *
 * Darwin Hardware IO is free software: you can redistribute it and/or modify
 * it under the terms of the GNU General Public License as published by
 * the Free Software Foundation, either version 3 of the License, or
 * (at your option) any later version.
 *
 * Darwin Hardware IO is distributed in the hope that it will be useful,
 * but WITHOUT ANY WARRANTY; without even the implied warranty of
 * MERCHANTABILITY or FITNESS FOR A PARTICULAR PURPOSE.  See the
 * GNU General Public License for more details.
 *
 * You should have received a copy of the GNU General Public License
 * along with Darwin Hardware IO.  If not, see <http://www.gnu.org/licenses/>.
 *
 * Copyright 2013 NUBots <nubots@nubots.net>
 */

#include "HardwareIO.h"

#include "messages/platform/darwin/DarwinServoCommand.h"
#include "messages/platform/darwin/DarwinSensors.h"
#include "Convert.h"

namespace modules {
namespace platform {
namespace darwin {

    HardwareIO::HardwareIO(std::unique_ptr<NUClear::Environment> environment) : Reactor(std::move(environment)), darwin("/dev/ttyUSB0") {

        // This trigger gets the sensor data from the CM730
        on<Trigger<Every<60, std::chrono::milliseconds>>, Options<Single>>([this](const time_t& time) {

            // Read our data
            Darwin::BulkReadResults data = darwin.bulkRead();

            auto sensors = std::make_unique<messages::platform::darwin::DarwinSensors>();

            /*
             CM730 Data
             */

            // Read our Error code
            sensors->cm730ErrorFlags = data.cm730ErrorCode == -1 ? messages::platform::darwin::DarwinSensors::Error::TIMEOUT : data.cm730ErrorCode;

            // LED Panel
            sensors->ledPanel.led2 = Convert::getBit<1>(data.cm730.ledPanel);
            sensors->ledPanel.led3 = Convert::getBit<2>(data.cm730.ledPanel);
            sensors->ledPanel.led4 = Convert::getBit<3>(data.cm730.ledPanel);

            // Head LED
            std::tie(sensors->headLED.r, sensors->headLED.g, sensors->headLED.b) = Convert::colourLED(data.cm730.headLED);

            // Head LED
            std::tie(sensors->eyeLED.r, sensors->eyeLED.g, sensors->eyeLED.b) = Convert::colourLED(data.cm730.eyeLED);

            // Buttons
            sensors->buttons.left = Convert::getBit<1>(data.cm730.buttons);
            sensors->buttons.middle = Convert::getBit<1>(data.cm730.buttons);

            // Voltage (in volts)
            sensors->voltage = Convert::voltage(data.cm730.voltage);

            // Accelerometer (in m/s^2)
            sensors->accelerometer.x = Convert::accelerometer(data.cm730.accelerometer.x);
            sensors->accelerometer.y = Convert::accelerometer(data.cm730.accelerometer.y);
            sensors->accelerometer.z = Convert::accelerometer(data.cm730.accelerometer.z);

            // Gyroscope (in radians/second)
            sensors->gyroscope.x = Convert::gyroscope(data.cm730.gyroscope.x);
            sensors->gyroscope.y = Convert::gyroscope(data.cm730.gyroscope.y);
            sensors->gyroscope.z = Convert::gyroscope(data.cm730.gyroscope.z);

            /*
             Force Sensitive Resistor Data
             */

            // Right Sensor
            // Error
            sensors->fsr.right.errorFlags = data.fsrErrorCodes[0] == -1 ? messages::platform::darwin::DarwinSensors::Error::TIMEOUT : data.fsrErrorCodes[0];

            // Sensors
            sensors->fsr.right.fsr1 = Convert::fsrForce(data.fsr[0].fsr1);
            sensors->fsr.right.fsr2 = Convert::fsrForce(data.fsr[0].fsr2);
            sensors->fsr.right.fsr3 = Convert::fsrForce(data.fsr[0].fsr3);
            sensors->fsr.right.fsr4 = Convert::fsrForce(data.fsr[0].fsr4);

            // Centre
            sensors->fsr.right.centreX = Convert::fsrCentre(false, true, data.fsr[0].centreX);
            sensors->fsr.right.centreY = Convert::fsrCentre(false, false, data.fsr[0].centreY);

            // Left Sensor
            // Error
            sensors->fsr.left.errorFlags = data.fsrErrorCodes[1] == -1 ? messages::platform::darwin::DarwinSensors::Error::TIMEOUT : data.fsrErrorCodes[1];

            // Sensors
            sensors->fsr.left.fsr1 = Convert::fsrForce(data.fsr[1].fsr1);
            sensors->fsr.left.fsr2 = Convert::fsrForce(data.fsr[1].fsr2);
            sensors->fsr.left.fsr3 = Convert::fsrForce(data.fsr[1].fsr3);
            sensors->fsr.left.fsr4 = Convert::fsrForce(data.fsr[1].fsr4);

            // Centre
            sensors->fsr.left.centreX = Convert::fsrCentre(true, true, data.fsr[1].centreX);
            sensors->fsr.left.centreY = Convert::fsrCentre(true, false, data.fsr[1].centreY);

            /*
             Servos
             */

            for(int i = 0; i < 20; ++i) {
                // Get a reference to the servo we are populating
                messages::platform::darwin::DarwinSensors::Servo& servo = sensors->servo[i];

                // Error code
                servo.errorFlags = data.servoErrorCodes[i] == -1 ? messages::platform::darwin::DarwinSensors::Error::TIMEOUT : data.servoErrorCodes[i];

                // Booleans
                servo.torqueEnabled = data.servos[i].torqueEnabled;
                servo.led = data.servos[i].LED;

                // Gain
                servo.dGain = Convert::gain(data.servos[i].dGain);
                servo.iGain = Convert::gain(data.servos[i].iGain);
                servo.pGain = Convert::gain(data.servos[i].pGain);

                // Targets
                servo.goalPosition = Convert::servoPosition(i, data.servos[i].goalPosition);
                servo.movingSpeed = Convert::servoSpeed(i, data.servos[i].movingSpeed);
                servo.torqueLimit = Convert::torqueLimit(data.servos[i].torqueLimit);

                // Present Data
                servo.presentPosition = Convert::servoPosition(i, data.servos[i].presentPosition);
                servo.presentSpeed = Convert::servoSpeed(i, data.servos[i].presentSpeed);
                servo.load = Convert::servoLoad(i, data.servos[i].load);

                // Diagnostic Information
                servo.voltage = Convert::voltage(data.servos[i].voltage);
                servo.temperature = Convert::temperature(data.servos[i].temperature);
            }

            // Send our nicely computed sensor data out to the world
            emit(std::move(sensors));
        });

        // This trigger writes the servo positions to the hardware
        on<Trigger<std::vector<messages::platform::darwin::DarwinServoCommand>>>([this](const std::vector<messages::platform::darwin::DarwinServoCommand>& commands) {

            std::vector<Darwin::Types::ServoValues> values;

            // Loop through each of our commands
            for (const auto& command : commands) {
                // If all our gains are 0 then do a normal write to disable torque (syncwrite won't write to torqueEnable)
                if(command.pGain == 0 && command.iGain == 0 && command.dGain == 0) {
                    darwin[static_cast<int>(command.id) + 1].write(Darwin::MX28::Address::TORQUE_ENABLE, false);
                }
                // Otherwise write the command using sync write
                else {
                    values.push_back({
                        static_cast<uint8_t>(static_cast<int>(command.id) + 1),  // The id's on the robot start with ID 1
                        Convert::gainInverse(command.dGain),
                        Convert::gainInverse(command.iGain),
                        Convert::gainInverse(command.pGain),
                        0,
                        Convert::servoPositionInverse(static_cast<int>(command.id), command.goalPosition),
                        Convert::servoSpeedInverse(static_cast<int>(command.id), command.movingSpeed)
                    });
                }
            }

            // Syncwrite our values
            darwin.writeServos(values);
        });

        on<Trigger<messages::platform::darwin::DarwinServoCommand>>([this](const messages::platform::darwin::DarwinServoCommand command) {
            auto commandList = std::make_unique<std::vector<messages::platform::darwin::DarwinServoCommand>>();
            commandList->push_back(command);

            // Emit it so it's captured by the reaction above
            emit(std::move(commandList));
        });

        // If we get a HeadLED command then write it
        on<Trigger<messages::platform::darwin::DarwinSensors::HeadLED>>([this](const messages::platform::darwin::DarwinSensors::HeadLED& led) {
            darwin.cm730.write(Darwin::CM730::Address::LED_HEAD_L, Convert::colourLEDInverse(led.r, led.g, led.b));
        });

        // If we get a HeadLED command then write it
        on<Trigger<messages::platform::darwin::DarwinSensors::EyeLED>>([this](const messages::platform::darwin::DarwinSensors::EyeLED& led) {
            darwin.cm730.write(Darwin::CM730::Address::LED_EYE_L, Convert::colourLEDInverse(led.r, led.g, led.b));
        });

        on<Trigger<messages::platform::darwin::LMissile>>([this](const messages::platform::darwin::LMissile&) {
            darwin.lMissile.fire();
        });

        on<Trigger<messages::platform::darwin::RMissile>>([this](const messages::platform::darwin::RMissile&) {
            darwin.rMissile.fire();
        });
    }
}
}
}
>>>>>>> 0e901ea2
<|MERGE_RESOLUTION|>--- conflicted
+++ resolved
@@ -1,409 +1,203 @@
-<<<<<<< HEAD
-/*
- * This file is part of Darwin Hardware IO.
- *
- * Darwin Hardware IO is free software: you can redistribute it and/or modify
- * it under the terms of the GNU General Public License as published by
- * the Free Software Foundation, either version 3 of the License, or
- * (at your option) any later version.
- *
- * Darwin Hardware IO is distributed in the hope that it will be useful,
- * but WITHOUT ANY WARRANTY; without even the implied warranty of
- * MERCHANTABILITY or FITNESS FOR A PARTICULAR PURPOSE.  See the
- * GNU General Public License for more details.
- *
- * You should have received a copy of the GNU General Public License
- * along with Darwin Hardware IO.  If not, see <http://www.gnu.org/licenses/>.
- *
- * Copyright 2013 NUBots <nubots@nubots.net>
- */
-
-#include "HardwareIO.h"
-
-#include "messages/platform/darwin/DarwinServoCommand.h"
-#include "messages/platform/darwin/DarwinSensors.h"
-#include "Convert.h"
-
-namespace modules {
-namespace platform {
-namespace darwin {
-
-    HardwareIO::HardwareIO(std::unique_ptr<NUClear::Environment> environment) : Reactor(std::move(environment)), darwin("/dev/ttyUSB0") {
-
-        // This trigger gets the sensor data from the CM730
-        on<Trigger<Every<20, std::chrono::milliseconds>>>([this](const time_t& time) {
-
-            // Read our data
-            Darwin::BulkReadResults data = darwin.bulkRead();
-
-            auto sensors = std::make_unique<messages::platform::darwin::DarwinSensors>();
-
-            /*
-             CM730 Data
-             */
-
-            // Read our Error code
-            sensors->cm730ErrorFlags = data.cm730ErrorCode == -1 ? messages::platform::darwin::DarwinSensors::Error::TIMEOUT : data.cm730ErrorCode;
-
-            // LED Panel
-            sensors->ledPanel.led2 = Convert::getBit<1>(data.cm730.ledPanel);
-            sensors->ledPanel.led3 = Convert::getBit<2>(data.cm730.ledPanel);
-            sensors->ledPanel.led4 = Convert::getBit<3>(data.cm730.ledPanel);
-
-            // Head LED
-            std::tie(sensors->headLED.r, sensors->headLED.g, sensors->headLED.b) = Convert::colourLED(data.cm730.headLED);
-
-            // Head LED
-            std::tie(sensors->eyeLED.r, sensors->eyeLED.g, sensors->eyeLED.b) = Convert::colourLED(data.cm730.eyeLED);
-
-            // Buttons
-            sensors->buttons.left = Convert::getBit<1>(data.cm730.buttons);
-            sensors->buttons.middle = Convert::getBit<1>(data.cm730.buttons);
-
-            // Voltage (in volts)
-            sensors->voltage = Convert::voltage(data.cm730.voltage);
-
-            // Accelerometer (in m/s^2)
-            sensors->accelerometer.x = Convert::accelerometer(data.cm730.accelerometer.x);
-            sensors->accelerometer.y = Convert::accelerometer(data.cm730.accelerometer.y);
-            sensors->accelerometer.z = Convert::accelerometer(data.cm730.accelerometer.z);
-
-            // Gyroscope (in radians/second)
-            sensors->gyroscope.x = Convert::gyroscope(data.cm730.gyroscope.x);
-            sensors->gyroscope.y = Convert::gyroscope(data.cm730.gyroscope.y);
-            sensors->gyroscope.z = Convert::gyroscope(data.cm730.gyroscope.z);
-
-            /*
-             Force Sensitive Resistor Data
-             */
-
-            // Right Sensor
-            // Error
-            sensors->fsr.right.errorFlags = data.fsrErrorCodes[0] == -1 ? messages::platform::darwin::DarwinSensors::Error::TIMEOUT : data.fsrErrorCodes[0];
-
-            // Sensors
-            sensors->fsr.right.fsr1 = Convert::fsrForce(data.fsr[0].fsr1);
-            sensors->fsr.right.fsr2 = Convert::fsrForce(data.fsr[0].fsr2);
-            sensors->fsr.right.fsr3 = Convert::fsrForce(data.fsr[0].fsr3);
-            sensors->fsr.right.fsr4 = Convert::fsrForce(data.fsr[0].fsr4);
-
-            // Centre
-            sensors->fsr.right.centreX = Convert::fsrCentre(false, true, data.fsr[0].centreX);
-            sensors->fsr.right.centreY = Convert::fsrCentre(false, false, data.fsr[0].centreY);
-
-            // Left Sensor
-            // Error
-            sensors->fsr.left.errorFlags = data.fsrErrorCodes[1] == -1 ? messages::platform::darwin::DarwinSensors::Error::TIMEOUT : data.fsrErrorCodes[1];
-
-            // Sensors
-            sensors->fsr.left.fsr1 = Convert::fsrForce(data.fsr[1].fsr1);
-            sensors->fsr.left.fsr2 = Convert::fsrForce(data.fsr[1].fsr2);
-            sensors->fsr.left.fsr3 = Convert::fsrForce(data.fsr[1].fsr3);
-            sensors->fsr.left.fsr4 = Convert::fsrForce(data.fsr[1].fsr4);
-
-            // Centre
-            sensors->fsr.left.centreX = Convert::fsrCentre(true, true, data.fsr[1].centreX);
-            sensors->fsr.left.centreY = Convert::fsrCentre(true, false, data.fsr[1].centreY);
-
-            /*
-             Servos
-             */
-
-            for(int i = 0; i < 20; ++i) {
-                // Get a reference to the servo we are populating
-                messages::platform::darwin::DarwinSensors::Servo& servo = sensors->servo[i];
-
-                // Error code
-                servo.errorFlags = data.servoErrorCodes[i] == -1 ? messages::platform::darwin::DarwinSensors::Error::TIMEOUT : data.servoErrorCodes[i];
-
-                // Booleans
-                servo.torqueEnabled = data.servos[i].torqueEnabled;
-                servo.led = data.servos[i].LED;
-
-                // Gain
-                servo.dGain = Convert::gain(data.servos[i].dGain);
-                servo.iGain = Convert::gain(data.servos[i].iGain);
-                servo.pGain = Convert::gain(data.servos[i].pGain);
-
-                // Targets
-                servo.goalPosition = Convert::servoPosition(i, data.servos[i].goalPosition);
-                servo.movingSpeed = Convert::servoSpeed(i, data.servos[i].movingSpeed);
-                servo.torqueLimit = Convert::torqueLimit(data.servos[i].torqueLimit);
-
-                // Present Data
-                servo.presentPosition = Convert::servoPosition(i, data.servos[i].presentPosition);
-                servo.presentSpeed = Convert::servoSpeed(i, data.servos[i].presentSpeed);
-                servo.load = Convert::servoLoad(i, data.servos[i].load);
-
-                // Diagnostic Information
-                servo.voltage = Convert::voltage(data.servos[i].voltage);
-                servo.temperature = Convert::temperature(data.servos[i].temperature);
-            }
-
-            // Send our nicely computed sensor data out to the world
-            emit(std::move(sensors));
-        });
-
-        // This trigger writes the servo positions to the hardware
-        on<Trigger<std::vector<messages::platform::darwin::DarwinServoCommand>>>([this](const std::vector<messages::platform::darwin::DarwinServoCommand>& commands) {
-
-            std::vector<Darwin::Types::ServoValues> values;
-
-            // Loop through each of our commands
-            for (const auto& command : commands) {
-                // If all our gains are 0 then do a normal write to disable torque (syncwrite won't write to torqueEnable)
-                if(command.pGain == 0 && command.iGain == 0 && command.dGain == 0) {
-                    darwin[static_cast<int>(command.id) + 1].write(Darwin::MX28::Address::TORQUE_ENABLE, false);
-                }
-                // Otherwise write the command using sync write
-                else {
-                    values.push_back({
-                        static_cast<uint8_t>(static_cast<int>(command.id) + 1),  // The id's on the robot start with ID 1
-                        Convert::gainInverse(command.dGain),
-                        Convert::gainInverse(command.iGain),
-                        Convert::gainInverse(command.pGain),
-                        0,
-                        Convert::servoPositionInverse(static_cast<int>(command.id), command.goalPosition),
-                        Convert::servoSpeedInverse(static_cast<int>(command.id), command.movingSpeed)
-                    });
-                }
-            }
-
-            // Syncwrite our values
-            darwin.writeServos(values);
-        });
-
-        on<Trigger<messages::platform::darwin::DarwinServoCommand>>([this](const messages::platform::darwin::DarwinServoCommand command) {
-            auto commandList = std::make_unique<std::vector<messages::platform::darwin::DarwinServoCommand>>();
-            commandList->push_back(command);
-
-            // Emit it so it's captured by the reaction above
-            emit(std::move(commandList));
-        });
-
-        // If we get a HeadLED command then write it
-        on<Trigger<messages::platform::darwin::DarwinSensors::HeadLED>>([this](const messages::platform::darwin::DarwinSensors::HeadLED& led) {
-            darwin.cm730.write(Darwin::CM730::Address::LED_HEAD_L, Convert::colourLEDInverse(led.r, led.g, led.b));
-        });
-
-        // If we get a HeadLED command then write it
-        on<Trigger<messages::platform::darwin::DarwinSensors::EyeLED>>([this](const messages::platform::darwin::DarwinSensors::EyeLED& led) {
-            darwin.cm730.write(Darwin::CM730::Address::LED_EYE_L, Convert::colourLEDInverse(led.r, led.g, led.b));
-        });
-
-        on<Trigger<messages::platform::darwin::LMissile>>([this](const messages::platform::darwin::LMissile&) {
-            darwin.lMissile.fire();
-        });
-
-        on<Trigger<messages::platform::darwin::RMissile>>([this](const messages::platform::darwin::RMissile&) {
-            darwin.rMissile.fire();
-        });
-    }
-}
-}
-}
-=======
-/*
- * This file is part of Darwin Hardware IO.
- *
- * Darwin Hardware IO is free software: you can redistribute it and/or modify
- * it under the terms of the GNU General Public License as published by
- * the Free Software Foundation, either version 3 of the License, or
- * (at your option) any later version.
- *
- * Darwin Hardware IO is distributed in the hope that it will be useful,
- * but WITHOUT ANY WARRANTY; without even the implied warranty of
- * MERCHANTABILITY or FITNESS FOR A PARTICULAR PURPOSE.  See the
- * GNU General Public License for more details.
- *
- * You should have received a copy of the GNU General Public License
- * along with Darwin Hardware IO.  If not, see <http://www.gnu.org/licenses/>.
- *
- * Copyright 2013 NUBots <nubots@nubots.net>
- */
-
-#include "HardwareIO.h"
-
-#include "messages/platform/darwin/DarwinServoCommand.h"
-#include "messages/platform/darwin/DarwinSensors.h"
-#include "Convert.h"
-
-namespace modules {
-namespace platform {
-namespace darwin {
-
-    HardwareIO::HardwareIO(std::unique_ptr<NUClear::Environment> environment) : Reactor(std::move(environment)), darwin("/dev/ttyUSB0") {
-
-        // This trigger gets the sensor data from the CM730
-        on<Trigger<Every<60, std::chrono::milliseconds>>, Options<Single>>([this](const time_t& time) {
-
-            // Read our data
-            Darwin::BulkReadResults data = darwin.bulkRead();
-
-            auto sensors = std::make_unique<messages::platform::darwin::DarwinSensors>();
-
-            /*
-             CM730 Data
-             */
-
-            // Read our Error code
-            sensors->cm730ErrorFlags = data.cm730ErrorCode == -1 ? messages::platform::darwin::DarwinSensors::Error::TIMEOUT : data.cm730ErrorCode;
-
-            // LED Panel
-            sensors->ledPanel.led2 = Convert::getBit<1>(data.cm730.ledPanel);
-            sensors->ledPanel.led3 = Convert::getBit<2>(data.cm730.ledPanel);
-            sensors->ledPanel.led4 = Convert::getBit<3>(data.cm730.ledPanel);
-
-            // Head LED
-            std::tie(sensors->headLED.r, sensors->headLED.g, sensors->headLED.b) = Convert::colourLED(data.cm730.headLED);
-
-            // Head LED
-            std::tie(sensors->eyeLED.r, sensors->eyeLED.g, sensors->eyeLED.b) = Convert::colourLED(data.cm730.eyeLED);
-
-            // Buttons
-            sensors->buttons.left = Convert::getBit<1>(data.cm730.buttons);
-            sensors->buttons.middle = Convert::getBit<1>(data.cm730.buttons);
-
-            // Voltage (in volts)
-            sensors->voltage = Convert::voltage(data.cm730.voltage);
-
-            // Accelerometer (in m/s^2)
-            sensors->accelerometer.x = Convert::accelerometer(data.cm730.accelerometer.x);
-            sensors->accelerometer.y = Convert::accelerometer(data.cm730.accelerometer.y);
-            sensors->accelerometer.z = Convert::accelerometer(data.cm730.accelerometer.z);
-
-            // Gyroscope (in radians/second)
-            sensors->gyroscope.x = Convert::gyroscope(data.cm730.gyroscope.x);
-            sensors->gyroscope.y = Convert::gyroscope(data.cm730.gyroscope.y);
-            sensors->gyroscope.z = Convert::gyroscope(data.cm730.gyroscope.z);
-
-            /*
-             Force Sensitive Resistor Data
-             */
-
-            // Right Sensor
-            // Error
-            sensors->fsr.right.errorFlags = data.fsrErrorCodes[0] == -1 ? messages::platform::darwin::DarwinSensors::Error::TIMEOUT : data.fsrErrorCodes[0];
-
-            // Sensors
-            sensors->fsr.right.fsr1 = Convert::fsrForce(data.fsr[0].fsr1);
-            sensors->fsr.right.fsr2 = Convert::fsrForce(data.fsr[0].fsr2);
-            sensors->fsr.right.fsr3 = Convert::fsrForce(data.fsr[0].fsr3);
-            sensors->fsr.right.fsr4 = Convert::fsrForce(data.fsr[0].fsr4);
-
-            // Centre
-            sensors->fsr.right.centreX = Convert::fsrCentre(false, true, data.fsr[0].centreX);
-            sensors->fsr.right.centreY = Convert::fsrCentre(false, false, data.fsr[0].centreY);
-
-            // Left Sensor
-            // Error
-            sensors->fsr.left.errorFlags = data.fsrErrorCodes[1] == -1 ? messages::platform::darwin::DarwinSensors::Error::TIMEOUT : data.fsrErrorCodes[1];
-
-            // Sensors
-            sensors->fsr.left.fsr1 = Convert::fsrForce(data.fsr[1].fsr1);
-            sensors->fsr.left.fsr2 = Convert::fsrForce(data.fsr[1].fsr2);
-            sensors->fsr.left.fsr3 = Convert::fsrForce(data.fsr[1].fsr3);
-            sensors->fsr.left.fsr4 = Convert::fsrForce(data.fsr[1].fsr4);
-
-            // Centre
-            sensors->fsr.left.centreX = Convert::fsrCentre(true, true, data.fsr[1].centreX);
-            sensors->fsr.left.centreY = Convert::fsrCentre(true, false, data.fsr[1].centreY);
-
-            /*
-             Servos
-             */
-
-            for(int i = 0; i < 20; ++i) {
-                // Get a reference to the servo we are populating
-                messages::platform::darwin::DarwinSensors::Servo& servo = sensors->servo[i];
-
-                // Error code
-                servo.errorFlags = data.servoErrorCodes[i] == -1 ? messages::platform::darwin::DarwinSensors::Error::TIMEOUT : data.servoErrorCodes[i];
-
-                // Booleans
-                servo.torqueEnabled = data.servos[i].torqueEnabled;
-                servo.led = data.servos[i].LED;
-
-                // Gain
-                servo.dGain = Convert::gain(data.servos[i].dGain);
-                servo.iGain = Convert::gain(data.servos[i].iGain);
-                servo.pGain = Convert::gain(data.servos[i].pGain);
-
-                // Targets
-                servo.goalPosition = Convert::servoPosition(i, data.servos[i].goalPosition);
-                servo.movingSpeed = Convert::servoSpeed(i, data.servos[i].movingSpeed);
-                servo.torqueLimit = Convert::torqueLimit(data.servos[i].torqueLimit);
-
-                // Present Data
-                servo.presentPosition = Convert::servoPosition(i, data.servos[i].presentPosition);
-                servo.presentSpeed = Convert::servoSpeed(i, data.servos[i].presentSpeed);
-                servo.load = Convert::servoLoad(i, data.servos[i].load);
-
-                // Diagnostic Information
-                servo.voltage = Convert::voltage(data.servos[i].voltage);
-                servo.temperature = Convert::temperature(data.servos[i].temperature);
-            }
-
-            // Send our nicely computed sensor data out to the world
-            emit(std::move(sensors));
-        });
-
-        // This trigger writes the servo positions to the hardware
-        on<Trigger<std::vector<messages::platform::darwin::DarwinServoCommand>>>([this](const std::vector<messages::platform::darwin::DarwinServoCommand>& commands) {
-
-            std::vector<Darwin::Types::ServoValues> values;
-
-            // Loop through each of our commands
-            for (const auto& command : commands) {
-                // If all our gains are 0 then do a normal write to disable torque (syncwrite won't write to torqueEnable)
-                if(command.pGain == 0 && command.iGain == 0 && command.dGain == 0) {
-                    darwin[static_cast<int>(command.id) + 1].write(Darwin::MX28::Address::TORQUE_ENABLE, false);
-                }
-                // Otherwise write the command using sync write
-                else {
-                    values.push_back({
-                        static_cast<uint8_t>(static_cast<int>(command.id) + 1),  // The id's on the robot start with ID 1
-                        Convert::gainInverse(command.dGain),
-                        Convert::gainInverse(command.iGain),
-                        Convert::gainInverse(command.pGain),
-                        0,
-                        Convert::servoPositionInverse(static_cast<int>(command.id), command.goalPosition),
-                        Convert::servoSpeedInverse(static_cast<int>(command.id), command.movingSpeed)
-                    });
-                }
-            }
-
-            // Syncwrite our values
-            darwin.writeServos(values);
-        });
-
-        on<Trigger<messages::platform::darwin::DarwinServoCommand>>([this](const messages::platform::darwin::DarwinServoCommand command) {
-            auto commandList = std::make_unique<std::vector<messages::platform::darwin::DarwinServoCommand>>();
-            commandList->push_back(command);
-
-            // Emit it so it's captured by the reaction above
-            emit(std::move(commandList));
-        });
-
-        // If we get a HeadLED command then write it
-        on<Trigger<messages::platform::darwin::DarwinSensors::HeadLED>>([this](const messages::platform::darwin::DarwinSensors::HeadLED& led) {
-            darwin.cm730.write(Darwin::CM730::Address::LED_HEAD_L, Convert::colourLEDInverse(led.r, led.g, led.b));
-        });
-
-        // If we get a HeadLED command then write it
-        on<Trigger<messages::platform::darwin::DarwinSensors::EyeLED>>([this](const messages::platform::darwin::DarwinSensors::EyeLED& led) {
-            darwin.cm730.write(Darwin::CM730::Address::LED_EYE_L, Convert::colourLEDInverse(led.r, led.g, led.b));
-        });
-
-        on<Trigger<messages::platform::darwin::LMissile>>([this](const messages::platform::darwin::LMissile&) {
-            darwin.lMissile.fire();
-        });
-
-        on<Trigger<messages::platform::darwin::RMissile>>([this](const messages::platform::darwin::RMissile&) {
-            darwin.rMissile.fire();
-        });
-    }
-}
-}
-}
->>>>>>> 0e901ea2
+/*
+ * This file is part of Darwin Hardware IO.
+ *
+ * Darwin Hardware IO is free software: you can redistribute it and/or modify
+ * it under the terms of the GNU General Public License as published by
+ * the Free Software Foundation, either version 3 of the License, or
+ * (at your option) any later version.
+ *
+ * Darwin Hardware IO is distributed in the hope that it will be useful,
+ * but WITHOUT ANY WARRANTY; without even the implied warranty of
+ * MERCHANTABILITY or FITNESS FOR A PARTICULAR PURPOSE.  See the
+ * GNU General Public License for more details.
+ *
+ * You should have received a copy of the GNU General Public License
+ * along with Darwin Hardware IO.  If not, see <http://www.gnu.org/licenses/>.
+ *
+ * Copyright 2013 NUBots <nubots@nubots.net>
+ */
+
+#include "HardwareIO.h"
+
+#include "messages/platform/darwin/DarwinServoCommand.h"
+#include "messages/platform/darwin/DarwinSensors.h"
+#include "Convert.h"
+
+namespace modules {
+namespace platform {
+namespace darwin {
+
+    HardwareIO::HardwareIO(std::unique_ptr<NUClear::Environment> environment) : Reactor(std::move(environment)), darwin("/dev/ttyUSB0") {
+
+        // This trigger gets the sensor data from the CM730
+        on<Trigger<Every<60, std::chrono::milliseconds>>, Options<Single>>([this](const time_t& time) {
+
+            // Read our data
+            Darwin::BulkReadResults data = darwin.bulkRead();
+
+            auto sensors = std::make_unique<messages::platform::darwin::DarwinSensors>();
+
+            /*
+             CM730 Data
+             */
+
+            // Read our Error code
+            sensors->cm730ErrorFlags = data.cm730ErrorCode == -1 ? messages::platform::darwin::DarwinSensors::Error::TIMEOUT : data.cm730ErrorCode;
+
+            // LED Panel
+            sensors->ledPanel.led2 = Convert::getBit<1>(data.cm730.ledPanel);
+            sensors->ledPanel.led3 = Convert::getBit<2>(data.cm730.ledPanel);
+            sensors->ledPanel.led4 = Convert::getBit<3>(data.cm730.ledPanel);
+
+            // Head LED
+            std::tie(sensors->headLED.r, sensors->headLED.g, sensors->headLED.b) = Convert::colourLED(data.cm730.headLED);
+
+            // Head LED
+            std::tie(sensors->eyeLED.r, sensors->eyeLED.g, sensors->eyeLED.b) = Convert::colourLED(data.cm730.eyeLED);
+
+            // Buttons
+            sensors->buttons.left = Convert::getBit<1>(data.cm730.buttons);
+            sensors->buttons.middle = Convert::getBit<1>(data.cm730.buttons);
+
+            // Voltage (in volts)
+            sensors->voltage = Convert::voltage(data.cm730.voltage);
+
+            // Accelerometer (in m/s^2)
+            sensors->accelerometer.x = Convert::accelerometer(data.cm730.accelerometer.x);
+            sensors->accelerometer.y = Convert::accelerometer(data.cm730.accelerometer.y);
+            sensors->accelerometer.z = Convert::accelerometer(data.cm730.accelerometer.z);
+
+            // Gyroscope (in radians/second)
+            sensors->gyroscope.x = Convert::gyroscope(data.cm730.gyroscope.x);
+            sensors->gyroscope.y = Convert::gyroscope(data.cm730.gyroscope.y);
+            sensors->gyroscope.z = Convert::gyroscope(data.cm730.gyroscope.z);
+
+            /*
+             Force Sensitive Resistor Data
+             */
+
+            // Right Sensor
+            // Error
+            sensors->fsr.right.errorFlags = data.fsrErrorCodes[0] == -1 ? messages::platform::darwin::DarwinSensors::Error::TIMEOUT : data.fsrErrorCodes[0];
+
+            // Sensors
+            sensors->fsr.right.fsr1 = Convert::fsrForce(data.fsr[0].fsr1);
+            sensors->fsr.right.fsr2 = Convert::fsrForce(data.fsr[0].fsr2);
+            sensors->fsr.right.fsr3 = Convert::fsrForce(data.fsr[0].fsr3);
+            sensors->fsr.right.fsr4 = Convert::fsrForce(data.fsr[0].fsr4);
+
+            // Centre
+            sensors->fsr.right.centreX = Convert::fsrCentre(false, true, data.fsr[0].centreX);
+            sensors->fsr.right.centreY = Convert::fsrCentre(false, false, data.fsr[0].centreY);
+
+            // Left Sensor
+            // Error
+            sensors->fsr.left.errorFlags = data.fsrErrorCodes[1] == -1 ? messages::platform::darwin::DarwinSensors::Error::TIMEOUT : data.fsrErrorCodes[1];
+
+            // Sensors
+            sensors->fsr.left.fsr1 = Convert::fsrForce(data.fsr[1].fsr1);
+            sensors->fsr.left.fsr2 = Convert::fsrForce(data.fsr[1].fsr2);
+            sensors->fsr.left.fsr3 = Convert::fsrForce(data.fsr[1].fsr3);
+            sensors->fsr.left.fsr4 = Convert::fsrForce(data.fsr[1].fsr4);
+
+            // Centre
+            sensors->fsr.left.centreX = Convert::fsrCentre(true, true, data.fsr[1].centreX);
+            sensors->fsr.left.centreY = Convert::fsrCentre(true, false, data.fsr[1].centreY);
+
+            /*
+             Servos
+             */
+
+            for(int i = 0; i < 20; ++i) {
+                // Get a reference to the servo we are populating
+                messages::platform::darwin::DarwinSensors::Servo& servo = sensors->servo[i];
+
+                // Error code
+                servo.errorFlags = data.servoErrorCodes[i] == -1 ? messages::platform::darwin::DarwinSensors::Error::TIMEOUT : data.servoErrorCodes[i];
+
+                // Booleans
+                servo.torqueEnabled = data.servos[i].torqueEnabled;
+                servo.led = data.servos[i].LED;
+
+                // Gain
+                servo.dGain = Convert::gain(data.servos[i].dGain);
+                servo.iGain = Convert::gain(data.servos[i].iGain);
+                servo.pGain = Convert::gain(data.servos[i].pGain);
+
+                // Targets
+                servo.goalPosition = Convert::servoPosition(i, data.servos[i].goalPosition);
+                servo.movingSpeed = Convert::servoSpeed(i, data.servos[i].movingSpeed);
+                servo.torqueLimit = Convert::torqueLimit(data.servos[i].torqueLimit);
+
+                // Present Data
+                servo.presentPosition = Convert::servoPosition(i, data.servos[i].presentPosition);
+                servo.presentSpeed = Convert::servoSpeed(i, data.servos[i].presentSpeed);
+                servo.load = Convert::servoLoad(i, data.servos[i].load);
+
+                // Diagnostic Information
+                servo.voltage = Convert::voltage(data.servos[i].voltage);
+                servo.temperature = Convert::temperature(data.servos[i].temperature);
+            }
+
+            // Send our nicely computed sensor data out to the world
+            emit(std::move(sensors));
+        });
+
+        // This trigger writes the servo positions to the hardware
+        on<Trigger<std::vector<messages::platform::darwin::DarwinServoCommand>>>([this](const std::vector<messages::platform::darwin::DarwinServoCommand>& commands) {
+
+            std::vector<Darwin::Types::ServoValues> values;
+
+            // Loop through each of our commands
+            for (const auto& command : commands) {
+                // If all our gains are 0 then do a normal write to disable torque (syncwrite won't write to torqueEnable)
+                if(command.pGain == 0 && command.iGain == 0 && command.dGain == 0) {
+                    darwin[static_cast<int>(command.id) + 1].write(Darwin::MX28::Address::TORQUE_ENABLE, false);
+                }
+                // Otherwise write the command using sync write
+                else {
+                    values.push_back({
+                        static_cast<uint8_t>(static_cast<int>(command.id) + 1),  // The id's on the robot start with ID 1
+                        Convert::gainInverse(command.dGain),
+                        Convert::gainInverse(command.iGain),
+                        Convert::gainInverse(command.pGain),
+                        0,
+                        Convert::servoPositionInverse(static_cast<int>(command.id), command.goalPosition),
+                        Convert::servoSpeedInverse(static_cast<int>(command.id), command.movingSpeed)
+                    });
+                }
+            }
+
+            // Syncwrite our values
+            darwin.writeServos(values);
+        });
+
+        on<Trigger<messages::platform::darwin::DarwinServoCommand>>([this](const messages::platform::darwin::DarwinServoCommand command) {
+            auto commandList = std::make_unique<std::vector<messages::platform::darwin::DarwinServoCommand>>();
+            commandList->push_back(command);
+
+            // Emit it so it's captured by the reaction above
+            emit(std::move(commandList));
+        });
+
+        // If we get a HeadLED command then write it
+        on<Trigger<messages::platform::darwin::DarwinSensors::HeadLED>>([this](const messages::platform::darwin::DarwinSensors::HeadLED& led) {
+            darwin.cm730.write(Darwin::CM730::Address::LED_HEAD_L, Convert::colourLEDInverse(led.r, led.g, led.b));
+        });
+
+        // If we get a HeadLED command then write it
+        on<Trigger<messages::platform::darwin::DarwinSensors::EyeLED>>([this](const messages::platform::darwin::DarwinSensors::EyeLED& led) {
+            darwin.cm730.write(Darwin::CM730::Address::LED_EYE_L, Convert::colourLEDInverse(led.r, led.g, led.b));
+        });
+
+        on<Trigger<messages::platform::darwin::LMissile>>([this](const messages::platform::darwin::LMissile&) {
+            darwin.lMissile.fire();
+        });
+
+        on<Trigger<messages::platform::darwin::RMissile>>([this](const messages::platform::darwin::RMissile&) {
+            darwin.rMissile.fire();
+        });
+    }
+}
+}
+}