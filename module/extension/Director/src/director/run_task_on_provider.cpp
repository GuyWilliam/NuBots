--- conflicted
+++ resolved
@@ -51,14 +51,10 @@
                     group.active_provider = provider;
 
                     auto lock = hold_run_reason(RunInfo::RunReason::STARTED);
-<<<<<<< HEAD
                     auto task = provider->reaction->get_task();
                     if (task) {
                         powerplant.submit(std::move(task), true);
                     }
-=======
-                    powerplant.submit(provider->reaction->get_task(), true);
->>>>>>> cf822b8a
                 }
             }
         }
