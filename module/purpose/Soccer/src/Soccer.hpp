/*
 * MIT License
 *
 * Copyright (c) 2023 NUbots
 *
 * This file is part of the NUbots codebase.
 * See https://github.com/NUbots/NUbots for further info.
 *
 * Permission is hereby granted, free of charge, to any person obtaining a copy
 * of this software and associated documentation files (the "Software"), to deal
 * in the Software without restriction, including without limitation the rights
 * to use, copy, modify, merge, publish, distribute, sublicense, and/or sell
 * copies of the Software, and to permit persons to whom the Software is
 * furnished to do so, subject to the following conditions:
 *
 * The above copyright notice and this permission notice shall be included in all
 * copies or substantial portions of the Software.
 *
 * THE SOFTWARE IS PROVIDED "AS IS", WITHOUT WARRANTY OF ANY KIND, EXPRESS OR
 * IMPLIED, INCLUDING BUT NOT LIMITED TO THE WARRANTIES OF MERCHANTABILITY,
 * FITNESS FOR A PARTICULAR PURPOSE AND NONINFRINGEMENT. IN NO EVENT SHALL THE
 * AUTHORS OR COPYRIGHT HOLDERS BE LIABLE FOR ANY CLAIM, DAMAGES OR OTHER
 * LIABILITY, WHETHER IN AN ACTION OF CONTRACT, TORT OR OTHERWISE, ARISING FROM,
 * OUT OF OR IN CONNECTION WITH THE SOFTWARE OR THE USE OR OTHER DEALINGS IN THE
 * SOFTWARE.
 */
#ifndef MODULE_PURPOSE_SOCCER_HPP
#define MODULE_PURPOSE_SOCCER_HPP

#include <nuclear>
#include <string>
#include <vector>

#include "extension/Behaviour.hpp"

#include "message/input/RoboCup.hpp"
#include "message/input/Purposes.hpp"

namespace module::purpose {

    using message::input::RoboCup;
    using message::input::SoccerPosition;

    class Soccer : public ::extension::behaviour::BehaviourReactor {
    private:
        uint player_id = 0;

        NUClear::clock::time_point startup_time = NUClear::clock::now();

        /// @brief Smart enum for the robot's position
        struct Position {
            enum Value {
                STRIKER,
                GOALIE,
                DEFENDER,
                DYNAMIC
            };
            Value value = Value::STRIKER;

            Position() = default;
            Position(std::string const& str) {
                // clang-format off
                if (str == "STRIKER") { value = Value::STRIKER; }
                else if (str == "GOALIE") { value = Value::GOALIE; }
                else if (str == "DEFENDER") { value = Value::DEFENDER; }
                else if (str == "DYNAMIC") { value = Value::DYNAMIC; }
                else { throw std::runtime_error("Invalid robot position"); }
                // clang-format on
            }

            SoccerPosition toSoccerPosition() const {
                switch (value) {
                    case Value::STRIKER:
                        return SoccerPosition::STRIKER;
                    case Value::GOALIE:
                        return SoccerPosition::GOALIE;
                    case Value::DEFENDER:
                        return SoccerPosition::DEFENDER;
                    default:
                        throw std::runtime_error("Invalid Position conversion");
                }
            }

            operator int() const {
                return value;
            }
        };

        /// @brief Stores configuration values
        struct Config {
            /// @brief Whether or not to force the robot to ignore GameController and play
            bool force_playing = false;
            /// @brief The soccer position of the robot
            Position position{};
            /// @brief The number of seconds to wait before assuming a teammate is inactive
            uint8_t timeout = 0;
        } cfg;

<<<<<<< HEAD
        struct RobotInfo {
            uint8_t robot_id                            = 0;
            NUClear::clock::time_point startup_time     = NUClear::clock::now();
            NUClear::clock::time_point last_update_time = NUClear::clock::now();
            Position position                           = Position("DEFENDER");

            bool operator<(const RobotInfo& other) const {
                if (startup_time == other.startup_time) {
                    return robot_id < other.robot_id;
                }
                return startup_time < other.startup_time;
            }
        };

        /// @brief Store robots that can currently play
        std::vector<RobotInfo> active_robots{};

        /// @brief Store's the robot's current soccer position
        Position soccer_position;

        /// @brief Utility to set up robocup message to find purpose
        void find_purpose();

        /// @brief Add and update active robots
        /// @param robocup A robocup message sent by another robot
        void manage_active_robots(const RoboCup& robocup);

        /// @brief Add RobotInfo ordered by id to active_robots
        /// @param new_robot The new robot's information, to be added to active_robots
        void add_robot(RobotInfo new_robot);

        /// @brief Return the index of the future striker
        uint8_t find_striker();

        /// @brief Decide the correct soccer positions
        void give_directions();

        /// @brief Emit purpose based on leader's instructions
        /// @param robocup A robocup message sent by another robot
        /// @param incoming_robot_id The id of the robot that send the robocup message
        void follow_directions(const RoboCup& robocup, const uint8_t incoming_robot_id);

=======
        /// @brief The rate the find purpose provider will run, to drive the rest of the system
        static constexpr size_t BEHAVIOUR_UPDATE_RATE = 10;
>>>>>>> 4953ae0f

    public:
        /// @brief Called by the powerplant to build and setup the Soccer reactor.
        explicit Soccer(std::unique_ptr<NUClear::Environment> environment);
    };

}  // namespace module::purpose

#endif  // MODULE_PURPOSE_SOCCER_HPP<|MERGE_RESOLUTION|>--- conflicted
+++ resolved
@@ -96,7 +96,6 @@
             uint8_t timeout = 0;
         } cfg;
 
-<<<<<<< HEAD
         struct RobotInfo {
             uint8_t robot_id                            = 0;
             NUClear::clock::time_point startup_time     = NUClear::clock::now();
@@ -118,7 +117,7 @@
         Position soccer_position;
 
         /// @brief Utility to set up robocup message to find purpose
-        void find_purpose();
+        void find_purpose_message();
 
         /// @brief Add and update active robots
         /// @param robocup A robocup message sent by another robot
@@ -139,10 +138,8 @@
         /// @param incoming_robot_id The id of the robot that send the robocup message
         void follow_directions(const RoboCup& robocup, const uint8_t incoming_robot_id);
 
-=======
         /// @brief The rate the find purpose provider will run, to drive the rest of the system
         static constexpr size_t BEHAVIOUR_UPDATE_RATE = 10;
->>>>>>> 4953ae0f
 
     public:
         /// @brief Called by the powerplant to build and setup the Soccer reactor.
