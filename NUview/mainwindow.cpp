#include "mainwindow.h"
#include "ui_mainwindow.h"
#include "LayerSelectionWidget.h"
#include "WalkParameterWidget.h"
#include "KickWidget.h"
#include "camerasettingswidget.h"
#include <QtGui>
#include <QMdiArea>
#include <QStatusBar>
#include <stdio.h>
#include <QDebug>
#include <QWidget>
#include <iostream>
#include <QTabWidget>
#include <QImage>
#include <typeinfo>

#include "NUPlatform/NUPlatform.h"
#include "Infrastructure/NUBlackboard.h"
#include "Infrastructure/NUSensorsData/NUSensorsData.h"
#include "Infrastructure/NUActionatorsData/NUActionatorsData.h"
#include "Infrastructure/FieldObjects/FieldObjects.h"
#include "Infrastructure/Jobs/JobList.h"
#include "Infrastructure/GameInformation/GameInformation.h"
#include "Infrastructure/TeamInformation/TeamInformation.h"
#include "NUviewIO/NUviewIO.h"

#include "frameInformationWidget.h"
#include "bonjour/robotSelectDialog.h"
#include "bonjour/bonjourserviceresolver.h"

#include "OfflineLocalisation.h"

using namespace std;
ofstream debug;
ofstream errorlog;

MainWindow::MainWindow(QWidget *parent)
    : QMainWindow(parent), bonjourResolver(0)
{
    qDebug() << "NUview is starting in: MainWindow.cpp";
    debug.open("debug.log");
    errorlog.open("error.log");

    m_platform = new NUPlatform();                      // you could make the arguement that NUView should have its own platform, for now we just use a 'blank' one
    m_blackboard = new NUBlackboard();
    m_blackboard->add(new NUSensorsData());
    m_blackboard->add(new NUActionatorsData());
    m_blackboard->add(new FieldObjects());
    m_blackboard->add(new JobList());
    m_blackboard->add(new GameInformation(0, 0));
    m_blackboard->add(new TeamInformation(0, 0));
    
    m_nuview_io = new NUviewIO();

    // create mdi workspace
    mdiArea = new QMdiArea(this);
    mdiArea->setHorizontalScrollBarPolicy(Qt::ScrollBarAsNeeded);
    mdiArea->setVerticalScrollBarPolicy(Qt::ScrollBarAsNeeded);

    createActions();
    createMenus();
    createContextMenu();
    createToolBars();
    createStatusBar();

    // Sensor Widget
    sensorDisplay = new SensorDisplayWidget(this);
    QDockWidget* sensorDock = new QDockWidget("Sensor Values");
    sensorDock->setObjectName("Sensor Values");
    sensorDock->setWidget(sensorDisplay);
    sensorDock->setShown(false);
    addDockWidget(Qt::RightDockWidgetArea,sensorDock);

    // Object Widget
    objectDisplay = new ObjectDisplayWidget(this);
    QDockWidget* objectDock = new QDockWidget("Field Objects");
    objectDock->setObjectName("Field Objects");
    objectDock->setWidget(objectDisplay);
    objectDock->setShown(false);
    addDockWidget(Qt::RightDockWidgetArea,objectDock);

    // Add localisation widget
    localisation = new LocalisationWidget(this);
    addDockWidget(Qt::BottomDockWidgetArea,localisation);
    localisation->setVisible(false);

    // Add Vision Widgets to Tab then Dock them on Screen
    visionTabs = new QTabWidget(this);
    layerSelection = new LayerSelectionWidget(mdiArea,this);
    visionTabs->addTab(layerSelection,layerSelection->objectName());
    classification = new ClassificationWidget(this);
    visionTabs->addTab(classification,classification->objectName());
    visionTabDock = new QDockWidget("Vision");
    visionTabDock->setWidget(visionTabs);
    visionTabDock->setObjectName(tr("visionTab"));
    addDockWidget(Qt::RightDockWidgetArea, visionTabDock);
    
    // Add Network widgets to Tabs then dock them on Screen
    networkTabs = new QTabWidget(this);
    connection = new ConnectionWidget(this);
    networkTabs->addTab(connection, connection->objectName());
    walkParameter = new WalkParameterWidget(mdiArea, this);
    kick = new KickWidget(mdiArea, this);
    networkTabs->addTab(walkParameter, walkParameter->objectName());
    networkTabs->addTab(kick, kick->objectName());
    VisionStreamer = new visionStreamWidget(mdiArea, this);
    LocWmStreamer = new locwmStreamWidget(mdiArea, this);
    networkTabs->addTab(VisionStreamer, VisionStreamer->objectName());
    networkTabs->addTab(LocWmStreamer, LocWmStreamer->objectName());
    cameraSetting = new cameraSettingsWidget(mdiArea, this);
    networkTabs->addTab(cameraSetting, cameraSetting->objectName());

    //networkTabs->addTab(kick, kick->objectName());
    networkTabDock = new QDockWidget("Network");
    networkTabDock->setWidget(networkTabs);
    networkTabDock->setObjectName(tr("networkTab"));
    addDockWidget(Qt::RightDockWidgetArea, networkTabDock);

    frameInfo = new frameInformationWidget(this);
    QDockWidget* temp = new QDockWidget(this);
    temp->setWidget(frameInfo);
    temp->setObjectName("Frame Information Dock");
    temp->setWindowTitle(frameInfo->windowTitle());
    addDockWidget(Qt::RightDockWidgetArea,temp);

    createConnections();
    setCentralWidget(mdiArea);
    qDebug() << "Main Window Starting";
    setWindowTitle(QString("NUview"));
    glManager.clearAllDisplays();
    qDebug() << "Display Cleared";
    readSettings();
    qDebug() << "Main Window Started";

<<<<<<< HEAD
    OfflineLocalisation test(Localisation(),"test1", "test2");
    qDebug() << "Offline Localisation Test Result: " << test.Run();
=======
    //glManager.writeWMBallToDisplay(100,100,30,GLDisplay::CalGrid);
    glManager.writeCalGridToDisplay(GLDisplay::CalGrid);
    //
    //glManager.writeCalGridToDisplay(GLDisplay::CalGrid);
    //
>>>>>>> 9075a0e3
}

MainWindow::~MainWindow()
{
// Delete widgets and displays
    delete statusBar;
    delete classification;
    delete connection;
    delete localisation;
    delete layerSelection;
    delete walkParameter;
    delete kick;
    delete mdiArea;
    delete visionTabs;
    delete networkTabs;
    delete frameInfo;

// Delete Actions
    delete openAction;
    delete copyAction;
    delete undoAction;
    delete exitAction;
    delete firstFrameAction;
    delete previousFrameAction;
    delete selectFrameAction;
    delete nextFrameAction;
    delete lastFrameAction;
    delete cascadeAction;
    delete tileAction;
    delete nativeAspectAction;
    delete newVisionDisplayAction;
    delete newLocWMDisplayAction;
    delete doBonjourTestAction;
    
    delete m_nuview_io;
    delete m_blackboard;
    delete m_platform;
    return;
}

void MainWindow::createActions()
{
    // Open Action
    openAction = new QAction(QIcon(":/icons/open.png"),tr("&Open..."), this);
    openAction->setShortcut(QKeySequence::Open);
    openAction->setStatusTip(tr("Open a new file"));
    connect(openAction, SIGNAL(triggered()), this, SLOT(openLog()));

    // Copy Action
    copyAction = new QAction(QIcon(":/icons/copy.png"),tr("&Copy"), this);
    copyAction->setShortcut(QKeySequence::Copy);
    copyAction->setStatusTip(tr("Copy"));
    connect(copyAction, SIGNAL(triggered()), this, SLOT(copy()));

    // Undo action
    undoAction = new QAction(QIcon(":/icons/undo.png"),tr("&Undo"), this);
    undoAction->setShortcut(QKeySequence::Undo);
    undoAction->setStatusTip(tr("Undo"));
    connect(undoAction, SIGNAL(triggered()), &virtualRobot, SLOT(UndoLUT()));

    // LUT Action
    LUT_Action = new QAction(QIcon(":/icons/open.png"),tr("&Open LUT..."), this);
    LUT_Action->setShortcut(tr("Ctrl+L"));
    LUT_Action->setStatusTip(tr("Open a LUT file"));
    connect(LUT_Action, SIGNAL(triggered()), this, SLOT(openLUT()));

    // Exit Action
    exitAction = new QAction(tr("E&xit"), this);
    exitAction->setShortcut(tr("Ctrl+Q"));
    exitAction->setStatusTip(tr("Exit the application"));
    exitAction->setIcon(this->style()->standardIcon(QStyle::SP_DialogCloseButton));
    connect(exitAction, SIGNAL(triggered()), qApp, SLOT(closeAllWindows()));

    // First Frame
    firstFrameAction = new QAction(tr("&First Frame"), this);
    firstFrameAction->setShortcut(QKeySequence::MoveToStartOfLine);
    firstFrameAction->setStatusTip(tr("Go to the first frame of the replay"));
    firstFrameAction->setIcon(QIcon(QString(":/icons/first.png")));
    firstFrameAction->setEnabled(false);
    connect(firstFrameAction, SIGNAL(triggered()), &LogReader, SLOT(firstFrame()));

    // Previous Frame
    previousFrameAction = new QAction(tr("&Previous Frame"), this);
    previousFrameAction->setShortcut(QKeySequence::MoveToPreviousChar);
    previousFrameAction->setStatusTip(tr("Select the previous frame"));
    previousFrameAction->setIcon(QIcon(QString(":/icons/previous.png")));
    connect(previousFrameAction, SIGNAL(triggered()), &LogReader, SLOT(previousFrame()));
    previousFrameAction->setEnabled(false);

    // Select Frame
    selectFrameAction = new QAction(tr("&Select Frame..."), this);
    selectFrameAction->setShortcut(tr("Ctrl+G"));
    selectFrameAction->setStatusTip(tr("Select frame number to go to"));
    selectFrameAction->setIcon(QIcon(QString(":/icons/select.png")));
    connect(selectFrameAction, SIGNAL(triggered()), this, SLOT(selectFrame()));
    selectFrameAction->setEnabled(false);

    // Next Frame
    nextFrameAction = new QAction(tr("&Next Frame"), this);
    nextFrameAction->setShortcut(QKeySequence::MoveToNextChar);
    nextFrameAction->setStatusTip(tr("Select next frame"));
    nextFrameAction->setIcon(QIcon(QString(":/icons/next.png")));
    connect(nextFrameAction, SIGNAL(triggered()), &LogReader, SLOT(nextFrame()));
    nextFrameAction->setEnabled(false);

    // Last Frame
    lastFrameAction = new QAction(tr("&Last Frame"), this);
    lastFrameAction->setShortcut(QKeySequence::MoveToEndOfLine);
    lastFrameAction->setStatusTip(tr("Select last frame"));
    lastFrameAction->setIcon(QIcon(QString(":/icons/last.png")));
    connect(lastFrameAction, SIGNAL(triggered()), &LogReader, SLOT(lastFrame()));
    lastFrameAction->setEnabled(false);

    // Cascade windows
    cascadeAction = new QAction(tr("&Cascade Window"), this);
    cascadeAction->setStatusTip(tr("Cascade windows in Main Area"));
    connect(cascadeAction, SIGNAL(triggered()), mdiArea, SLOT(cascadeSubWindows()));
    // Tile windows
    tileAction = new QAction(tr("&Tile Window"), this);
    tileAction->setStatusTip(tr("Tiles windows in Main Area"));
    connect(tileAction, SIGNAL(triggered()), mdiArea, SLOT(tileSubWindows()));

    nativeAspectAction = new QAction(tr("&Native Aspect"), this);
    nativeAspectAction->setStatusTip(tr("Resize display to its native aspect ratio."));
    connect(nativeAspectAction, SIGNAL(triggered()), this, SLOT(shrinkToNativeAspectRatio()));

    // New vision display window
    newVisionDisplayAction = new QAction(tr("&New display"), this);
    newVisionDisplayAction->setStatusTip(tr("Create a new vision display window."));
    connect(newVisionDisplayAction, SIGNAL(triggered()), this, SLOT(createGLDisplay()));

    // New LocWM display window
    newLocWMDisplayAction = new QAction(tr("&New display"), this);
    newLocWMDisplayAction->setStatusTip(tr("Create a new Localisation and World Model display window."));
    connect(newLocWMDisplayAction, SIGNAL(triggered()), this, SLOT(createLocWmGlDisplay()));

    // New LUT Display Window
    newLUTDisplayAction = new QAction(tr("&New display"), this);
    newLUTDisplayAction->setStatusTip(tr("Create a new Look up table display window."));
    connect(newLUTDisplayAction, SIGNAL(triggered()), this, SLOT(createLUTGlDisplay()));

    doBonjourTestAction = new QAction(tr("&Bonjour Test..."), this);
    doBonjourTestAction->setStatusTip(tr("Test something."));
    connect(doBonjourTestAction, SIGNAL(triggered()), this, SLOT(BonjourTest()));
}

void MainWindow::createMenus()
{
    // File Menu
    fileMenu = menuBar()->addMenu(tr("&File"));
    fileMenu->addAction(openAction);
    fileMenu->addAction(LUT_Action);
    fileMenu->addSeparator();
    fileMenu->addAction(exitAction);

    // Edit Menu
    editMenu = menuBar()->addMenu(tr("&Edit"));
    editMenu->addAction(undoAction);
    editMenu->addSeparator();
    editMenu->addAction(copyAction);

    // Navigation Menu
    navigationMenu = menuBar()->addMenu(tr("&Navigation"));
    navigationMenu->addAction(firstFrameAction);
    navigationMenu->addAction(previousFrameAction);
    navigationMenu->addAction(selectFrameAction);
    navigationMenu->addAction(nextFrameAction);
    navigationMenu->addAction(lastFrameAction);

    testMenu = menuBar()->addMenu(tr("&Testing"));
    testMenu->addAction(doBonjourTestAction);

    // Window Menu
    windowMenu = menuBar()->addMenu(tr("&Window"));

    visionWindowMenu = windowMenu->addMenu(tr("&Vision"));
    visionWindowMenu->addAction(newVisionDisplayAction);

    localisationWindowMenu = windowMenu->addMenu(tr("&Localisation"));
    localisationWindowMenu->addAction(newLocWMDisplayAction);

    LUTWindowMenu = windowMenu->addMenu(tr("&Look Up Table"));
    LUTWindowMenu->addAction(newLUTDisplayAction);

    networkWindowMenu = windowMenu->addMenu(tr("&Network"));
    windowMenu->addSeparator();
    windowMenu->addAction(cascadeAction);
    windowMenu->addAction(tileAction);
    windowMenu->addAction(nativeAspectAction);
}

void MainWindow::createContextMenu()
{
}

void MainWindow::createToolBars()
{
    // File toolbar
    fileToolBar = addToolBar(tr("&File"));
    fileToolBar->addAction(openAction);
    fileToolBar->addAction(exitAction);
    fileToolBar->setObjectName(tr("fileToolbar"));

    // Navigation Toolbar
    navigationToolbar = addToolBar(tr("N&avigation"));
    navigationToolbar->addAction(firstFrameAction);
    navigationToolbar->addAction(previousFrameAction);
    navigationToolbar->addAction(selectFrameAction);
    navigationToolbar->addAction(nextFrameAction);
    navigationToolbar->addAction(lastFrameAction);
    navigationToolbar->setObjectName(tr("navigationToolbar"));
    //windowDisplayToolbar = addToolBar(tr("&Display"));
}

void MainWindow::createStatusBar()
{
        statusBar = new QStatusBar;
        this->setStatusBar(statusBar);
        this->statusBar->showMessage("Welcome to NUview!",10000);
}

void MainWindow::createConnections()
{
    qDebug() <<"Start Connecting Widgets";
    // Connect to log file reader
    connect(&LogReader,SIGNAL(sensorDataChanged(NUSensorsData*)),sensorDisplay, SLOT(SetSensorData(NUSensorsData*)));
    connect(&LogReader,SIGNAL(sensorDataChanged(NUSensorsData*)),&virtualRobot, SLOT(setSensorData(NUSensorsData*)));
    connect(&LogReader,SIGNAL(frameChanged(int,int)),this, SLOT(imageFrameChanged(int,int)));
    connect(&LogReader,SIGNAL(ObjectDataChanged(const FieldObjects*)),objectDisplay, SLOT(setObjectData(const FieldObjects*)));

    connect(&LogReader,SIGNAL(rawImageChanged(const NUImage*)),&glManager, SLOT(setRawImage(const NUImage*)));
    connect(&LogReader,SIGNAL(rawImageChanged(const NUImage*)), frameInfo, SLOT(setRawImage(const NUImage*)));

    connect(&LogReader,SIGNAL(fileOpened(QString)),this, SLOT(filenameChanged(QString)));
    connect(&LogReader,SIGNAL(fileOpened(QString)),frameInfo, SLOT(setFrameSource(QString)));
    connect(&LogReader,SIGNAL(fileClosed()),this, SLOT(fileClosed()));

    connect(&LogReader,SIGNAL(cameraChanged(int)),&virtualRobot, SLOT(setCamera(int)));
    connect(&LogReader,SIGNAL(rawImageChanged(const NUImage*)),&virtualRobot, SLOT(setRawImage(const NUImage*)));
    connect(&LogReader,SIGNAL(sensorDataChanged(const float*, const float*, const float*)),&virtualRobot, SLOT(setSensorData(const float*, const float*, const float*)));
    connect(&LogReader,SIGNAL(frameChanged(int,int)),&virtualRobot, SLOT(processVisionFrame()));

    connect(&LogReader,SIGNAL(rawImageChanged(const NUImage*)), this, SLOT(updateSelection()));

    connect(VisionStreamer,SIGNAL(rawImageChanged(const NUImage*)),&glManager, SLOT(setRawImage(const NUImage*)));
    connect(VisionStreamer,SIGNAL(rawImageChanged(const NUImage*)), this, SLOT(updateSelection()));
    connect(VisionStreamer,SIGNAL(rawImageChanged(const NUImage*)),&virtualRobot, SLOT(setRawImage(const NUImage*)));
    connect(VisionStreamer,SIGNAL(rawImageChanged(const NUImage*)),&virtualRobot, SLOT(processVisionFrame()));
    connect(VisionStreamer,SIGNAL(sensorsDataChanged(NUSensorsData*)),&virtualRobot, SLOT(setSensorData(NUSensorsData*)));
    connect(VisionStreamer,SIGNAL(sensorsDataChanged(NUSensorsData*)),sensorDisplay, SLOT(SetSensorData(NUSensorsData*)));
    // Setup navigation control enabling/disabling
    connect(&LogReader,SIGNAL(firstFrameAvailable(bool)),firstFrameAction, SLOT(setEnabled(bool)));
    connect(&LogReader,SIGNAL(nextFrameAvailable(bool)),nextFrameAction, SLOT(setEnabled(bool)));
    connect(&LogReader,SIGNAL(previousFrameAvailable(bool)),previousFrameAction, SLOT(setEnabled(bool)));
    connect(&LogReader,SIGNAL(lastFrameAvailable(bool)),lastFrameAction, SLOT(setEnabled(bool)));
    connect(&LogReader,SIGNAL(setFrameAvailable(bool)),selectFrameAction, SLOT(setEnabled(bool)));

    // Connect the virtual robot to the opengl manager.
    connect(&virtualRobot,SIGNAL(imageDisplayChanged(const NUImage*,GLDisplay::display)),&glManager, SLOT(writeNUImageToDisplay(const NUImage*,GLDisplay::display)));
    connect(&virtualRobot,SIGNAL(lineDisplayChanged(Line*, GLDisplay::display)),&glManager, SLOT(writeLineToDisplay(Line*, GLDisplay::display)));
    connect(&virtualRobot,SIGNAL(classifiedDisplayChanged(ClassifiedImage*, GLDisplay::display)),&glManager, SLOT(writeClassImageToDisplay(ClassifiedImage*, GLDisplay::display)));
    connect(&virtualRobot,SIGNAL(pointsDisplayChanged(std::vector< Vector2<int> >, GLDisplay::display)),&glManager, SLOT(writePointsToDisplay(std::vector< Vector2<int> >, GLDisplay::display)));
    connect(&virtualRobot,SIGNAL(transitionSegmentsDisplayChanged(std::vector< TransitionSegment >, GLDisplay::display)),&glManager, SLOT(writeTransitionSegmentsToDisplay(std::vector< TransitionSegment >, GLDisplay::display)));
    //connect(&virtualRobot,SIGNAL(robotCandidatesDisplayChanged(std::vector< RobotCandidate >, GLDisplay::display)),&glManager, SLOT(writeRobotCandidatesToDisplay(std::vector< RobotCandidate >, GLDisplay::display)));
    connect(&virtualRobot,SIGNAL(lineDetectionDisplayChanged(std::vector< LSFittedLine >, GLDisplay::display)),&glManager, SLOT(writeFieldLinesToDisplay(std::vector< LSFittedLine >, GLDisplay::display)));
    connect(&virtualRobot,SIGNAL(candidatesDisplayChanged(std::vector< ObjectCandidate >, GLDisplay::display)),&glManager, SLOT(writeCandidatesToDisplay(std::vector< ObjectCandidate >, GLDisplay::display)));
    connect(&virtualRobot,SIGNAL(fieldObjectsDisplayChanged(FieldObjects*,GLDisplay::display)),&glManager,SLOT(writeFieldObjectsToDisplay(FieldObjects*,GLDisplay::display)));
    connect(&virtualRobot,SIGNAL(linePointsDisplayChanged(std::vector< LinePoint >,GLDisplay::display)),&glManager,SLOT(writeLinesPointsToDisplay(std::vector< LinePoint >,GLDisplay::display)));
    connect(&virtualRobot,SIGNAL(cornerPointsDisplayChanged(std::vector< CornerPoint >,GLDisplay::display)),&glManager,SLOT(writeCornersToDisplay(std::vector< CornerPoint >,GLDisplay::display)));
    connect(&virtualRobot,SIGNAL(edgeFilterChanged(QImage, GLDisplay::display)),&glManager,SLOT(stub(QImage, GLDisplay::display)));
    connect(&virtualRobot,SIGNAL(fftChanged(QImage, GLDisplay::display)),&glManager,SLOT(stub(QImage, GLDisplay::display)));

    // Connect Statistics for Classification
    connect(&virtualRobot,SIGNAL(updateStatistics(float *)),classification,SLOT(updateStatistics(float *)));

    // Connect the virtual robot to the incoming packets.
    connect(connection, SIGNAL(PacketReady(QByteArray*)), &virtualRobot, SLOT(ProcessPacket(QByteArray*)));
    connect(classification,SIGNAL(selectionChanged()), this, SLOT(updateSelection()));
    connect(classification,SIGNAL(openLookupTableFile(QString)), &virtualRobot, SLOT(loadLookupTableFile(QString)));
    connect(classification,SIGNAL(saveLookupTableFile(QString)), &virtualRobot, SLOT(saveLookupTableFile(QString)));
    connect(classification,SIGNAL(displayStatusBarMessage(QString,int)), statusBar, SLOT(showMessage(QString,int)));

    connect(classification,SIGNAL(autoSoftColourChanged(bool)),&virtualRobot, SLOT(setAutoSoftColour(bool)));

    // Connect the virtual robot to the localisation widget and the localisation widget to the opengl manager
    //connect(&virtualRobot,SIGNAL(imageDisplayChanged(const double*,bool,const double*)),localisation, SLOT(frameChange(const double*,bool,const double*)));
    connect(&LogReader,SIGNAL(cameraChanged(int)),localisation, SLOT(setCamera(int)));
    connect(&LogReader,SIGNAL(sensorDataChanged(const float*, const float*, const float*)),localisation, SLOT(setSensorData(const float*, const float*, const float*)));
    connect(localisation,SIGNAL(updateLocalisationLine(WMLine*,int,GLDisplay::display)),&glManager,SLOT(writeWMLineToDisplay(WMLine*,int,GLDisplay::display)));
    connect(localisation,SIGNAL(updateLocalisationBall(float, float, float,GLDisplay::display)),&glManager,SLOT(writeWMBallToDisplay(float, float, float,GLDisplay::display)));
    connect(localisation,SIGNAL(removeLocalisationLine(GLDisplay::display)),&glManager,SLOT(clearDisplay(GLDisplay::display)));
    qDebug() <<"Finnished Connecting Widgets";
}

void MainWindow::openLog()
{

    QString fileName = QFileDialog::getOpenFileName(this,
                            tr("Open Replay File"), ".",
                            tr("All NUbot Image Files(*.nul;*.nif;*.nurf;*.strm);;NUbot Log Files (*.nul);;NUbot Image Files (*.nif);;NUbot Replay Files (*.nurf);;Stream File(*.strm);;All Files(*.*)"));
    openLog(fileName);

}

void MainWindow::openLog(const QString& fileName)
{
    if (!fileName.isEmpty()){
        LogReader.openFile(fileName);
        LogReader.firstFrame();
    }
    /*
    if (!fileName.isEmpty()){
        this->fileName = fileName;
        setWindowTitle(QString("NUview - ") + fileName);
        glManager.clearAllDisplays();
        totalFrameNumber = virtualRobot.openFile(fileName);
        QString message = "Opening File: ";
        message.append(fileName);
        qDebug() << message;
        this->statusBar->showMessage(message,10000);
        firstFrame();
        if(virtualRobot.fileType == QString("nul"))
        {
            firstFrameAction->setEnabled(true);
            previousFrameAction->setEnabled(false);
            selectFrameAction->setEnabled(false);
            nextFrameAction->setEnabled(true);
            lastFrameAction->setEnabled(false);
        }
        else if(virtualRobot.fileType == QString("nif"))
        {
            firstFrameAction->setEnabled(true);
            previousFrameAction->setEnabled(true);
            selectFrameAction->setEnabled(true);
            nextFrameAction->setEnabled(true);
            lastFrameAction->setEnabled(true);
        }
        else
        {
            firstFrameAction->setEnabled(false);
            previousFrameAction->setEnabled(false);
            selectFrameAction->setEnabled(false);
            nextFrameAction->setEnabled(false);
            lastFrameAction->setEnabled(false);
        }
    }
    */
}

void MainWindow::copy()
{
    if(QMdiSubWindow *activeSubWindow = mdiArea->activeSubWindow())
    {
        QWidget* widget = activeSubWindow->widget();
        if(typeid(*widget) == typeid(GLDisplay))
        {
            GLDisplay* currWindow = qobject_cast<GLDisplay *>(widget);
            currWindow->snapshotToClipboard();
        }
        else if(typeid(*widget) == typeid(locWmGlDisplay))
        {
            locWmGlDisplay* currWindow = qobject_cast<locWmGlDisplay *>(widget);
            currWindow->snapshotToClipboard();
        }
    }
}

void MainWindow::shrinkToNativeAspectRatio()
{
    if(QMdiSubWindow *activeSubWindow = mdiArea->activeSubWindow())
    {
        QSize windowSize = activeSubWindow->size();
        QSize sourceSize;
        bool validWidget = false;
        QWidget* widget = activeSubWindow->widget();
        if(typeid(*widget) == typeid(GLDisplay))
        {
            GLDisplay* currWindow = qobject_cast<GLDisplay *>(widget);
            validWidget = true;
            sourceSize = currWindow->imageSize();
        }

        if(validWidget)
        {
            sourceSize.scale(windowSize,Qt::KeepAspectRatio);
            activeSubWindow->resize(sourceSize);
        }
    }
}

void MainWindow::BonjourTest()
{
    robotSelectDialog test(this, "_nuview._tcp");
    if(test.exec())
    {
        BonjourRecord bonjourHost = test.getBonjourHost();
        if (!bonjourResolver)
        {
                bonjourResolver = new BonjourServiceResolver(this);
                connect(bonjourResolver, SIGNAL(bonjourRecordResolved(const QHostInfo &, int)),
                        this, SLOT(PrintConnectionInfo(const QHostInfo &, int)));
        }
        bonjourResolver->resolveBonjourRecord(bonjourHost);
    }
    else
    {
        qDebug() << "Cancelled" << endl;
    }
}

void MainWindow::PrintConnectionInfo(const QHostInfo &hostInfo, int port)
{
    const QList<QHostAddress> &addresses = hostInfo.addresses();

    if (hostInfo.error() != QHostInfo::NoError) {
        qWarning("Lookup failed: %s", hostInfo.errorString().toAscii().constData());
        return;
    }

    if (!addresses.isEmpty())
    {
        QHostAddress address = addresses.first();
        qDebug() << "Connect: " << address.toString() << " Port: " << port << endl;
    }
}

void MainWindow::closeEvent(QCloseEvent *event)
{
    //mdiArea->closeAllSubWindows();
    //if (mdiArea->currentSubWindow()) {
    //    event->ignore();
    //} else {
        writeSettings();
        event->accept();
    //}
}


void MainWindow::readSettings()
{
    QSettings settings("NUbots", "NUview");
    qDebug() <<"Start Reading Settings";
    // Restore the main window.
    settings.beginGroup("mainWindow");
    restoreGeometry(settings.value("geometry").toByteArray());  // Set previous position/size
    restoreState(settings.value("state").toByteArray());    // restore the other main widgets layout.
//    openFile(settings.value("logFile").toString());
    settings.endGroup();

    int numWindows = settings.beginReadArray("midWindows"); // Get midi windows settings
    for (int i = 0; i < numWindows; ++i) {
        settings.setArrayIndex(i);      // set to element
        QString windowType = settings.value("type").toString(); // Get the window type
        if(windowType == "unknown")
        {
            continue;
        }
        else if(windowType == "GLDisplay")
        {
            QMdiSubWindow* tempGl = createGLDisplay();
            tempGl->restoreGeometry(settings.value("geometry").toByteArray());
            GLDisplay *GLDisp = qobject_cast<GLDisplay *>(tempGl->widget());
            GLDisp->restoreState(settings.value("state").toByteArray());
        }
        else if(windowType == "locWmGlDisplay")
        {
            QMdiSubWindow* tempLocwm = createLocWmGlDisplay();
            tempLocwm->restoreGeometry(settings.value("geometry").toByteArray());
            locWmGlDisplay *lwmDisp = qobject_cast<locWmGlDisplay *>(tempLocwm->widget());
            lwmDisp->restoreState(settings.value("state").toByteArray());
        }
        else if(windowType == "LUTGlDisplay")
        {
            QMdiSubWindow* tempLUTDisp = createLUTGlDisplay();
            tempLUTDisp->restoreGeometry(settings.value("geometry").toByteArray());
            LUTGlDisplay *lwmDisp = qobject_cast<LUTGlDisplay *>(tempLUTDisp->widget());
            lwmDisp->restoreState(settings.value("state").toByteArray());
        }
    }
}

void MainWindow::writeSettings()
{
    QSettings settings("NUbots", "NUview");

    // Save the main window setting
    settings.beginGroup("mainWindow");
    settings.setValue("geometry", saveGeometry()); // Save the position and size.
    settings.setValue("state", saveState()); // Save the main widget layouts.
//    settings.setValue("logFile",fileName);
    settings.endGroup();

    // Save the individual mdi views
    QList<QMdiSubWindow *> mdiWindows = mdiArea->subWindowList(); // Get the windows.
    int numWindows = mdiWindows.count();    // Find how many there are.
    settings.beginWriteArray("midWindows"); // begin array entry
    for (int i = 0; i < numWindows; ++i) {
        settings.setArrayIndex(i);      // set to element
        QString windowType = getMdiWindowType(mdiWindows[i]->widget()); // Get the window type
        settings.setValue("type", windowType); // Save display type
        settings.setValue("geometry", mdiWindows[i]->saveGeometry()); // Save size/position
        if(windowType == "GLDisplay")
        {
            GLDisplay* glDisp = qobject_cast<GLDisplay *> (mdiWindows[i]->widget());
            settings.setValue("state", glDisp->saveState()); // Save size/position
        }
        else if(windowType == "locWmGlDisplay")
        {
            locWmGlDisplay* lwmDisp = qobject_cast<locWmGlDisplay *> (mdiWindows[i]->widget());
            settings.setValue("state", lwmDisp->saveState()); // Save size/position
        }
        else if(windowType == "LUTGlDisplay")
        {
            LUTGlDisplay* lutDisp = qobject_cast<LUTGlDisplay *> (mdiWindows[i]->widget());
            settings.setValue("state", lutDisp->saveState()); // Save size/position
        }
    }
    settings.endArray();   // end array entry
}

QString MainWindow::getMdiWindowType(QWidget* theWidget)
{
    QString windowType;
    if(typeid(*theWidget) == typeid(GLDisplay))
    {
        windowType = QString("GLDisplay");
    }
    else if(typeid(*theWidget) == typeid(locWmGlDisplay))
    {
        windowType = QString("locWmGlDisplay");
    }
    else if(typeid(*theWidget) == typeid(LUTGlDisplay))
    {
        windowType = QString("LUTGlDisplay");
    }
    else
    {
        windowType = QString("unknown");
    }
    return windowType;
}

void MainWindow::openLUT()
{
    classification->doOpen();
}

void  MainWindow::filenameChanged(QString filename)
{
    if(!filename.isEmpty()){
        setWindowTitle(QString("NUview - ") + filename);
    }
    else
    {
        setWindowTitle(QString("NUview"));
    }
}

void  MainWindow::fileClosed()
{
    filenameChanged(QString());
}

void MainWindow::imageFrameChanged(int currFrame, int totalFrames)
{
    QString message = "Frame Loaded:  Number ";
    message.append(QString::number(currFrame));
    message.append("/");
    message.append(QString::number(totalFrames));
    this->statusBar->showMessage(message, 10000);
}

void MainWindow::selectFrame()
{


    bool ok;
    int selectedFrameNumber = QInputDialog::getInteger(this, tr("Select Frame"), tr("Enter frame to jump to:"), LogReader.currentFrame(), 1, LogReader.numFrames(), 1, &ok);
    if(ok)
    {
        LogReader.setFrame(selectedFrameNumber);
    }
    return;
}

int MainWindow::getNumMdiWindowType(const QString& windowType)
{
    QList<QMdiSubWindow *> mdiWindows = mdiArea->subWindowList(); // Get the windows.
    int count = 0;
    for (int i = 0; i < mdiWindows.count(); i++)
    {
        if(windowType == getMdiWindowType(mdiWindows[i]->widget())) // Get the window type
        {
            count++;
        }
    }
    return count;
}

QMdiSubWindow* MainWindow::createGLDisplay()
{
    GLDisplay* temp = new GLDisplay(this, &glManager);
    QMdiSubWindow* window = mdiArea->addSubWindow(temp);
    temp->show();
    // Required because openGL drawing command do not seem to work when there is no associated display.
    if(getNumMdiWindowType("GLDisplay") <= 1)
    {
        LogReader.setFrame(LogReader.currentFrame());
    }    
    return window;
}

QMdiSubWindow* MainWindow::createLocWmGlDisplay()
{
    locWmGlDisplay* temp = new locWmGlDisplay(this);
    connect(&LogReader,SIGNAL(LocalisationDataChanged(const Localisation*)),temp, SLOT(SetLocalisation(const Localisation*)));
    connect(LocWmStreamer, SIGNAL(locwmDataChanged(const Localisation*)),temp, SLOT(SetLocalisation(const Localisation*)));
    connect(LocWmStreamer, SIGNAL(fieldObjectDataChanged(const FieldObjects*)),temp, SLOT(setFieldObjects(const FieldObjects*)));
    QMdiSubWindow* window = mdiArea->addSubWindow(temp);
    temp->show();
    return window;
}

QMdiSubWindow* MainWindow::createLUTGlDisplay()
{
    LUTGlDisplay* temp = new LUTGlDisplay(this, &glManager);
    connect(&virtualRobot,SIGNAL(LUTChanged(unsigned char*)),temp,SLOT(SetLUT(unsigned char*)));
    QMdiSubWindow* window = mdiArea->addSubWindow(temp);
    temp->show();
    return window;
}

void MainWindow::updateSelection()
{
    virtualRobot.updateSelection(classification->getColourLabel(),classification->getSelectedColours());
}

void MainWindow::SelectColourAtPixel(int x, int y)
{
    if(virtualRobot.imageAvailable())
    {
        Pixel tempPixel = virtualRobot.selectRawPixel(x,y);

        QString message = "(";
        message.append(QString::number(x));
        message.append(",");
        message.append(QString::number(y));
        message.append(")");
        this->statusBar->showMessage(message, 10000);
        classification->setColour(tempPixel);
    }
}

void MainWindow::ClassifySelectedColour()
{
    virtualRobot.UpdateLUT(classification->getColourLabel(),classification->getSelectedColours());
}

void MainWindow::SelectAndClassifySelectedPixel(int x, int y)
{
    if(virtualRobot.imageAvailable())
    {
        SelectColourAtPixel(x,y);
        ClassifySelectedColour();
    }
}<|MERGE_RESOLUTION|>--- conflicted
+++ resolved
@@ -133,16 +133,11 @@
     readSettings();
     qDebug() << "Main Window Started";
 
-<<<<<<< HEAD
-    OfflineLocalisation test(Localisation(),"test1", "test2");
-    qDebug() << "Offline Localisation Test Result: " << test.Run();
-=======
     //glManager.writeWMBallToDisplay(100,100,30,GLDisplay::CalGrid);
     glManager.writeCalGridToDisplay(GLDisplay::CalGrid);
     //
     //glManager.writeCalGridToDisplay(GLDisplay::CalGrid);
     //
->>>>>>> 9075a0e3
 }
 
 MainWindow::~MainWindow()
