--- conflicted
+++ resolved
@@ -317,20 +317,12 @@
                 simWorldTransform[key] = Transform3D::getRandomU(1, 0.1);
                 // simWorldTransform[key] = arma::eye(4,4);
                 //  Transform3D({ 0.1040,  -0.0023,  -0.9946,  -0.3540,
-<<<<<<< HEAD
-                //                                    -0.1147,   0.9933,  -0.0143,  -0.9437,
-                //                                     0.9879,   0.1156,   0.1030,   1.2106,
-                //                                          0,        0,        0,   1.0000}).t();//transpose because
-                // column
-                // major reading
-=======
                 // 								      -0.1147,   0.9933,  -0.0143,  -0.9437,
                 // 								       0.9879,   0.1156,   0.1030,   1.2106,
                 // 								            0,        0,        0,   1.0000}).t();//transpose because
                 // column
                 // major
                 // reading
->>>>>>> 5340b184
                 std::cout << "simWorldTransform = \n" << simWorldTransform[key] << std::endl;
             }
             if (simLocalTransform.count(key) == 0) {
