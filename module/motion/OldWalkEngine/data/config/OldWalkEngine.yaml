use_com: True
stance:
  # The body height of the robot, in meters; changing this will alter how high the robot's natural stance is.
<<<<<<< HEAD
  body_height: 0.60
  # The angle of the torso when walking
  body_tilt: 15 * pi / 180
=======
  body_height: 0.45
  # The angle of the torso when walking
  body_tilt: 13 * pi / 180
>>>>>>> 50a967be
  # Default arm positions while walking
  arms:
      left:
        start:
<<<<<<< HEAD
            -  90 * pi / 180 # Shoulder Pitch
            -   0 * pi / 180 # Shoulder Roll
            - -20 * pi / 180 # Elbow
        end:
            -  90 * pi / 180 # Shoulder Pitch
            -   0 * pi / 180 # Shoulder Roll
            - -20 * pi / 180 # Elbow
      right:
        start:
            -  90 * pi / 180 # Shoulder Pitch
            -   0 * pi / 180 # Shoulder Roll
            - -20 * pi / 180 # Elbow
        end:
            -  90 * pi / 180 # Shoulder Pitch
            -   0 * pi / 180 # Shoulder Roll
            - -20 * pi / 180 # Elbow

  foot_offset:
    - -0.090 # The distance the ankles are offset from the torso, in meters.
    - -0.050  # How far from the center of the foot the center of mass is placed during each step.
  # The gains to use for the servos during the walk
  gains:
    arms: 15
    legs: 20
  # Adjusts foot separation during walk?
  limit_margin_y: -0.05  #-0.15

walk_cycle:
  # Defines how long it will take for the robot to take its next step, in seconds.
  step_time: 0.95
  # ???
  zmp_time: 0.47
 # 0.250
  hip_roll_compensation: 0 * pi / 180
  step:
    # The height to which the robot raises its foot at each step. This parameter is very sensitive in terms of balance.
    height: 0.07
=======
          -  120 * pi / 180 # Shoulder Pitch
          -  0 * pi / 180 # Shoulder Roll
          - -50 * pi / 180 # Elbow
        end:
          -  120 * pi / 180 # Shoulder Pitch
          -  0 * pi / 180 # Shoulder Roll
          - -50 * pi / 180 # Elbow
      right:
        start:
          -  120 * pi / 180 # Shoulder Pitch
          -  0 * pi / 180 # Shoulder Roll
          - -50 * pi / 180 # Elbow
        end:
          -  120 * pi / 180 # Shoulder Pitch
          -  0 * pi / 180 # Shoulder Roll
          - -50 * pi / 180 # Elbow

  foot_offset:
    - -0.05 # The distance the ankles are offset from the torso, in meters.
    - -0.05 # How far from the center of the foot the center of mass is placed during each step.
  # The gains to use for the servos during the walk
  gains:
    arms: 15
    legs: 10
  # ???
  limit_margin_y: -0.05

walk_cycle:
  # Defines how long it will take for the robot to take its next step, in seconds.
  step_time: 0.6
  # ???
  zmp_time: 0.48
  hip_roll_compensation: 4 * pi / 180 #4
  step:
    # The height to which the robot raises its foot at each step. This parameter is very sensitive in terms of balance.
    height: 0.09
>>>>>>> 50a967be
    # height of foot as a fraction of height
    height_slow_fraction: 0.5
    height_fast_fraction: 1.5
    # These limit the distance a footstep will take
    limits:
<<<<<<< HEAD
      - [-0.1, 0.1] # [min_x, max_x]
=======
      - [-0.1, 0.3] # [min_x, max_x]
>>>>>>> 50a967be
      - [0.0 , 0.3] # [min_y, max_y]
      - [0, 15 * pi / 180] # [min_angle, max_angle]
    # Angle in which the leg will be rotated about z when walking
    leg_yaw: 0 * pi / 180
    # Compensation factors for roll and pitch (<factor> * (current_pos - compensated_pos))
    compensation:
      roll_coef: 0.0
      roll_limit: 10 * pi / 180
      pitch_coef: 0.0
      pitch_limit: 10 * pi / 180
  velocity:
    # Velocity limits for the walk
    limits:
<<<<<<< HEAD
      - [-0.027, 0.3] # [min_x, max_x]
=======
      - [-0.0027, 0.3] # [min_x, max_x]
>>>>>>> 50a967be
      - [-0.01, 0.01] # [min_y, max_y]
      - [-0.8, 0.8] # [min_angle, max_angle]
    # This defines a 'fast' speed in the forward direction
    high_speed: 0.06
  acceleration:
    # Acceleration limits
    limits: [1.5, 0.045, 5]
    # When moving at 'fast' speed or faster, use these limits instead
    limits_high: [0.08, 0.05, 5]
    # Factor to slow down walk when turning
    turning_factor: 0.6
  # When to begin and end the single support phase. Range: [0,1]
  single_support_phase:
<<<<<<< HEAD
    start: 0.12
    end: 0.88
=======
    start: 0.3 #0.3
    end: 0.6 #0.6
>>>>>>> 50a967be
  # TODO: balance params disabled until they are futher understood
  balance:
    enabled: false
    amplitude: 1.0
    weight: 0.7
    offset: 0 * pi / 180

    hip_rotation_scale: 1.0 # 2.0
    ankle_rotation_scale: 0.25 # 0.5

    angle_gain:
      p: 0.05 # 0.1
      i: 0.15
      d: 0.05
    translation_gain:
      X:
        p: 0.05
        d: 0.0
      Y:
        p: 0.05
        d: 0.0
      Z:
        p: 0.05 #0.035
        d: 0.0
    push_recovery:
      balance_time: 800
      enabled: false
      amplitude: 1.0
      weight: 0.7
      offset: 0 * pi / 180

      hip_rotation_scale: 2.0
      ankle_rotation_scale: 0.5

      angle_gain:
        p: 0.5
        i: 0.0
        d: 0.0
      translation_gain:
        X:
          p: 0.0
          d: -0.0
        Y:
          p: 0
          d: 0
        Z:
          p: 0.035
          d: 0
    servo_gains:
      # -
      #   id: "HIP_YAW"
      #   p: 100
      # -
      #   id: "HIP_ROLL"
      #   p: 100
      # -
      #   id: "HIP_PITCH"
      #   p: 100
      # -
      #   id: "KNEE"
      #   p: 1000
      # -
      #   id: "ANKLE_PITCH"
      #   p: 100
      # -
      #   id: "ANKLE_ROLL"
      #   p: 100

    # Support bias parameters to reduce backlash-based instability
    # velFastForward: 0.05
    # velFastTurn: 0.15
    # supportFront: 0.03
    # supportFront2: 0.03
    # supportBack: -0.02
    # supportSideX: -0.01
    # supportSideY: -0.005
    # toeTipCompensation: 0 * pi / 180
    gyro:
      # Ratio to normalize gyro gains into units of degree/second
      # gyroFactor: 0.18 * 0.273 * pi / 180 * 300 / 1024 # dps to rad/s conversion
      # ankleImuParamX: [0.5, 0.3 * 0.00025126605, 1 * pi / 180, 25 * pi / 180]
      # ankleImuParamY: [0.5, 1.2 * 0.00025126605, 1 * pi / 180, 25 * pi / 180]
      # kneeImuParamX: [0.5, 0.7 * 0.00025126605, 1 * pi / 180, 25 * pi / 180]
      # hipImuParamY: [0.5, 0.3 * 0.00025126605, 1 * pi / 180, 25 * pi / 180]
      # armImuParamX: [0.5, 10.0 * 0.00025126605, 20 * pi / 180, 45 * pi / 180]
      # armImuParamY: [0.5, 0.0 * 0.00025126605, 20 * pi / 180, 45 * pi / 180]   # supportTurn: 0.02

STAND_SCRIPT_DURATION: 1

# Use this to emit fake localisation Self objects based on the walk engine's blind belief
# Note: This is really only useful as a debugging tool
emit_localisation: true<|MERGE_RESOLUTION|>--- conflicted
+++ resolved
@@ -1,58 +1,13 @@
 use_com: True
 stance:
   # The body height of the robot, in meters; changing this will alter how high the robot's natural stance is.
-<<<<<<< HEAD
-  body_height: 0.60
-  # The angle of the torso when walking
-  body_tilt: 15 * pi / 180
-=======
   body_height: 0.45
   # The angle of the torso when walking
   body_tilt: 13 * pi / 180
->>>>>>> 50a967be
   # Default arm positions while walking
   arms:
       left:
         start:
-<<<<<<< HEAD
-            -  90 * pi / 180 # Shoulder Pitch
-            -   0 * pi / 180 # Shoulder Roll
-            - -20 * pi / 180 # Elbow
-        end:
-            -  90 * pi / 180 # Shoulder Pitch
-            -   0 * pi / 180 # Shoulder Roll
-            - -20 * pi / 180 # Elbow
-      right:
-        start:
-            -  90 * pi / 180 # Shoulder Pitch
-            -   0 * pi / 180 # Shoulder Roll
-            - -20 * pi / 180 # Elbow
-        end:
-            -  90 * pi / 180 # Shoulder Pitch
-            -   0 * pi / 180 # Shoulder Roll
-            - -20 * pi / 180 # Elbow
-
-  foot_offset:
-    - -0.090 # The distance the ankles are offset from the torso, in meters.
-    - -0.050  # How far from the center of the foot the center of mass is placed during each step.
-  # The gains to use for the servos during the walk
-  gains:
-    arms: 15
-    legs: 20
-  # Adjusts foot separation during walk?
-  limit_margin_y: -0.05  #-0.15
-
-walk_cycle:
-  # Defines how long it will take for the robot to take its next step, in seconds.
-  step_time: 0.95
-  # ???
-  zmp_time: 0.47
- # 0.250
-  hip_roll_compensation: 0 * pi / 180
-  step:
-    # The height to which the robot raises its foot at each step. This parameter is very sensitive in terms of balance.
-    height: 0.07
-=======
           -  120 * pi / 180 # Shoulder Pitch
           -  0 * pi / 180 # Shoulder Roll
           - -50 * pi / 180 # Elbow
@@ -89,17 +44,12 @@
   step:
     # The height to which the robot raises its foot at each step. This parameter is very sensitive in terms of balance.
     height: 0.09
->>>>>>> 50a967be
     # height of foot as a fraction of height
     height_slow_fraction: 0.5
     height_fast_fraction: 1.5
     # These limit the distance a footstep will take
     limits:
-<<<<<<< HEAD
-      - [-0.1, 0.1] # [min_x, max_x]
-=======
       - [-0.1, 0.3] # [min_x, max_x]
->>>>>>> 50a967be
       - [0.0 , 0.3] # [min_y, max_y]
       - [0, 15 * pi / 180] # [min_angle, max_angle]
     # Angle in which the leg will be rotated about z when walking
@@ -113,11 +63,7 @@
   velocity:
     # Velocity limits for the walk
     limits:
-<<<<<<< HEAD
-      - [-0.027, 0.3] # [min_x, max_x]
-=======
       - [-0.0027, 0.3] # [min_x, max_x]
->>>>>>> 50a967be
       - [-0.01, 0.01] # [min_y, max_y]
       - [-0.8, 0.8] # [min_angle, max_angle]
     # This defines a 'fast' speed in the forward direction
@@ -131,13 +77,8 @@
     turning_factor: 0.6
   # When to begin and end the single support phase. Range: [0,1]
   single_support_phase:
-<<<<<<< HEAD
-    start: 0.12
-    end: 0.88
-=======
     start: 0.3 #0.3
     end: 0.6 #0.6
->>>>>>> 50a967be
   # TODO: balance params disabled until they are futher understood
   balance:
     enabled: false
