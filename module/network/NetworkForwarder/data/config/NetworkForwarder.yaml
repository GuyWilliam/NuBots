log_level: INFO

# List the message types you want to send
# Depending on what value you put it will influence how it is sent:
#   false -> don't send this message type and disable the reaction
#   true -> attempt to send every message that you see of this type
#   number -> send messages at most at this framerate (e.g. if you put 10 it will send no more than 10 messages per second)
#             if you put in 0 here, it will act the same as if you put false
targets:
  nusight:
    # Overview packets for the overview screen
    message.support.nusight.Overview: true
    message.support.FieldDescription: true
    message.support.nuclear.ReactionProfiles: true

    # DataPoints power the chart view
    message.eye.DataPoint: true

    # Sensor data
    message.input.Sensors: true

    # Vision messages
    message.input.Image: false # You probably don't want this unless you're testing something very weird
    message.output.CompressedImage: 10
    message.vision.Balls: true
    message.vision.Goals: true
    message.vision.Robots: true
    message.vision.GreenHorizon: true
    message.vision.FieldLines: true
    message.vision.VisualMesh: false
    message.vision.FieldIntersections: true
    message.vision.BoundingBoxes: true

    # Localisation Messages
    message.localisation.Ball: true
    message.localisation.Field: true
    message.localisation.Robots: true

    # Log messages
    message.nuclear.LogMessage: true
    message.nuclear.ReactionStatistics: false

<<<<<<< HEAD
    # Purpose
    message.input.Purposes: true
=======
    message.planning.WalkToDebug: true
>>>>>>> ae007226
<|MERGE_RESOLUTION|>--- conflicted
+++ resolved
@@ -40,9 +40,7 @@
     message.nuclear.LogMessage: true
     message.nuclear.ReactionStatistics: false
 
-<<<<<<< HEAD
     # Purpose
     message.input.Purposes: true
-=======
-    message.planning.WalkToDebug: true
->>>>>>> ae007226
+
+    message.planning.WalkToDebug: true