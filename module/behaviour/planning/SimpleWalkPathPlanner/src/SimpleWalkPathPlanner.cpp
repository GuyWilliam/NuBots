/*
 * This file is part of the NUbots Codebase.
 *
 * The NUbots Codebase is free software: you can redistribute it and/or modify
 * it under the terms of the GNU General Public License as published by
 * the Free Software Foundation, either version 3 of the License, or
 * (at your option) any later version.
 *
 * The NUbots Codebase is distributed in the hope that it will be useful,
 * but WITHOUT ANY WARRANTY; without even the implied warranty of
 * MERCHANTABILITY or FITNESS FOR A PARTICULAR PURPOSE.  See the
 * GNU General Public License for more details.
 *
 * You should have received a copy of the GNU General Public License
 * along with the NUbots Codebase.  If not, see <http://www.gnu.org/licenses/>.
 *
 * Copyright 2013 NUbots <nubots@nubots.net>
 */

#include "SimpleWalkPathPlanner.hpp"

#include <Eigen/Geometry>
#include <cmath>

#include "extension/Configuration.hpp"

#include "message/behaviour/KickPlan.hpp"
#include "message/behaviour/MotionCommand.hpp"
#include "message/behaviour/Subsumption.hpp"
#include "message/input/Sensors.hpp"
#include "message/localisation/Ball.hpp"
#include "message/localisation/Field.hpp"
#include "message/motion/KickCommand.hpp"
#include "message/motion/WalkCommand.hpp"
#include "message/support/FieldDescription.hpp"
#include "message/vision/Ball.hpp"

#include "utility/behaviour/Action.hpp"
#include "utility/behaviour/MotionCommand.hpp"
#include "utility/input/LimbID.hpp"
#include "utility/input/ServoID.hpp"
#include "utility/localisation/transform.hpp"
#include "utility/nusight/NUhelpers.hpp"


namespace module::behaviour::planning {

    using extension::Configuration;

    using message::behaviour::KickPlan;
    using message::behaviour::MotionCommand;
    using message::behaviour::WantsToKick;
    using message::input::Sensors;
    using message::localisation::Ball;
    using message::localisation::Field;
    using message::motion::DisableWalkEngineCommand;
    using message::motion::EnableWalkEngineCommand;
    using message::motion::StopCommand;
    using message::motion::WalkCommand;
    using message::motion::WalkStopped;
    using message::support::FieldDescription;
    using VisionBalls = message::vision::Balls;

    using utility::behaviour::ActionPriorities;
    using utility::behaviour::RegisterAction;
    using utility::input::LimbID;
    using utility::input::ServoID;

    SimpleWalkPathPlanner::SimpleWalkPathPlanner(std::unique_ptr<NUClear::Environment> environment)
        : Reactor(std::move(environment))
        , latestCommand(utility::behaviour::StandStill())
        , subsumptionId(size_t(this) * size_t(this) - size_t(this))
        , currentTargetPosition(Eigen::Vector2d::Zero())
        , currentTargetHeading(Eigen::Vector2d::Zero())
        , targetHeading(Eigen::Vector2d::Zero(), KickPlan::KickType::SCRIPTED)
        , timeBallLastSeen(NUClear::clock::now()) {

        // do a little configurating
        on<Configuration>("SimpleWalkPathPlanner.yaml").then([this](const Configuration& file) {
            // TODO(KipHamiltons): Make these all consistent with the other files. We don't use .config anywhere else
            log_level = file.config["log_level"].as<NUClear::LogLevel>();

            turnSpeed            = file.config["turnSpeed"].as<float>();
            forwardSpeed         = file.config["forwardSpeed"].as<float>();
            sideSpeed            = file.config["sideSpeed"].as<float>();
            a                    = file.config["a"].as<float>();
            b                    = file.config["b"].as<float>();
            search_timeout       = file.config["search_timeout"].as<float>();
            robot_ground_space   = file.config["robot_ground_space"].as<bool>();
            ball_approach_dist   = file.config["ball_approach_dist"].as<float>();
            slowdown_distance    = file.config["slowdown_distance"].as<float>();
            useLocalisation      = file.config["useLocalisation"].as<bool>();
            slow_approach_factor = file.config["slow_approach_factor"].as<float>();

            emit(std::make_unique<WantsToKick>(false));
        });

        emit<Scope::INITIALIZE>(std::make_unique<RegisterAction>(
            RegisterAction{subsumptionId,
                           "Simple Walk Path Planner",
                           {
                               // Limb sets required by the walk engine:
                               std::pair<double, std::set<LimbID>>(0, {LimbID::LEFT_LEG, LimbID::RIGHT_LEG}),
                               std::pair<double, std::set<LimbID>>(0, {LimbID::LEFT_ARM, LimbID::RIGHT_ARM}),
                           },
                           [this](const std::set<LimbID>& givenLimbs) {
                               if (givenLimbs.find(LimbID::LEFT_LEG) != givenLimbs.end()) {
                                   // Enable the walk engine.
                                   emit<Scope::DIRECT>(std::make_unique<EnableWalkEngineCommand>(subsumptionId));
                               }
                           },
                           [this](const std::set<LimbID>& takenLimbs) {
                               if (takenLimbs.find(LimbID::LEFT_LEG) != takenLimbs.end()) {
                                   // Shut down the walk engine, since we don't need it right now.
                                   emit<Scope::DIRECT>(std::make_unique<DisableWalkEngineCommand>(subsumptionId));
                               }
                           },
                           [](const std::set<ServoID>& /*unused*/) {
                               // nothing
                           }}));

        on<Trigger<WalkStopped>>().then([this] {
            emit(std::make_unique<ActionPriorities>(ActionPriorities{subsumptionId, {0, 0}}));
        });


        on<Trigger<VisionBalls>>().then([this](const VisionBalls& balls) {
            if (!balls.balls.empty()) {
                timeBallLastSeen = NUClear::clock::now();
            }
        });

        // Freq should be equal to the main loop in soccer strategy
        on<Every<30, Per<std::chrono::seconds>>,
           With<Ball>,
           With<Field>,
           With<Sensors>,
           With<WantsToKick>,
           With<KickPlan>,
           With<FieldDescription>,
           Sync<SimpleWalkPathPlanner>>()
            .then([this](const Ball& ball,
                         const Field& field,
                         const Sensors& sensors,
                         const WantsToKick& wantsTo,
                         const KickPlan& kickPlan,
                         const FieldDescription& fieldDescription) {
                if (wantsTo.kick) {
                    emit(std::make_unique<StopCommand>(subsumptionId));
                    return;
                }

                if (latestCommand.type == message::behaviour::MotionCommand::Type::STAND_STILL) {
                    emit(std::make_unique<StopCommand>(subsumptionId));
                    return;
                }
                if (latestCommand.type == message::behaviour::MotionCommand::Type::DIRECT_COMMAND) {
                    // TO DO, change to Bezier stuff
                    std::unique_ptr<WalkCommand> command =
                        std::make_unique<WalkCommand>(subsumptionId, latestCommand.walk_command);
                    emit(std::move(command));
                    emit(std::make_unique<ActionPriorities>(ActionPriorities{subsumptionId, {40, 11}}));
                    return;
                }

                Eigen::Affine3d Htw(sensors.Htw);

                auto now = NUClear::clock::now();
                float timeSinceBallSeen =
                    std::chrono::duration_cast<std::chrono::nanoseconds>(now - timeBallLastSeen).count()
                    * (1.0f / std::nano::den);


                Eigen::Vector3d rBWw_temp(ball.position.x(), ball.position.y(), fieldDescription.ball_radius);
                rBWw     = timeSinceBallSeen < search_timeout ? rBWw_temp :                         // Place last seen
                           Htw.inverse().linear().leftCols<1>() + Htw.inverse().translation();  // In front of the robot
                position = (Htw * rBWw).head<2>();

                // Hack Planner:
                float headingChange = 0;
                float sideStep      = 0;
                float speedFactor   = 1;
                if (useLocalisation) {

                    // Transform kick target to torso space
                    auto fieldPosition = Eigen::Affine2d(field.position);
                    Eigen::Affine3d Hfw;
                    Hfw.translation() =
                        Eigen::Vector3d(fieldPosition.translation().x(), fieldPosition.translation().y(), 0);
                    Hfw.linear() = Eigen::AngleAxisd(Eigen::Rotation2Dd(fieldPosition.rotation()).angle(),
                                                     Eigen::Vector3d::UnitZ())
                                       .toRotationMatrix();

                    Eigen::Affine3d Htf        = Htw * Hfw.inverse();
                    Eigen::Vector3d kickTarget = Htf * Eigen::Vector3d(kickPlan.target.x(), kickPlan.target.y(), 0);

                    // //approach point:
                    Eigen::Vector2d ballToTarget = (kickTarget.head<2>() - position).normalized();
                    Eigen::Vector2d kick_point   = position - ballToTarget * ball_approach_dist;

                    if (position.norm() > slowdown_distance) {
                        position = kick_point;
                    }
                    else {
                        speedFactor   = slow_approach_factor;
                        headingChange = std::atan2(ballToTarget.y(), ballToTarget.x());
                        sideStep      = 1;
                    }
                }


                float angle = std::atan2(position.y(), position.x()) + headingChange;

                angle = std::min(turnSpeed, std::max(angle, -turnSpeed));


                // Euclidean distance to ball
                float scaleF            = 2.0 / (1.0 + std::exp(-a * std::fabs(position.x()) + b)) - 1.0;
                float scaleF2           = angle / M_PI;
                float finalForwardSpeed = speedFactor * forwardSpeed * scaleF * (1.0 - scaleF2);

                float scaleS         = 2.0 / (1.0 + std::exp(-a * std::fabs(position.y()) + b)) - 1.0;
                float scaleS2        = angle / M_PI;
<<<<<<< HEAD
                float finalSideSpeed = -speedFactor
                                       * (static_cast<int>(0.0 < position.y()) - static_cast<int>(position.y() < 0.0))
                                       * sideStep * sideSpeed * scaleS * (1.0 - scaleS2);
                // log("forwardSpeed1", forwardSpeed);
                // log("scale", scale);
                // log("distanceToBall", distanceToBall);
                // log("forwardSpeed2", finalForwardSpeed);
=======
                float finalSideSpeed = -speedFactor * ((0.0 < position.y()) - (position.y() < 0.0)) * sideStep
                                       * sideSpeed * scaleS * (1.0 - scaleS2);
>>>>>>> 6990ca84


                std::unique_ptr<WalkCommand> command =
                    std::make_unique<WalkCommand>(subsumptionId,
                                                  Eigen::Vector3d(finalForwardSpeed, finalSideSpeed, angle));

                emit(std::move(command));
                emit(std::make_unique<ActionPriorities>(ActionPriorities{subsumptionId, {40, 11}}));
            });

        on<Trigger<MotionCommand>, Sync<SimpleWalkPathPlanner>>().then([this](const MotionCommand& cmd) {
            // save the plan
            latestCommand = cmd;
        });
    }
}  // namespace module::behaviour::planning<|MERGE_RESOLUTION|>--- conflicted
+++ resolved
@@ -221,18 +221,8 @@
 
                 float scaleS         = 2.0 / (1.0 + std::exp(-a * std::fabs(position.y()) + b)) - 1.0;
                 float scaleS2        = angle / M_PI;
-<<<<<<< HEAD
-                float finalSideSpeed = -speedFactor
-                                       * (static_cast<int>(0.0 < position.y()) - static_cast<int>(position.y() < 0.0))
-                                       * sideStep * sideSpeed * scaleS * (1.0 - scaleS2);
-                // log("forwardSpeed1", forwardSpeed);
-                // log("scale", scale);
-                // log("distanceToBall", distanceToBall);
-                // log("forwardSpeed2", finalForwardSpeed);
-=======
                 float finalSideSpeed = -speedFactor * ((0.0 < position.y()) - (position.y() < 0.0)) * sideStep
                                        * sideSpeed * scaleS * (1.0 - scaleS2);
->>>>>>> 6990ca84
 
 
                 std::unique_ptr<WalkCommand> command =
