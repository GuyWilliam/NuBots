--- conflicted
+++ resolved
@@ -107,10 +107,6 @@
             }
         });
 
-<<<<<<< HEAD
-        on<Startup>().then("HardwareIO Startup", [this] { startup(); });
-=======
-
         on<Startup>().then("HardwareIO Startup", [this] {
             // The first thing to do is get the model information
             // The model watchdog is started, which has a longer time than the packet watchdog
@@ -120,14 +116,7 @@
 
             // The startup function sets up the subcontroller state
             startup();
-
-#if DEBUG_ENABLE_BUTTON_SPOOF
-            // trigger scriptrunner
-            log<NUClear::INFO>("Simulating Middle Button Down in 3 seconds");
-            emit<Scope::DELAY>(std::make_unique<ButtonMiddleDown>(), std::chrono::seconds(3));
-#endif  // DEBUG_ENABLE_BUTTON_SPOOF
-        });
->>>>>>> 47f942af
+        });
 
         on<Shutdown>().then("HardwareIO Shutdown", [this] {
             // Close our connection to the OpenCR
