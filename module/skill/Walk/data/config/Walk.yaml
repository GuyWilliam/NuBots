log_level: INFO

walk:
  # Time for one complete step (in seconds).
<<<<<<< HEAD
  period: 0.5
=======
  period: 0.39
  # Bool to indicate whether or not to only switch if the next foot is planted
  only_switch_when_planted: true
>>>>>>> 6b904f2d
  step:
    # Maximum step limits in x and y (in meters), and theta (in radians).
    limits: [0.5, 0.2, 0.4]
    # Step height (in meters)
    height: 0.085
    # Lateral distance in meters between feet (how spread apart the feet should be)
    width: 0.22
    # Ratio of the step_period where the foot should be at its highest point, between [0 1].
    apex_ratio: 0.4
  torso:
    # Torso height (in meters)
    height: 0.46
    # Torso pitch (in radians)
    pitch: 12 * pi / 180
    # Torso constant position offset
    position_offset: [0.05, 0, 0]
    # Torso offset from the planted foot [x,y,z] (in meters), at time = torso_sway_ratio*step_period
    sway_offset: [0, 0.0, 0]
    # Ratio of the step_period where the torso should be at its maximum sway, between [0 1]
    sway_ratio: 0.5
    # Determines where to position the torso at the end of the step using a ratio of the next step placement.
    # For example, a value of [0.5, 0.5, 1] would position the torso halfway between the planted and swing foot and with
    # torso yaw rotation equal to swing foot yaw
    final_position_ratio: [0.5, 0.5, 1]

gains:
  arms: 1

# Fixed position of the arm joints during walking
arms:
  right_shoulder_pitch: 1.7
  left_shoulder_pitch: 1.7
  right_shoulder_roll: -0.4
  left_shoulder_roll: 0.35
  right_elbow: -0.7
  left_elbow: -0.7<|MERGE_RESOLUTION|>--- conflicted
+++ resolved
@@ -2,13 +2,9 @@
 
 walk:
   # Time for one complete step (in seconds).
-<<<<<<< HEAD
-  period: 0.5
-=======
   period: 0.39
   # Bool to indicate whether or not to only switch if the next foot is planted
   only_switch_when_planted: true
->>>>>>> 6b904f2d
   step:
     # Maximum step limits in x and y (in meters), and theta (in radians).
     limits: [0.5, 0.2, 0.4]
