--- conflicted
+++ resolved
@@ -70,23 +70,6 @@
         cfg_.emit_robot_fieldobjects = config["EmitRobotFieldobjects"].as<bool>();
     }
 
-<<<<<<< HEAD
-    void MMKFRobotLocalisationEngine::TimeUpdate(std::chrono::system_clock::time_point current_time) {
-        double seconds = TimeDifferenceSeconds(current_time, last_time_update_time_);
-        last_time_update_time_ = current_time;
-        robot_models_.TimeUpdate(seconds);
-    }
-
-    void MMKFRobotLocalisationEngine::TimeUpdate(std::chrono::system_clock::time_point current_time,
-                                              const FakeOdometry& odom) {
-
-        double seconds = TimeDifferenceSeconds(current_time, last_time_update_time_);
-        last_time_update_time_ = current_time;
-        robot_models_.TimeUpdate(seconds, odom);
-    }
-
-=======
->>>>>>> 424a2a2b
     void MMKFRobotLocalisationEngine::TimeUpdate(std::chrono::system_clock::time_point current_time,
                                                  const Sensors& sensors) {
         double seconds = TimeDifferenceSeconds(current_time, last_time_update_time_);
