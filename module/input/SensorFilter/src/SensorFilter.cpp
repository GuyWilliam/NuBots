--- conflicted
+++ resolved
@@ -105,21 +105,12 @@
             config.buttons.debounceThreshold = cfg["buttons"]["debounce_threshold"].as<int>();
 
             // Foot down config
-<<<<<<< HEAD
-            const std::string method = config["foot_down"]["method"].as<std::string>();
-            std::map<std::string, float> thresholds;
-            for (const auto& threshold : config["foot_down"]["known_methods"].config) {
-                thresholds[threshold["name"].as<std::string>()] = threshold["certainty_threshold"].as<float>();
-            }
-            this->config.footDown.set_method(method, thresholds);
-=======
             const FootDownMethod method = cfg["foot_down"]["method"].as<std::string>();
             std::map<FootDownMethod, float> thresholds;
             for (const auto& threshold : cfg["foot_down"]["known_methods"].config) {
                 thresholds[threshold["name"].as<std::string>()] = threshold["certainty_threshold"].as<float>();
             }
             config.footDown.set_method(method, thresholds);
->>>>>>> f2d9f654
 
             // Motion filter config
             // Set velocity decay
@@ -197,11 +188,7 @@
             motionFilter.set_state(mean.getStateVec(), covariance.asDiagonal());
 
             // Set our initial position
-<<<<<<< HEAD
-            rTWw = config["motion_filter"]["initial"]["mean"]["position"].as<Expression>();
-=======
             rTWw = cfg["motion_filter"]["initial"]["mean"]["position"].as<Expression>();
->>>>>>> f2d9f654
 
             // Don't filter any sensors until we have initialised the filter
             update_loop.disable();
@@ -540,56 +527,6 @@
                         sensors->feet[BodySide::LEFT].down  = true;
 
                         std::array<bool, 2> feet_down = {true, true};
-<<<<<<< HEAD
-                        if (config.footDown.method() == "LOAD") {
-                            // Use our virtual load sensor class to work out which feet are down
-                            feet_down = load_sensor.updateFeet(*sensors);
-                        }
-                        else if (config.footDown.method() == "Z_HEIGHT") {
-                            Eigen::Affine3d Htr(sensors->Htx[ServoID::R_ANKLE_ROLL]);
-                            Eigen::Affine3d Htl(sensors->Htx[ServoID::L_ANKLE_ROLL]);
-                            Eigen::Affine3d Hlr  = Htl.inverse() * Htr;
-                            Eigen::Vector3d rRLl = Hlr.translation();
-
-                            // Right foot is below left foot in left foot space
-                            if (rRLl.z() < -config.footDown.threshold()) {
-                                feet_down[BodySide::RIGHT] = true;
-                                feet_down[BodySide::LEFT]  = false;
-                            }
-                            // Right foot is above left foot in left foot space
-                            else if (rRLl.z() > config.footDown.threshold()) {
-                                feet_down[BodySide::RIGHT] = false;
-                                feet_down[BodySide::LEFT]  = true;
-                            }
-                            // Right foot and left foot are roughly the same height in left foot space
-                            else {
-                                feet_down[BodySide::RIGHT] = true;
-                                feet_down[BodySide::LEFT]  = true;
-                            }
-                        }
-                        else if (config.footDown.method() == "FSR") {
-                            // For a foot to be on the ground we want a minimum of 2 diagonally opposite studs
-                            // in contact with the ground
-                            // So fsr1 and fsr3, or fsr2 and fsr4
-                            //
-                            // A FSR is in contact with the ground if its value is greater than the certainty threshold
-
-                            feet_down[BodySide::LEFT] = (((input.fsr.left.fsr1 > config.footDown.threshold())
-                                                          && (input.fsr.left.fsr3 > config.footDown.threshold()))
-                                                         || ((input.fsr.left.fsr2 > config.footDown.threshold())
-                                                             && (input.fsr.left.fsr4 > config.footDown.threshold())));
-
-                            feet_down[BodySide::RIGHT] = (((input.fsr.right.fsr1 > config.footDown.threshold())
-                                                           && (input.fsr.right.fsr3 > config.footDown.threshold()))
-                                                          || ((input.fsr.right.fsr2 > config.footDown.threshold())
-                                                              && (input.fsr.right.fsr4 > config.footDown.threshold())));
-                        }
-
-                        if (this->config.debug) {
-                            emit(graph(fmt::format("Sensor/Foot Down/{}/Left", config.footDown.method()),
-                                       feet_down[BodySide::LEFT]));
-                            emit(graph(fmt::format("Sensor/Foot Down/{}/Right", config.footDown.method()),
-=======
 
                         // Calculate values needed for Z_HEIGHT method
                         const Eigen::Affine3d Htr(sensors->Htx[ServoID::R_ANKLE_ROLL]);
@@ -646,7 +583,6 @@
                             emit(graph(fmt::format("Sensor/Foot Down/{}/Left", std::string(config.footDown.method())),
                                        feet_down[BodySide::LEFT]));
                             emit(graph(fmt::format("Sensor/Foot Down/{}/Right", std::string(config.footDown.method())),
->>>>>>> f2d9f654
                                        feet_down[BodySide::RIGHT]));
                         }
 
@@ -803,12 +739,7 @@
                                                                                               : ServoID::R_ANKLE_ROLL]);
 
                                 // Calculate our current Foot to CoM vector for this foot
-<<<<<<< HEAD
-                                const Eigen::Vector3d current_rMFt =
-                                    Htf.translation().head<3>() + sensors->rMTt.head<3>();
-=======
                                 const Eigen::Vector3d current_rMFt = Htf.translation() + sensors->rMTt.head<3>();
->>>>>>> f2d9f654
 
                                 // We just put this foot on the ground (i.e. it wasn't on the ground in the last time
                                 // step)
@@ -827,15 +758,8 @@
                                         const Eigen::Quaterniond& Rwt =
                                             MotionModel<double>::StateVec(motionFilter.get()).Rwt;
                                         const Eigen::Vector3d rMFt_update = current_rMFt - rMFt[side];
-<<<<<<< HEAD
-                                        const Eigen::Quaterniond q(0.0,
-                                                                   rMFt_update.x(),
-                                                                   rMFt_update.y(),
-                                                                   rMFt_update.z());
-=======
                                         const Eigen::Quaterniond q(
                                             Eigen::Vector4d(rMFt_update.x(), rMFt_update.y(), rMFt_update.z(), 0.0));
->>>>>>> f2d9f654
                                         rTWw += (Rwt * q * Rwt.conjugate()).vec();
 
                                         // Make sure we don't do another update
