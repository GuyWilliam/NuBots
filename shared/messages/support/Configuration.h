--- conflicted
+++ resolved
@@ -139,16 +139,6 @@
             std::function<void (Reactor*, const std::string&, const YAML::Node&)> emitter =
             [](Reactor* configReactor, const std::string& name, const YAML::Node& node) {
                 // Cast our node to be the correct type (and wrap it in a unique pointer)
-<<<<<<< HEAD
-		try {
-			configReactor->emit(std::make_unique<messages::support::Configuration<TConfiguration>>(name, node));
-		}
-
-		catch (...) {
-			NUClear::log<NUClear::FATAL>("Config error in file: ", name);
-			throw;
-		}
-=======
                try {
 			configReactor->emit(std::make_unique<messages::support::Configuration<TConfiguration>>(name, node));
                 }
@@ -157,7 +147,6 @@
                         NUClear::log<NUClear::FATAL>("Config error in file: ", name);
                         throw;
                 }
->>>>>>> a3a403b6
             };
 
             // We need to emit our initial configuration directly in order to avoid race conditions where
@@ -165,16 +154,6 @@
             std::function<void (Reactor*, const std::string&, const YAML::Node&)> initialEmitter =
             [](Reactor* configReactor, const std::string& name, const YAML::Node& node) {
                 // Cast our node to be the correct type (and wrap it in a unique pointer)
-<<<<<<< HEAD
-		try {
-			configReactor->emit<Scope::DIRECT>(std::make_unique<messages::support::Configuration<TConfiguration>>(name, node));
-		}
-
-		catch (...) {
-			NUClear::log<NUClear::FATAL>("Config error in file: ", name);
-			throw;
-		}
-=======
                try {
 			configReactor->emit<Scope::DIRECT>(std::make_unique<messages::support::Configuration<TConfiguration>>(name, node));
                 }
@@ -183,7 +162,6 @@
                         NUClear::log<NUClear::FATAL>("Config error in file: ", name);
                         throw;
                 }
->>>>>>> a3a403b6
             };
 
             // Emit it from our reactor to the config system
