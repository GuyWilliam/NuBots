--- conflicted
+++ resolved
@@ -1,171 +1,86 @@
-<<<<<<< HEAD
-/*
- * This file is part of the NUbots Codebase.
- *
- * The NUbots Codebase is free software: you can redistribute it and/or modify
- * it under the terms of the GNU General Public License as published by
- * the Free Software Foundation, either version 3 of the License, or
- * (at your option) any later version.
- *
- * The NUbots Codebase is distributed in the hope that it will be useful,
- * but WITHOUT ANY WARRANTY; without even the implied warranty of
- * MERCHANTABILITY or FITNESS FOR A PARTICULAR PURPOSE.  See the
- * GNU General Public License for more details.
- *
- * You should have received a copy of the GNU General Public License
- * along with the NUbots Codebase.  If not, see <http://www.gnu.org/licenses/>.
- *
- * Copyright 2013 NUBots <nubots@nubots.net>
- */
-syntax = "proto3";
-
-package message.vision;
-
-import "Neutron.proto";
-import "Vector.proto";
-
-import "message/Geometry.proto";
-import "message/input/Sensors.proto";
-import "message/input/Image.proto";
-
-message ClassifiedImage {
-    enum SegmentClass {
-        UNKNOWN_CLASS = 0;
-        FIELD         = 1;
-        BALL          = 2;
-        GOAL          = 3;
-        LINE          = 4;
-        CYAN_TEAM     = 5;
-        MAGENTA_TEAM  = 6;
-    }
-
-    message Segment {
-        SegmentClass segmentClass = 1;
-        uint32       length       = 2;
-        uint32       subsample    = 3;
-        ivec2        start        = 4;
-        ivec2        end          = 5;
-        ivec2        midpoint     = 6;
-        int32        previous     = 7;
-        int32        next         = 8;
-    }
-
-    message SeedPoints {
-        repeated ivec2 points = 1;
-    }
-
-    // The sensor frame that happened with this image
-    input.Sensors             sensors            = 1 [(pointer) = SHARED];
-
-    // The image that was used to create this classified image
-    input.Image               image              = 2 [(pointer) = SHARED];
-
-    // Our images dimensions
-    uvec2                     dimensions         = 3;
-
-    // Points that are on the edge of the ball
-    repeated SeedPoints       ballSeedPoints     = 4 [(array_size) = 3];
-
-    // Points that could make up the ball
-    repeated ivec2            ballPoints         = 5;
-
-    // Our horizon
-    vec3                      horizon_normal     = 6;
-
-    // The points of the visual horizon
-    repeated ivec2            visualHorizon      = 7;
-
-    // Our segments, split into vertical and horizontal components
-    repeated Segment          horizontalSegments = 8;
-    repeated Segment          verticalSegments   = 9;
-    //map<uint32, Segment>      horizontalSegments = 8;
-    //map<uint32, Segment>      verticalSegments   = 9;
-
-    //Old horizon TODO: phase out
-    Line                      horizon            = 10;
-}
-
-=======
-/*
- * This file is part of the NUbots Codebase.
- *
- * The NUbots Codebase is free software: you can redistribute it and/or modify
- * it under the terms of the GNU General Public License as published by
- * the Free Software Foundation, either version 3 of the License, or
- * (at your option) any later version.
- *
- * The NUbots Codebase is distributed in the hope that it will be useful,
- * but WITHOUT ANY WARRANTY; without even the implied warranty of
- * MERCHANTABILITY or FITNESS FOR A PARTICULAR PURPOSE.  See the
- * GNU General Public License for more details.
- *
- * You should have received a copy of the GNU General Public License
- * along with the NUbots Codebase.  If not, see <http://www.gnu.org/licenses/>.
- *
+/*
+ * This file is part of the NUbots Codebase.
+ *
+ * The NUbots Codebase is free software: you can redistribute it and/or modify
+ * it under the terms of the GNU General Public License as published by
+ * the Free Software Foundation, either version 3 of the License, or
+ * (at your option) any later version.
+ *
+ * The NUbots Codebase is distributed in the hope that it will be useful,
+ * but WITHOUT ANY WARRANTY; without even the implied warranty of
+ * MERCHANTABILITY or FITNESS FOR A PARTICULAR PURPOSE.  See the
+ * GNU General Public License for more details.
+ *
+ * You should have received a copy of the GNU General Public License
+ * along with the NUbots Codebase.  If not, see <http://www.gnu.org/licenses/>.
+ *
  * Copyright 2013 NUbots <nubots@nubots.net>
- */
-syntax = "proto3";
-
-package message.vision;
-
-import "Neutron.proto";
-import "Vector.proto";
-
-import "message/Geometry.proto";
-import "message/input/Sensors.proto";
-import "message/input/Image.proto";
-
-message ClassifiedImage {
-    enum SegmentClass {
-        UNKNOWN_CLASS = 0;
-        FIELD         = 1;
-        BALL          = 2;
-        GOAL          = 3;
-        LINE          = 4;
-        CYAN_TEAM     = 5;
-        MAGENTA_TEAM  = 6;
-    }
-
-    message Segment {
-        SegmentClass segmentClass = 1;
-        uint32       length       = 2;
-        uint32       subsample    = 3;
-        ivec2        start        = 4;
-        ivec2        end          = 5;
-        ivec2        midpoint     = 6;
-        int32        previous     = 7;
-        int32        next         = 8;
-    }
-
-    message SeedPoints {
-        repeated ivec2 points = 1;
-    }
-
-    // The sensor frame that happened with this image
-    input.Sensors             sensors            = 1 [(pointer) = SHARED];
-
-    // The image that was used to create this classified image
-    input.Image               image              = 2 [(pointer) = SHARED];
-
-    // Our images dimensions
-    uvec2                     dimensions         = 3;
-
-    // Points that are on the edge of the ball
-    repeated SeedPoints       ballSeedPoints     = 4 [(array_size) = 3];
-
-    // Points that could make up the ball
-    repeated ivec2            ballPoints         = 5;
-
-    // Our horizon
-    Line                      horizon            = 6;
-
-    // The points of the visual horizon
-    repeated ivec2            visualHorizon      = 7;
-
-    // Our segments, split into vertical and horizontal components
-    repeated Segment          horizontalSegments = 8;
-    repeated Segment          verticalSegments   = 9;
-    //map<uint32, Segment>      horizontalSegments = 8;
-    //map<uint32, Segment>      verticalSegments   = 9;
-}
->>>>>>> 204fc18f
+ */
+syntax = "proto3";
+
+package message.vision;
+
+import "Neutron.proto";
+import "Vector.proto";
+
+import "message/Geometry.proto";
+import "message/input/Sensors.proto";
+import "message/input/Image.proto";
+
+message ClassifiedImage {
+    enum SegmentClass {
+        UNKNOWN_CLASS = 0;
+        FIELD         = 1;
+        BALL          = 2;
+        GOAL          = 3;
+        LINE          = 4;
+        CYAN_TEAM     = 5;
+        MAGENTA_TEAM  = 6;
+    }
+
+    message Segment {
+        SegmentClass segmentClass = 1;
+        uint32       length       = 2;
+        uint32       subsample    = 3;
+        ivec2        start        = 4;
+        ivec2        end          = 5;
+        ivec2        midpoint     = 6;
+        int32        previous     = 7;
+        int32        next         = 8;
+    }
+
+    message SeedPoints {
+        repeated ivec2 points = 1;
+    }
+
+    // The sensor frame that happened with this image
+    input.Sensors             sensors            = 1 [(pointer) = SHARED];
+
+    // The image that was used to create this classified image
+    input.Image               image              = 2 [(pointer) = SHARED];
+
+    // Our images dimensions
+    uvec2                     dimensions         = 3;
+
+    // Points that are on the edge of the ball
+    repeated SeedPoints       ballSeedPoints     = 4 [(array_size) = 3];
+
+    // Points that could make up the ball
+    repeated ivec2            ballPoints         = 5;
+
+    // Our horizon
+    vec3                      horizon_normal     = 6;
+
+    // The points of the visual horizon
+    repeated ivec2            visualHorizon      = 7;
+
+    // Our segments, split into vertical and horizontal components
+    repeated Segment          horizontalSegments = 8;
+    repeated Segment          verticalSegments   = 9;
+    //map<uint32, Segment>      horizontalSegments = 8;
+    //map<uint32, Segment>      verticalSegments   = 9;
+
+    //Old horizon TODO: phase out
+    Line                      horizon            = 10;
+}
+