--- conflicted
+++ resolved
@@ -224,24 +224,12 @@
     NormaliseAlphas();
 }
 
-<<<<<<< HEAD
-bool ModelsAreSimilar(const std::unique_ptr<RobotHypothesis>& model_a,
-                      const std::unique_ptr<RobotHypothesis>& model_b) {
-    const float kMinTransDist = 0.06; // TODO: Add to config system
-    const float kMinHeadDist = 0.01; // TODO: Add to config system
-
-    // arma::vec::fixed<robot::RobotModel::size> diff = model_a.GetEstimate() - model_b.GetEstimate();
-    arma::vec diff = model_a->GetEstimate() - model_b->GetEstimate();
-
-    auto trans_dist = arma::norm(diff.rows(0, 1), 2);
-=======
 bool MultiModalRobotModel::ModelsAreSimilar(
     const std::unique_ptr<RobotHypothesis> &model_a,
     const std::unique_ptr<RobotHypothesis> &model_b) {
     arma::vec::fixed<robot::RobotModel::size> diff = model_a->GetEstimate() - model_b->GetEstimate();
 
     auto translation_dist = arma::norm(diff.rows(0, 1), 2);
->>>>>>> 35ec6eb1
 
     // // Radial coords
     // auto heading_dist = std::abs(utility::math::angle::normalizeAngle(diff[kHeading]));
