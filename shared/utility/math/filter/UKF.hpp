--- conflicted
+++ resolved
@@ -29,7 +29,6 @@
     namespace math {
         namespace filter {
 
-<<<<<<< HEAD
         template <typename Scalar, template <typename> class FilterModel>
         class UKF {
 
@@ -49,32 +48,11 @@
             using SigmaVec       = Eigen::Matrix<Scalar, NUM_SIGMA_POINTS, 1>;
             using SigmaMat       = Eigen::Matrix<Scalar, Model::size, NUM_SIGMA_POINTS>;
             using SigmaSquareMat = Eigen::Matrix<Scalar, NUM_SIGMA_POINTS, NUM_SIGMA_POINTS>;
-=======
-            template <typename Model>  // model is is a template parameter that Kalman also inherits
-            class UKF {
-            public:
-                // The model
-                Model model;
-
-                // Dimension types for vectors and square matricies
-                using StateVec = arma::vec::fixed<Model::size>;
-                using StateMat = arma::mat::fixed<Model::size, Model::size>;
-
-            private:
-                // The number of sigma points
-                static constexpr uint NUM_SIGMA_POINTS = (Model::size * 2) + 1;
-
-                using SigmaVec       = arma::vec::fixed<NUM_SIGMA_POINTS>;
-                using SigmaRowVec    = arma::rowvec::fixed<NUM_SIGMA_POINTS>;
-                using SigmaMat       = arma::mat::fixed<Model::size, NUM_SIGMA_POINTS>;
-                using SigmaSquareMat = arma::mat::fixed<NUM_SIGMA_POINTS, NUM_SIGMA_POINTS>;
->>>>>>> f79f43e1
 
                 // Our estimate and covariance
                 StateVec mean;
                 StateMat covariance;
 
-<<<<<<< HEAD
             // Our sigma points for UKF
             StateVec sigma_mean;
             SigmaMat sigma_points;
@@ -100,32 +78,10 @@
                                                                                const T& sigma_weight) {
 
                 Eigen::Matrix<T, S, NUM_SIGMA_POINTS> points;
-=======
-                // Our sigma points for UKF
-                StateVec sigmaMean;
-                SigmaMat sigmaPoints;
-
-                SigmaMat centredSigmaPoints;  // X in Steves kalman theory
-                SigmaVec d;
-                SigmaSquareMat covarianceUpdate;  // C in Steves kalman theory
-
-                SigmaSquareMat defaultCovarianceUpdate;
-
-                // The mean and covariance weights
-                SigmaVec meanWeights;
-                SigmaRowVec covarianceWeights;
-
-            private:
-                // UKF variables
-                double covarianceSigmaWeights;
-
-                void generateSigmaPoints(SigmaMat& points, const StateVec& mean, const StateMat& covariance) {
->>>>>>> f79f43e1
-
-                    // Our first row is always the mean
-                    points.col(0) = mean;
-
-<<<<<<< HEAD
+
+                // Our first row is always the mean
+                points.col(0) = mean;
+
                 // Get our Cholesky decomposition
                 // Impose positive semi-definiteness on the covariance matrix
                 Eigen::LLT<StateMat> cholesky(sigma_weight
@@ -333,183 +289,6 @@
                     });
             }
 
-            const StateVec& get() const {
-                return mean;
-            }
-
-            const StateMat& getCovariance() const {
-                return covariance;
-            }
-        };
-    }  // namespace filter
-}  // namespace math
-=======
-                    // Get our cholskey decomposition
-                    arma::mat chol = arma::chol(covarianceSigmaWeights * covariance);
-
-                    // Put our values in either end of the matrix
-                    for (uint i = 1; i < Model::size + 1; ++i) {
-
-                        auto deviation              = chol.col(i - 1);
-                        points.col(i)               = (mean + deviation);
-                        points.col(i + Model::size) = (mean - deviation);
-                    }
-                }
-
-                void meanFromSigmas(StateVec& mean, const SigmaMat& sigmaPoints) const {
-                    mean = sigmaPoints * meanWeights;
-                }
-
-                void covarianceFromSigmas(StateMat& covariance,
-                                          const SigmaMat& sigmaPoints,
-                                          const StateVec& mean) const {
-
-                    SigmaMat meanCentered = sigmaPoints - arma::repmat(mean, 1, NUM_SIGMA_POINTS);
-                    covariance = (arma::repmat(covarianceWeights, Model::size, 1) % meanCentered) * meanCentered.t();
-                }
-
-                void meanFromSigmas(arma::vec& mean, const arma::mat& sigmaPoints) const {
-                    mean = sigmaPoints * meanWeights;
-                }
-
-                void covarianceFromSigmas(arma::mat& covariance,
-                                          const arma::mat& sigmaPoints,
-                                          const arma::vec& mean) const {
-
-                    arma::mat meanCentered = sigmaPoints - arma::repmat(mean, 1, NUM_SIGMA_POINTS);
-                    covariance = (arma::repmat(covarianceWeights, mean.size(), 1) % meanCentered) * meanCentered.t();
-                }
-
-            public:
-                UKF(StateVec initialMean       = arma::zeros(Model::size),
-                    StateMat initialCovariance = arma::eye(Model::size, Model::size) * 0.1,
-                    double alpha               = 1e-1,
-                    double kappa               = 0.f,
-                    double beta                = 2.f)
-                    : model()
-                    , mean(arma::fill::zeros)
-                    , covariance(arma::fill::eye)
-                    , sigmaMean(arma::fill::zeros)
-                    , sigmaPoints(arma::fill::zeros)
-                    , centredSigmaPoints(arma::fill::zeros)
-                    , d(arma::fill::zeros)
-                    , covarianceUpdate(arma::fill::eye)
-                    , defaultCovarianceUpdate(arma::fill::eye)
-                    , meanWeights(arma::fill::zeros)
-                    , covarianceWeights(arma::fill::zeros)
-                    , covarianceSigmaWeights(0.0) {
-
-                    reset(initialMean, initialCovariance, alpha, kappa, beta);
-                }
-
-                void reset(StateVec initialMean, StateMat initialCovariance, double alpha, double kappa, double beta) {
-                    double lambda = pow(alpha, 2) * (Model::size + kappa) - Model::size;
-
-                    covarianceSigmaWeights = Model::size + lambda;
-
-                    meanWeights.fill(1.0 / (2.0 * (Model::size + lambda)));
-                    meanWeights[0] = lambda / (Model::size + lambda);
-
-                    covarianceWeights.fill(1.0 / (2.0 * (Model::size + lambda)));
-                    covarianceWeights[0] = lambda / (Model::size + lambda) + (1.0 - pow(alpha, 2) + beta);
-
-                    defaultCovarianceUpdate = arma::diagmat(covarianceWeights);
-
-                    setState(initialMean, initialCovariance);
-                }
-
-                void setState(StateVec initialMean, StateMat initialCovariance) {
-                    mean       = initialMean;
-                    covariance = initialCovariance;
-
-                    // Calculate our sigma points
-                    sigmaMean = mean;
-                    generateSigmaPoints(sigmaPoints, mean, covariance);
-
-                    // Reset our state for more measurements
-                    covarianceUpdate = defaultCovarianceUpdate;
-                    d.zeros();
-                    centredSigmaPoints = sigmaPoints - arma::repmat(sigmaMean, 1, NUM_SIGMA_POINTS);
-                }
-
-                template <typename... TAdditionalParameters>
-                void timeUpdate(double deltaT, const TAdditionalParameters&... additionalParameters) {
-                    // Generate our sigma points
-                    generateSigmaPoints(sigmaPoints, mean, covariance);
-
-                    // Write the propagated version of the sigma point
-                    for (uint i = 0; i < NUM_SIGMA_POINTS; ++i) {
-                        sigmaPoints.col(i) = model.timeUpdate(sigmaPoints.col(i), deltaT, additionalParameters...);
-                    }
-
-                    // Calculate the new mean and covariance values.
-                    meanFromSigmas(mean, sigmaPoints);
-                    mean = model.limitState(mean);
-                    covarianceFromSigmas(covariance, sigmaPoints, mean);
-                    covariance += model.processNoise();
-
-                    // Re calculate our sigma points
-                    sigmaMean = mean;
-                    generateSigmaPoints(sigmaPoints, mean, covariance);
-
-                    // Reset our state for more measurements
-                    covarianceUpdate = defaultCovarianceUpdate;
-                    d.zeros();
-                    centredSigmaPoints = sigmaPoints - arma::repmat(sigmaMean, 1, NUM_SIGMA_POINTS);
-                }
-
-                template <typename TMeasurement, typename... TMeasurementArgs>
-                utility::support::LazyEvaluation<double> measurementUpdate(const TMeasurement& measurement,
-                                                                           const arma::mat& measurementVariance,
-                                                                           const TMeasurementArgs&... measurementArgs) {
-
-                    // Allocate room for our predictions
-                    arma::mat predictedObservations(measurement.n_elem, NUM_SIGMA_POINTS);
-
-                    // First step is to calculate the expected measurement for each sigma point.
-                    for (uint i = 0; i < NUM_SIGMA_POINTS; ++i) {
-                        predictedObservations.col(i) =
-                            model.predictedObservation(sigmaPoints.col(i), measurementArgs...);
-                    }
-
-                    // Now calculate the mean of these measurement sigmas.
-                    arma::vec predictedMean;
-                    meanFromSigmas(predictedMean, predictedObservations);
-                    auto centredObservations = predictedObservations - arma::repmat(predictedMean, 1, NUM_SIGMA_POINTS);
-
-                    // Update our state
-                    covarianceUpdate -=
-                        covarianceUpdate.t() * centredObservations.t()
-                        * arma::inv_sympd(measurementVariance
-                                          + centredObservations * covarianceUpdate * centredObservations.t())
-                        * centredObservations * covarianceUpdate;
-
-                    const arma::mat innovation = model.observationDifference(measurement, predictedMean);
-                    d += (centredObservations.t()) * measurementVariance.i() * innovation;
-
-                    // Update our mean and covariance
-                    mean       = sigmaMean + centredSigmaPoints * covarianceUpdate * d;
-                    mean       = model.limitState(mean);
-                    covariance = centredSigmaPoints * covarianceUpdate * centredSigmaPoints.t();
-
-                    // Calculate and return the likelihood of the prior mean
-                    // and covariance given the new measurement (i.e. the
-                    // prior probability density of the measurement):
-                    return utility::support::LazyEvaluation<double>(
-                        [this, predictedObservations, predictedMean, measurementVariance, innovation] {
-                            arma::mat predictedCovariance;
-                            covarianceFromSigmas(predictedCovariance, predictedObservations, predictedMean);
-                            arma::mat innovationVariance = predictedCovariance + measurementVariance;
-                            arma::mat scalarlikelihoodExponent =
-                                ((innovation.t() * innovationVariance.i()) * innovation);
-                            double loglikelihood =
-                                0.5
-                                * (std::log(arma::det(innovationVariance)) + std::abs(scalarlikelihoodExponent[0])
-                                   + innovation.n_elem * std::log(2 * M_PI));
-                            return -loglikelihood;
-                        });
-                }
-
                 const StateVec& get() const {
                     return mean;
                 }
@@ -520,7 +299,6 @@
             };
         }  // namespace filter
     }      // namespace math
->>>>>>> f79f43e1
 }  // namespace utility
 
 
