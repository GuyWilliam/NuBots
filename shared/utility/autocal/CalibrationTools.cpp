--- conflicted
+++ resolved
@@ -1,4 +1,3 @@
-<<<<<<< HEAD
 //////////////////////////////////////////////////////////////////////////////
 //	  Author: Jake Fountain 2015
 //
@@ -435,443 +434,4 @@
 
     return result;
 }
-}  // namespace autocal
-=======
-//////////////////////////////////////////////////////////////////////////////
-//	  Author: Jake Fountain 2015
-//
-/// \file CalibrationTools.cpp
-/// \brief CPP file for CalibrationTools.h
-///
-//
-//
-//////////////////////////////////////////////////////////////////////////////
-
-#include "CalibrationTools.h"
-#include <math.h>
-#include <iostream>
-#include <limits>
-
-namespace autocal {
-
-using utility::math::geometry::UnitQuaternion;
-using utility::math::matrix::Rotation3D;
-using utility::math::matrix::Transform3D;
-
-int CalibrationTools::kroneckerDelta(int i, int j) {
-    return (i == j);
-}
-
-template <typename T>
-int sgn(T val) {
-    return (T(0) < val) - (val < T(0));
-}
-
-/*
-Returns matrix M(v) such that for any vector x, cross(v,x) = dot(M(v),x)
-*/
-arma::mat33 CalibrationTools::crossMatrix(const arma::vec3& v) {
-    arma::mat33 omega;
-    omega << 0 << -v[2] << v[1] << arma::endr << v[2] << 0 << -v[0] << arma::endr << -v[1] << v[0] << 0 << arma::endr;
-    return omega;
-}
-
-/*
- * Returns matrix of vectorised matrix v
- */
-arma::mat CalibrationTools::unvectorize(arma::mat v, int n_rows) {
-    int n_cols = 0;
-    if (v.size() % n_rows != 0) {
-        std::cout << "CalibrationTools::unvectorize - vector size is not divisible by number of rows: v.size() = "
-                  << v.size() << ", n_rows = " << n_rows << std::endl;
-    }
-    else {
-        n_cols = v.size() / n_rows;
-    }
-    arma::mat M = v;
-    M.reshape(n_rows, n_cols);
-    return M;
-}
-
-//
-// void CalibrationTools::checkOrthonormal(M){
-
-// 	if M.shape[0] == 4:
-// 		if numpy.linalg.norm(M[3,:3]) != 0:
-// 			print "\n\n\n\n\n\n\nBottom row of matrix non-zero ", numpy.linalg.norm(M[3,:3]), "\n\n\n\n\n\n\n"
-// 			return False
-// 	for i in range(3):
-// 		for j in range(3):
-// 			if not (numpy.allclose(dot(M[:3,i],M[:3,j]), kroneckerDelta(i,j))):
-// 				print "\n\n\n\n\n\n\nColumn ", i, " and Column ", j, " are not orthonormal: dotprod = ",
-// dot(M[:3,i],M[:3,j]),
-// "\n\n\n\n\n\n\n"
-// 				return False
-// 	return True
-// }
-
-/*
-    Computes least squares solution x to Ax = b using the psuedoinverse
-*/
-bool CalibrationTools::solveWithSVD(const arma::mat& A, const arma::vec& b, arma::mat& x) {
-    if (A.n_rows != b.n_rows) {
-        throw("Problem badly formulated!");
-    }
-    // Compute pseudo inverse
-    arma::mat pinvA;
-    bool success = arma::pinv(pinvA, A);
-    // Compute x in Ax=b
-    if (success) x = pinvA * b;
-
-    auto error = A * x - b;
-    // std::cout << "SVD error: A*x - b = \n" << error.t() << " size = " << arma::norm(error) << std::endl;
-
-    // Return whether or not the SVD was performed correctly
-    return success;
-}
-
-std::pair<arma::vec3, arma::vec3> CalibrationTools::getTranslationComponent(const std::vector<Transform3D>& samplesA,
-                                                                            const std::vector<Transform3D>& samplesB,
-                                                                            const Rotation3D& Ry,
-                                                                            bool& success) {
-    arma::mat combinedF;
-    arma::vec combinedD;
-
-    for (int i = 0; i < samplesA.size(); i++) {
-        Rotation3D RA = samplesA[i].rotation();
-        arma::vec3 pA = samplesA[i].translation();
-        arma::vec3 pB = samplesB[i].translation();
-
-        arma::mat F = arma::join_rows(RA, -arma::eye(3, 3));
-
-        arma::vec D = Ry * pB - pA;
-
-        if (i == 0) {
-            combinedF = F;
-            combinedD = D;
-        }
-        else {
-            combinedF = arma::join_cols(combinedF, F);
-            combinedD = arma::join_cols(combinedD, D);
-        }
-    }
-    arma::vec pxpy;
-    bool pxpySuccess = solveWithSVD(combinedF, combinedD, pxpy);
-
-    if (!pxpySuccess) {
-        // If SVD fails, return identity
-        std::cout << __FILE__ << " : " << __LINE__ << " - WARNING: SVD FAILED" << std::endl;
-        success = false;
-        return std::pair<arma::vec3, arma::vec3>();
-    }
-
-    std::pair<arma::vec3, arma::vec3> txty(pxpy.rows(0, 2), pxpy.rows(3, 5));
-    return txty;
-}
-
-
-/*
-solves AX=YB for X,Y and A in sampleA, B in sampleB
-
-Source:
-@ARTICLE{Zhuang1994,
-author={Hanqi Zhuang and Roth, Zvi S. and Sudhakar, R.},
-journal={Robotics and Automation, IEEE Transactions on},
-title={Simultaneous robot/world and tool/flange calibration by solving homogeneous transformation equations of the form
-AX=YB},
-year={1994},
-month={Aug},
-volume={10},
-number={4},
-pages={549-554}
-}
-*/
-std::pair<Transform3D, Transform3D> CalibrationTools::solveZhuang1994(const std::vector<Transform3D>& samplesA,
-                                                                      const std::vector<Transform3D>& samplesB,
-                                                                      bool& success) {
-    if (samplesA.size() < 3 || samplesB.size() < 3) {
-        std::cout << "CalibrationTools::solveZhuang1994 - NEED MORE THAN 2 SAMPLES" << std::endl;
-        throw std::domain_error("CalibrationTools::solveZhuang1994 - NEED MORE THAN 2 SAMPLES");
-    }
-    Transform3D X, Y;
-
-    arma::mat combinedG;
-    arma::vec combinedC;
-
-    float a0 = 0;
-    float b0 = 0;
-
-    arma::vec3 a;
-    arma::vec3 b;
-
-    for (int i = 0; i < samplesA.size(); i++) {
-        const Transform3D& A = samplesA[i];
-        const Transform3D& B = samplesB[i];
-
-        // Get Quaternions for rotations
-        const UnitQuaternion quat_a(A.rotation());
-        a0 = quat_a.real();
-        a  = quat_a.imaginary();
-
-        const UnitQuaternion quat_b(B.rotation());
-        b0 = quat_b.real();
-        b  = quat_b.imaginary();
-
-        // Compute G in Gw = C
-        if (std::fabs(a0) < 1e-10) {
-            std::cout << __FILE__ << " : " << __LINE__ << " - WARNING: BAD SAMPLED ROTATION - RETURNING IDENTITY"
-                      << std::endl;
-            // std::cout << " A = \n" << A <<  std::endl;
-            // std::cout << " A * A.i() = \n" << A * A.i() <<  std::endl;
-            // std::cout << " quat_a = \n" << quat_a <<  std::endl;
-            success = false;
-            return std::pair<Transform3D, Transform3D>();
-        }
-
-        arma::mat G1 = a0 * arma::eye(3, 3) + crossMatrix(a) + a * a.t() / a0;
-        arma::mat G2 = -b0 * arma::eye(3, 3) + crossMatrix(b) - a * b.t() / a0;
-
-        arma::mat G = arma::join_rows(G1, G2);
-
-        // Compute C in Gw = C
-        arma::vec C = b - (b0 / a0) * a;
-
-        if (i == 0) {
-            combinedG = G;
-            combinedC = C;
-        }
-        else {
-            combinedG = arma::join_cols(combinedG, G);
-            combinedC = arma::join_cols(combinedC, C);
-        }
-    }
-
-    arma::vec w;
-    bool wSuccess = solveWithSVD(combinedG, combinedC, w);
-    if (!wSuccess) {
-        // If SVD fails, return identity
-        std::cout << __FILE__ << " : " << __LINE__ << " - WARNING: SVD FAILED" << std::endl;
-        std::cout << "combinedG = " << combinedG << std::endl;
-        std::cout << "combinedC = " << combinedC << std::endl;
-        int sampleNum = 0;
-        for (auto& sample : samplesA) {
-            std::cout << " sampleA[" << sampleNum++ << "] =\n" << sample << std::endl;
-        }
-        sampleNum = 0;
-        for (auto& sample : samplesB) {
-            std::cout << " sampleB[" << sampleNum++ << "] =\n" << sample << std::endl;
-        }
-        success = false;
-        return std::pair<Transform3D, Transform3D>(X, Y);
-    }
-
-    // Compute x and y Quaternions
-    UnitQuaternion x, y;
-    y.real() = 1 / std::sqrt(1 + w[3] * w[3] + w[4] * w[4] + w[5] * w[5]);
-    if (std::fabs(y.real()) < 1e-3) {
-        std::cout
-            << "\n\n\n\n\n\n\ny.real() == 0 so you need to rotate the ref base with respect to the base\n\n\n\n\n\n\n"
-            << std::endl;
-        success = false;
-        return std::pair<Transform3D, Transform3D>();
-    }
-    y.imaginary() = y.real() * w.rows(3, 5);
-    x.imaginary() = y.real() * w.rows(0, 2);
-
-    float x0   = arma::dot((a / a0), x.rows(1, 3)) + (b0 / a0) * y.real() - arma::dot((b / a0), y.rows(1, 3));
-    int x_sign = x0 > 0 ? 1 : -1;
-    // TODO: figure out how to handle when x is nan
-    x.real() = x_sign * std::sqrt(1 - std::fmin(1, x[1] * x[1] + x[2] * x[2] + x[3] * x[3]));
-    // check:
-    // check = tr.quaternion_multiply(tr.quaternion_inverse(tr.quaternion_multiply(quat_a,x)),
-    // tr.quaternion_multiply(y,quat_b))
-
-    Rotation3D Rx(x);
-    Rotation3D Ry(y);
-
-    X.rotation() = Rx;
-    Y.rotation() = Ry;
-
-    auto translation = getTranslationComponent(samplesA, samplesB, Ry, success);
-
-    X.translation() = translation.first;
-    Y.translation() = translation.second;
-
-    return std::pair<Transform3D, Transform3D>(X, Y);
-}
-
-
-// @article{shah_solving_2013,
-// 	title = {Solving the {Robot}-{World}/{Hand}-{Eye} {Calibration} {Problem} {Using} the {Kronecker} {Product}},
-// 	volume = {5},
-// 	issn = {1942-4302},
-// 	url = {http://dx.doi.org/10.1115/1.4024473},
-// 	doi = {10.1115/1.4024473},
-// 	abstract = {This paper constructs a separable closed-form solution to the robot-world/hand-eye calibration problem
-// AX = YB. Qualifications and properties that determine the uniqueness of X and Y as well as error metrics that measure
-// the accuracy of a given X and Y are given. The formulation of the solution involves the Kronecker product and the
-// singular value decomposition. The method is compared with existing solutions on simulated data and real data. It is
-// shown that the Kronecker method that is presented in this paper is a reliable and accurate method for solving the
-// robot-world/hand-eye calibration problem.},
-// 	number = {3},
-// 	urldate = {2015-10-12},
-// 	journal = {Journal of Mechanisms and Robotics},
-// 	author = {Shah, Mili},
-// 	month = jun,
-// 	year = {2013},
-// 	pages = {031007--031007},
-// 	file = {Full Text PDF:/Users/jake/Library/Application
-// Support/Zotero/Profiles/3jsx8rgb.default/zotero/storage/ZBI8MGZA/Shah - 2013 - Solving the Robot-WorldHand-Eye
-// Calibration Probl.pdf:application/pdf}
-// }
-
-// solves AX=YB for X,Y and A in sampleA, B in sampleB
-std::pair<utility::math::matrix::Transform3D, utility::math::matrix::Transform3D>
-CalibrationTools::solveKronecker_Shah2013(const std::vector<utility::math::matrix::Transform3D>& samplesA,
-                                          const std::vector<utility::math::matrix::Transform3D>& samplesB,
-                                          bool& success) {
-    if (samplesA.size() < 3 || samplesB.size() < 3) {
-        std::cout << "CalibrationTools - NEED MORE THAN 2 SAMPLES" << std::endl;
-        throw std::domain_error("CalibrationTools - NEED MORE THAN 2 SAMPLES");
-    }
-    std::pair<utility::math::matrix::Transform3D, utility::math::matrix::Transform3D> result;
-
-    // Rotation part
-
-    // Create kronecker matrix K
-    int n       = samplesA.size();
-    arma::mat K = arma::zeros(9, 9);
-    for (int i = 0; i < n; i++) {
-        const Transform3D& A = samplesA[i];
-        const Transform3D& B = samplesB[i];
-
-        K += arma::kron(B.rotation(), A.rotation());
-    }
-
-    // Take singular value decomposition of K
-    arma::mat U, V;
-    arma::vec s;
-    arma::svd(U, s, V, K);
-
-    // std::cout << "U = \n" << U << std::endl;
-    // std::cout << "s = \n" << s << std::endl;
-    // std::cout << "V = \n" << V << std::endl;
-
-    // Get index of singular values closest to n
-    // arma::vec sMinusN = arma::abs(s-double(n));
-    // sMinusN.min(index);
-
-    // Use largest singular value
-    arma::uword index = 0;
-
-    arma::vec u = U.col(index);
-    arma::vec v = V.col(index);
-
-    // std::cout << "u = \n" << u << std::endl;
-    // std::cout << "s(index)  = \n" << s(index) << std::endl;
-    // std::cout << "v = \n" << v << std::endl;
-
-    arma::mat V_x = unvectorize(u, 3);
-    arma::mat V_y = unvectorize(v, 3);
-
-    float detV_x = arma::det(V_x);
-    float detV_y = arma::det(V_y);
-
-    // std::cout << "det(V_x) = \n" << detV_x << std::endl;
-    // std::cout << "det(V_y) = \n" << detV_y << std::endl;
-
-    float alpha_x = 1 / std::cbrt(detV_x);
-    float alpha_y = 1 / std::cbrt(detV_y);
-
-    // std::cout << "alpha_x = \n" << alpha_x << std::endl;
-    // std::cout << "alpha_y = \n" << alpha_y << std::endl;
-
-    Rotation3D R_y(alpha_x * V_x);
-    Rotation3D R_x(alpha_y * V_y);
-
-    // std::cout << "det(R_x) = \n" << arma::det(R_x) << std::endl;
-    // std::cout << "det(R_y) = \n" << arma::det(R_y) << std::endl;
-
-    // Translation part
-
-    auto translation = getTranslationComponent(samplesA, samplesB, R_y, success);
-
-    result.first.rotation()  = R_x;
-    result.second.rotation() = R_y;
-
-    result.first.translation()  = translation.first;
-    result.second.translation() = translation.second;
-
-    return result;
-}
-
-std::pair<utility::math::matrix::Transform3D, utility::math::matrix::Transform3D>
-CalibrationTools::solveClosedForm_Dornaika1998(const std::vector<utility::math::matrix::Transform3D>& samplesA,
-                                               const std::vector<utility::math::matrix::Transform3D>& samplesB,
-                                               bool& success) {
-
-    std::pair<utility::math::matrix::Transform3D, utility::math::matrix::Transform3D> result;
-
-    // Create kronecker matrix K
-    int n         = samplesA.size();
-    arma::mat44 C = arma::zeros(4, 4);
-    for (int i = 0; i < n; i++) {
-        const Transform3D& A = samplesA[i];
-        const Transform3D& B = samplesB[i];
-
-        const UnitQuaternion qA(Rotation3D(A.rotation()));
-        const UnitQuaternion qB(Rotation3D(B.rotation()));
-
-        arma::mat44 C_i = -qA.getLeftQuatMultMatrix().t() * qB.getRightQuatMultMatrix();
-
-        C += C_i;
-    }
-
-    arma::mat44 CTC = C.t() * C;
-
-    arma::vec eigval;
-    arma::mat eigvec;
-    arma::eig_sym(eigval, eigvec, CTC);
-    std::cout << "eigval = " << eigval << std::endl;
-    std::cout << "eigvec = " << eigvec << std::endl;
-
-    arma::vec lamda1 = n + arma::sqrt(eigval);
-    arma::vec lamda2 = n - arma::sqrt(eigval);
-    arma::vec lamda  = arma::join_cols(lamda1, lamda2);
-    std::cout << "lamda1 = " << lamda1 << std::endl;
-    std::cout << "lamda2 = " << lamda2 << std::endl;
-    std::cout << "lamda = " << lamda << std::endl;
-
-    // Find index of smallest non-negative lambda
-    float minLamda = std::numeric_limits<float>::max();
-    int index      = 0;
-    for (int i = 0; i < lamda.size(); i++) {
-        if (lamda[i] < minLamda && lamda[i] >= 0) {
-            minLamda = lamda[i];
-            index    = i;
-        }
-    }
-    std::cout << "minLamda = " << minLamda << std::endl;
-    std::cout << "index = " << index << std::endl;
-
-    UnitQuaternion qy = eigvec.col(index % lamda1.size());
-    std::cout << "qy = " << qy << std::endl;
-
-    UnitQuaternion qx = (1 / (minLamda - n)) * C * qy;
-    std::cout << "qx = " << qx << std::endl;
-
-    Rotation3D R_y(qy);
-    Rotation3D R_x(qx);
-
-    auto translation = getTranslationComponent(samplesA, samplesB, R_y, success);
-
-    result.first.rotation()  = R_x;
-    result.second.rotation() = R_y;
-
-    result.first.translation()  = translation.first;
-    result.second.translation() = translation.second;
-
-    return result;
-}
-}  // namespace autocal
->>>>>>> 5340b184
+}  // namespace autocal