/*
 * MIT License
 *
 * Copyright (c) 2023 NUbots
 *
 * This file is part of the NUbots codebase.
 * See https://github.com/NUbots/NUbots for further info.
 *
 * Permission is hereby granted, free of charge, to any person obtaining a copy
 * of this software and associated documentation files (the "Software"), to deal
 * in the Software without restriction, including without limitation the rights
 * to use, copy, modify, merge, publish, distribute, sublicense, and/or sell
 * copies of the Software, and to permit persons to whom the Software is
 * furnished to do so, subject to the following conditions:
 *
 * The above copyright notice and this permission notice shall be included in all
 * copies or substantial portions of the Software.
 *
 * THE SOFTWARE IS PROVIDED "AS IS", WITHOUT WARRANTY OF ANY KIND, EXPRESS OR
 * IMPLIED, INCLUDING BUT NOT LIMITED TO THE WARRANTIES OF MERCHANTABILITY,
 * FITNESS FOR A PARTICULAR PURPOSE AND NONINFRINGEMENT. IN NO EVENT SHALL THE
 * AUTHORS OR COPYRIGHT HOLDERS BE LIABLE FOR ANY CLAIM, DAMAGES OR OTHER
 * LIABILITY, WHETHER IN AN ACTION OF CONTRACT, TORT OR OTHERWISE, ARISING FROM,
 * OUT OF OR IN CONNECTION WITH THE SOFTWARE OR THE USE OR OTHER DEALINGS IN THE
 * SOFTWARE.
 */
#ifndef MODULE_PURPOSE_SOCCER_HPP
#define MODULE_PURPOSE_SOCCER_HPP

#include <nuclear>
#include <string>
#include <vector>

#include "extension/Behaviour.hpp"

#include "message/input/RoboCup.hpp"
#include "message/support/nusight/Purposes.hpp"

namespace module::purpose {

    using message::input::RoboCup;
    using NusightPosition = message::support::nusight::SoccerPosition;

    class Soccer : public ::extension::behaviour::BehaviourReactor {
    private:
        /// @brief The id of the robot
        uint player_id = 0;

<<<<<<< HEAD
        /// @brief The point at which the robot becomes active
        NUClear::clock::time_point startup_time = NUClear::clock::now();

        /// @brief Last Robocup message sent by the leader
        std::unique_ptr<RoboCup> leader_message = nullptr;

=======
>>>>>>> 1a8c2446
        /// @brief Smart enum for the robot's position
        struct Position {
            enum Value { STRIKER, GOALIE, DEFENDER, DYNAMIC };
            Value value = Value::STRIKER;

            Position() = default;
            Position(std::string const& str) {
                // clang-format off
                if (str == "STRIKER") { value = Value::STRIKER; }
                else if (str == "GOALIE") { value = Value::GOALIE; }
                else if (str == "DEFENDER") { value = Value::DEFENDER; }
                else if (str == "DYNAMIC") { value = Value::DYNAMIC; }
                else { throw std::runtime_error("Invalid robot position"); }
                // clang-format on
            }

            NusightPosition to_soccer_position() const {
                switch (value) {
                    case Value::STRIKER: return NusightPosition::STRIKER;
                    case Value::GOALIE: return NusightPosition::GOALIE;
                    case Value::DEFENDER: return NusightPosition::DEFENDER;
                    default: throw std::runtime_error("Invalid Position conversion");
                }
            }

            operator int() const {
                return value;
            }
        };

        /// @brief Stores configuration values
        struct Config {
            /// @brief Whether or not to force the robot to ignore GameController and play
            bool force_playing = false;
            /// @brief The soccer position of the robot
            Position position{};
            /// @brief The number of seconds to wait before assuming a teammate is inactive
            int timeout = 0;
            /// @brief The largest id of a robot
            uint8_t max_robots = 0;
        } cfg;

        struct RobotInfo {
            bool is_active                              = false;
            NUClear::clock::time_point startup_time     = NUClear::clock::now();
            NUClear::clock::time_point last_update_time = NUClear::clock::now();
        };

        /// @brief Store's the robot's current soccer position
        Position soccer_position;

        /// @brief Store robots that could possibly play
        std::vector<RobotInfo> robots;

        /// @brief Utility to set up robocup message to find purpose
        void find_purpose();

<<<<<<< HEAD
        /// @brief Add and update active robots
        /// @param robocup A robocup message sent by another robot
        void manage_active_robots(const RoboCup& robocup);

=======
>>>>>>> 1a8c2446
        /// @brief Return the index of the future striker
        uint8_t find_striker();

        /// @brief Return the index of the current leader
        uint8_t find_leader();

        /// @brief Decide the correct soccer positions
        void give_directions();

        /// @brief Emit purpose based on leader's instructions
        /// @param robocup A robocup message sent by another robot
        void follow_directions(const RoboCup& robocup);

        /// @brief The rate the find purpose provider will run, to drive the rest of the system
        static constexpr size_t BEHAVIOUR_UPDATE_RATE = 10;

    public:
        /// @brief Called by the powerplant to build and setup the Soccer reactor.
        explicit Soccer(std::unique_ptr<NUClear::Environment> environment);
    };

}  // namespace module::purpose

#endif  // MODULE_PURPOSE_SOCCER_HPP<|MERGE_RESOLUTION|>--- conflicted
+++ resolved
@@ -46,15 +46,6 @@
         /// @brief The id of the robot
         uint player_id = 0;
 
-<<<<<<< HEAD
-        /// @brief The point at which the robot becomes active
-        NUClear::clock::time_point startup_time = NUClear::clock::now();
-
-        /// @brief Last Robocup message sent by the leader
-        std::unique_ptr<RoboCup> leader_message = nullptr;
-
-=======
->>>>>>> 1a8c2446
         /// @brief Smart enum for the robot's position
         struct Position {
             enum Value { STRIKER, GOALIE, DEFENDER, DYNAMIC };
@@ -112,13 +103,6 @@
         /// @brief Utility to set up robocup message to find purpose
         void find_purpose();
 
-<<<<<<< HEAD
-        /// @brief Add and update active robots
-        /// @param robocup A robocup message sent by another robot
-        void manage_active_robots(const RoboCup& robocup);
-
-=======
->>>>>>> 1a8c2446
         /// @brief Return the index of the future striker
         uint8_t find_striker();
 
