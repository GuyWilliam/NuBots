--- conflicted
+++ resolved
@@ -31,13 +31,9 @@
     behaviour::skills::KickScript
     behaviour::skills::HeadBehaviourSoccer
     behaviour::planning::KickPlanner
-<<<<<<< HEAD
-    behaviour::planning::SimpleWalkPathPlanner
+    #behaviour::planning::SimpleWalkPathPlanner
+    behaviour::planning::OMPLPathPlanner
     #behaviour::strategy::KickAtGoal
-=======
-    # behaviour::planning::WalkPathPlanner
-    behaviour::planning::OMPLPathPlanner
->>>>>>> d945bbf8
     behaviour::strategy::SoccerStrategy
 
     #Motion
