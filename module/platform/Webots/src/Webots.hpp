/*
 * This file is part of the NUbots Codebase.
 *
 * The NUbots Codebase is free software: you can redistribute it and/or modify
 * it under the terms of the GNU General Public License as published by
 * the Free Software Foundation, either version 3 of the License, or
 * (at your option) any later version.
 *
 * The NUbots Codebase is distributed in the hope that it will be useful,
 * but WITHOUT ANY WARRANTY; without even the implied warranty of
 * MERCHANTABILITY or FITNESS FOR A PARTICULAR PURPOSE.  See the
 * GNU General Public License for more details.
 *
 * You should have received a copy of the GNU General Public License
 * along with the NUbots Codebase.  If not, see <http://www.gnu.org/licenses/>.
 *
 * Copyright 2021 NUbots <nubots@nubots.net>
 */

#ifndef MODULE_PLATFORM_WEBOTS_HPP
#define MODULE_PLATFORM_WEBOTS_HPP

#include <Eigen/Core>
#include <Eigen/Geometry>
#include <array>
#include <atomic>
#include <map>
#include <mutex>
#include <nuclear>
#include <string>
#include <vector>

#include "message/input/Image.hpp"
#include "message/platform/webots/ConnectRequest.hpp"
#include "message/platform/webots/messages.hpp"

namespace module::platform {

    class Webots : public NUClear::Reactor {
    private:
        /// @brief How often we read the servos
        static constexpr int UPDATE_FREQUENCY = 90;

        /// @brief Handle for incoming data reaction. This will be bound/unbound during (re)connection
        ReactionHandle read_io;
        /// @brief Handle for outgoing data reaction. This will be bound/unbound during (re)connection
        ReactionHandle send_io;
        /// @brief Handle for error checking on the TCP connection. This will be bound/unbound during (re)connection
        ReactionHandle error_io;

        /// @brief server_name The name or IP address to connect to. If it's an IP, it should be in "X.X.X.X" form
        std::string server_address;
        /// @brief server_port The port number to connect to on the server
        std::string server_port;

        /// @brief Establish a TCP connection to the specified server/port
        /// @return If the connection was successful, a file descriptor. Else, -1 is returned
        [[nodiscard]] int tcpip_connect();

        /// @brief Establishes the connection with webots, then binds the reaction handles with the resulting fd
        void setup_connection();

        /// @brief Translate sensor measurement messages Webots sends us, emmitting readings as our message types
        /// @param sensor_measurements Message from Webots with information from the sensors
        void translate_and_emit_sensor(const message::platform::webots::SensorMeasurements& sensor_measurements);

        /// @brief The current file descriptor used for the connection. It should be kept -1 if no active connection
        int fd = -1;

        /// @brief The time the connection was opened.
        NUClear::clock::time_point connect_time{};

        /// @brief The number of time ticks which have passed since the last IO::READ trigger
        uint32_t sim_delta = 0;
        /// @brief The number of milliseconds which have passed since the last IO::READ trigger
        uint64_t real_delta = 0;
        /// @brief The current simulation time in ticks
        uint32_t current_sim_time = 0;
        /// @brief The current real time in milliseconds (unix time)
        uint64_t current_real_time = 0;
        /// @brief Interpolation factor to smooth clock. 0.0 is no smoothing (raw updates from webots), 1.0 takes no
        /// updates from webots
        double clock_smoothing = 0.0;

        /// @brief The time between two measurements, expressed in milliseconds
        int time_step;
        /// @brief The minimum allowed time between two camera measurements
        int min_camera_time_step;
        /// @brief The minimum allowed time between two sensor measurements, not including the camera
        int min_sensor_time_step;
        /// @brief The maximum velocity allowed by the NUgus motors in webots
        double max_velocity_mx64;
        double max_velocity_mx106;

        /// @brief Current state of a servo
        struct ServoState {
            /// @brief True if we need to write new values to the simulator
            bool dirty = false;

            /// @brief ID of the servo
            int id;

            /// @brief Name of the servo
            std::string name;

            double p_gain = 32.0 / 255.0;
            // `i` and `d` gains are always 0
            static constexpr double i_gain = 0.0;
            static constexpr double d_gain = 0.0;

            double moving_speed  = 0.0;
            double goal_position = 0.0;
            double torque        = 0.0;  // 0.0 to 1.0

            /// Values that are read from the simulator
            double present_position = 0.0;
            double present_speed    = 0.0;
        };

        /// @brief Our current servo states
        std::array<ServoState, 20> servo_state{};

        /// @brief Buffer for storing received messages
        std::vector<uint8_t> buffer{};

        /// @brief Atomic variable indicating that a reconnect is currently in progress
        std::atomic_bool active_reconnect{false};
        bool connection_active = false;

        std::mutex sensors_mutex;
        std::vector<std::pair<NUClear::clock::time_point, Eigen::Affine3d>> Hwps;

        struct CameraContext {
            std::string name;
            uint32_t id;
            message::input::Image::Lens lens;
            // Homogenous transform from camera (c) to platform (p) where platform is the rigid body the camera is
            // attached to
            Eigen::Affine3d Hpc;
        };
        std::map<std::string, CameraContext> camera_context;
        uint32_t num_cameras = 0;

<<<<<<< HEAD
        /// @brief When set, the next ActuatorRequests to webots will set the reset world command to end the simulation.
        bool reset_simulation_world = false;

        /// @brief When set, the next ActuatorRequests to webots will set the reset time command to end the simulation.
        bool reset_simulation_time = false;

        /// @brief When set, the next ActuatorRequests to webots will set the terminate command to end the simulation.
        bool terminate_simulation = false;
=======
        /// @brief Max FSR sensor value
        float max_fsr_value = 0;
>>>>>>> f2d9f654

    public:
        /// @brief Called by the powerplant to build and setup the webots reactor
        explicit Webots(std::unique_ptr<NUClear::Environment> environment);
    };

}  // namespace module::platform

#endif  // MODULE_PLATFORM_WEBOTS_HPP<|MERGE_RESOLUTION|>--- conflicted
+++ resolved
@@ -141,7 +141,6 @@
         std::map<std::string, CameraContext> camera_context;
         uint32_t num_cameras = 0;
 
-<<<<<<< HEAD
         /// @brief When set, the next ActuatorRequests to webots will set the reset world command to end the simulation.
         bool reset_simulation_world = false;
 
@@ -150,10 +149,8 @@
 
         /// @brief When set, the next ActuatorRequests to webots will set the terminate command to end the simulation.
         bool terminate_simulation = false;
-=======
         /// @brief Max FSR sensor value
         float max_fsr_value = 0;
->>>>>>> f2d9f654
 
     public:
         /// @brief Called by the powerplant to build and setup the webots reactor
