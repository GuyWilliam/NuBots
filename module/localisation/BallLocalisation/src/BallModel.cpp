--- conflicted
+++ resolved
@@ -67,11 +67,7 @@
 
     arma::vec::fixed<BallModel::size> BallModel::limitState(const arma::vec::fixed<size>& state) const {
         // TODO: configure
-<<<<<<< HEAD
-        return arma::clamp(state, -10, 10);
-=======
         return state;
->>>>>>> eae043a0
     }
 
     arma::mat::fixed<BallModel::size, BallModel::size> BallModel::processNoise() const {
