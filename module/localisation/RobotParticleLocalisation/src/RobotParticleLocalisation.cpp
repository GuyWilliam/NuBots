--- conflicted
+++ resolved
@@ -102,11 +102,7 @@
                                         fd);
                                 }
                                 else {
-<<<<<<< HEAD
-                                    log("Received non-finite measurements from vision. Discarding...");
-=======
                                     log("Received non-finite measurements from vision. Discarding ...");
->>>>>>> f64cc271
                                 }
                             }
                         }
