# This role is similar to keyboard walk where you can manually control a robot in Webots with the keyboard. Unlike
# keyboard walk, this role includes vision and localisation modules. This can be used to move the robot around and test
# vision and localisation.
nuclear_role(
<<<<<<< HEAD
  # FileWatcher, ConsoleLogHandler and Signal Catcher Must Go First. KinematicsConfiguration usually goes after these
  # and without it many roles do not run support::SignalCatcher
  extension::FileWatcher
  support::logging::FileLogHandler
  support::logging::ConsoleLogHandler
  # This must come first as it emits config which many roles depend on (e.g. SensorFilter, WalkEngine)
  actuation::KinematicsConfiguration
  # Support and Configuration
  support::configuration::GlobalConfig
  support::configuration::SoccerConfig
  support::Profiler
  # NUsight
=======
  # FileWatcher, ConsoleLogHandler and Signal Catcher Must Go First
  extension::FileWatcher # Watches configuration files for changes
  support::SignalCatcher # Allows for graceful shutdown
  support::logging::ConsoleLogHandler # `log()` calls show in the console filtered for log level
  # Configuration
  actuation::KinematicsConfiguration # Must go early in the role as other modules depend on it
  support::configuration::SoccerConfig # Field description
  # Network
>>>>>>> 2d362808
  network::NUClearNet
  network::NetworkForwarder
  output::Overview
  output::ImageCompressor
  support::logging::MessageLogHandler # Used to send log messages and reaction statistics to NUsight
  network::PlotJuggler
  # Platform
  input::SensorFilter
  platform::Webots
  # Vision
  vision::VisualMesh
  vision::GreenHorizonDetector
  vision::GoalDetector
  vision::BallDetector
  vision::RobotDetector
  vision::FieldLineDetector
  # Localisation
  localisation::BallLocalisation
  localisation::FieldLocalisation
  # Director
  extension::Director
  # Servos
  actuation::Kinematics
  actuation::Servos
  actuation::FootController
  # Skills
  skill::Walk
  skill::SplineKick
  skill::GetUp
  skill::Look
  # Planners
  planning::GetUpPlanner
  planning::FallingRelaxPlanner
  # Strategies
  strategy::FallRecovery
  strategy::StandStill
  # Purpose
  purpose::KeyboardWalk
)<|MERGE_RESOLUTION|>--- conflicted
+++ resolved
@@ -2,20 +2,6 @@
 # keyboard walk, this role includes vision and localisation modules. This can be used to move the robot around and test
 # vision and localisation.
 nuclear_role(
-<<<<<<< HEAD
-  # FileWatcher, ConsoleLogHandler and Signal Catcher Must Go First. KinematicsConfiguration usually goes after these
-  # and without it many roles do not run support::SignalCatcher
-  extension::FileWatcher
-  support::logging::FileLogHandler
-  support::logging::ConsoleLogHandler
-  # This must come first as it emits config which many roles depend on (e.g. SensorFilter, WalkEngine)
-  actuation::KinematicsConfiguration
-  # Support and Configuration
-  support::configuration::GlobalConfig
-  support::configuration::SoccerConfig
-  support::Profiler
-  # NUsight
-=======
   # FileWatcher, ConsoleLogHandler and Signal Catcher Must Go First
   extension::FileWatcher # Watches configuration files for changes
   support::SignalCatcher # Allows for graceful shutdown
@@ -24,7 +10,6 @@
   actuation::KinematicsConfiguration # Must go early in the role as other modules depend on it
   support::configuration::SoccerConfig # Field description
   # Network
->>>>>>> 2d362808
   network::NUClearNet
   network::NetworkForwarder
   output::Overview
