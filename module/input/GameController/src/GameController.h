--- conflicted
+++ resolved
@@ -43,12 +43,8 @@
         static constexpr const uint ACTIVE_PLAYERS_PER_TEAM = 4;
         static constexpr const uint NUM_TEAMS               = 2;
 
-<<<<<<< HEAD
         uint recieve_port;
         uint send_port;
-=======
-        uint port;
->>>>>>> 7cc4f485
         uint TEAM_ID;
         uint PLAYER_ID;
         uint BROADCAST_IP = 0xFFFFFFFF;
@@ -74,12 +70,7 @@
         explicit GameController(std::unique_ptr<NUClear::Environment> environment);
     };
 
-<<<<<<< HEAD
-}  // input
-}  // modules
-=======
 }  // namespace input
 }  // namespace module
->>>>>>> 7cc4f485
 
 #endif  // MODULES_INPUT_GAMECONTROLLER_H