--- conflicted
+++ resolved
@@ -206,7 +206,6 @@
                             // Switch gamemode statemachine based on GameController mode
                             auto mode = game_state.data.mode.value;
                             switch (mode) {
-<<<<<<< HEAD
                                 case GameMode::PENALTY_SHOOTOUT:
                                     penalty_shootout(phase, field_description, field, ball);
                                     break;
@@ -218,11 +217,6 @@
                                 case GameMode::CORNER_KICK: corner_kick(game_state); break;
                                 case GameMode::GOAL_KICK: goal_kick(game_state); break;
                                 case GameMode::THROW_IN: throw_in(game_state); break;
-=======
-                                case GameMode::PENALTY_SHOOTOUT: penalty_shootout(phase, ball); break;
-                                case GameMode::NORMAL: normal(game_state, phase, ball); break;
-                                case GameMode::OVERTIME: normal(game_state, phase, ball); break;
->>>>>>> be245dac
                                 default: log<NUClear::WARN>("Game mode unknown.");
                             }
                         }
