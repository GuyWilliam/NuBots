/*
 * This file is part of the NUbots Codebase.
 *
 * The NUbots Codebase is free software: you can redistribute it and/or modify
 * it under the terms of the GNU General Public License as published by
 * the Free Software Foundation, either version 3 of the License, or
 * (at your option) any later version.
 *
 * The NUbots Codebase is distributed in the hope that it will be useful,
 * but WITHOUT ANY WARRANTY; without even the implied warranty of
 * MERCHANTABILITY or FITNESS FOR A PARTICULAR PURPOSE.  See the
 * GNU General Public License for more details.
 *
 * You should have received a copy of the GNU General Public License
 * along with the NUbots Codebase.  If not, see <http://www.gnu.org/licenses/>.
 *
 * Copyright 2013 NUBots <nubots@nubots.net>
 */

#include "InverseKinematics.h"

namespace utility {
namespace motion {
namespace kinematics {

    using message::input::Sensors;
    using message::motion::KinematicsModel;

    using LimbID  = utility::input::LimbID;
    using ServoID = utility::input::ServoID;

    /*! @brief Calculates the leg joints for a given input ankle position.
            The robot coordinate system has origin a distance DISTANCE_FROM_BODY_TO_HIP_JOINT above the midpoint of the hips.
            Robot coordinate system:
                        x is out of the front of the robot
                        y is left, from right shoulder to left
                        z is upward, from feet to head
            Input ankle coordinate system:
                        x is forward, from heel to toe
                        y is left,
                        z is normal to the plane of the foot
        @param target The target 4x4 basis matrix for the ankle
        @param isLeft Request for left leg motors or right leg motors?
        @param RobotKinematicsModel The class containing the leg model of the robot.
    */

    bool legPoseValid(const KinematicsModel& model, utility::math::matrix::Transform3D target, LimbID limb) {
        const float HIP_OFFSET_Y = model.leg.HIP_OFFSET_Y;
        const float HIP_OFFSET_Z = model.leg.HIP_OFFSET_Z;
        const float HIP_OFFSET_X = model.leg.HIP_OFFSET_X;
        const float UPPER_LEG_LENGTH = model.leg.UPPER_LEG_LENGTH;
        const float LOWER_LEG_LENGTH = model.leg.LOWER_LEG_LENGTH;

        //Translate up foot
        auto targetLeg = target.translate(arma::vec3({0,0,model.leg.FOOT_HEIGHT}));

        //Remove hip offset
        int negativeIfRight = (limb == LimbID::RIGHT_LEG) ? -1 : 1;
        arma::vec3 hipOffset = { HIP_OFFSET_X, negativeIfRight * HIP_OFFSET_Y, -HIP_OFFSET_Z};
        targetLeg.translation() -= hipOffset;

        float length = arma::norm(targetLeg.translation());
        float maxLegLength = UPPER_LEG_LENGTH + LOWER_LEG_LENGTH;
        return (length < maxLegLength);
    }

    std::vector<std::pair<ServoID, float>> calculateLegJoints(const KinematicsModel& model, utility::math::matrix::Transform3D target, LimbID limb) {
        const float LENGTH_BETWEEN_LEGS = model.leg.LENGTH_BETWEEN_LEGS;
        const float DISTANCE_FROM_BODY_TO_HIP_JOINT = model.leg.HIP_OFFSET_Z;
        const float HIP_OFFSET_X = model.leg.HIP_OFFSET_X;
        const float UPPER_LEG_LENGTH = model.leg.UPPER_LEG_LENGTH;
        const float LOWER_LEG_LENGTH = model.leg.LOWER_LEG_LENGTH;

        std::vector<std::pair<ServoID, float> > positions;

        float hipYaw = 0;
        float hipRoll = 0;
        float hipPitch = 0;
        float knee = 0;
        float anklePitch = 0;
        float ankleRoll = 0;

        //Correct for input referencing the bottom of the foot
        target = target.translate(arma::vec3({0,0,model.leg.FOOT_HEIGHT}));

        //TODO remove this. It was due to wrong convention use
        utility::math::matrix::Transform3D inputCoordinatesToCalcCoordinates;
        inputCoordinatesToCalcCoordinates << 0<< 1<< 0<< 0<< arma::endr
                                          << 1<< 0<< 0<< 0<< arma::endr
                                          << 0<< 0<<-1<< 0<< arma::endr
                                          << 0<< 0<< 0<< 1;
        //Rotate input position from standard robot coords to foot coords
        // NUClear::log<NUClear::DEBUG>("Target Original\n", target);
        arma::vec4 fourthColumn = inputCoordinatesToCalcCoordinates * target.col(3);
        target = inputCoordinatesToCalcCoordinates * target * inputCoordinatesToCalcCoordinates.t();
        target.col(3) = fourthColumn;
        // NUClear::log<NUClear::DEBUG>("Target Final\n", target);

        //swap legs if needed
        if (limb != LimbID::LEFT_LEG) {
            target.submat(0,0,2,2) = arma::mat33{-1,0,0, 0,1,0, 0,0,1} * target.submat(0,0,2,2);
            target.submat(0,0,2,0) *= -1;
            target(0,3) *= -1;
        }

        arma::vec3 ankleX = target.submat(0,0,2,0);
        arma::vec3 ankleY = target.submat(0,1,2,1);
        arma::vec3 ankleZ = target.submat(0,2,2,2);

        arma::vec3 anklePos = target.submat(0,3,2,3);

        arma::vec3 hipOffset = {LENGTH_BETWEEN_LEGS / 2.0, HIP_OFFSET_X, DISTANCE_FROM_BODY_TO_HIP_JOINT};

        arma::vec3 targetLeg = anklePos - hipOffset;

        float length = arma::norm(targetLeg);
        float maxLegLength = UPPER_LEG_LENGTH + LOWER_LEG_LENGTH;
        if (length > maxLegLength){
            // NUClear::log<NUClear::WARN>("InverseKinematics::calculateLegJoints : !!! WARNING !!! Requested position beyond leg reach.\n Scaling back requested vector from length ",length, " to ", maxLegLength);
            targetLeg = targetLeg * (maxLegLength)/length;
            length = arma::norm(targetLeg);
        }
        // NUClear::log<NUClear::DEBUG>("Length: ", length);
        float sqrLength = length * length;
        float sqrUpperLeg = UPPER_LEG_LENGTH * UPPER_LEG_LENGTH;
        float sqrLowerLeg = LOWER_LEG_LENGTH * LOWER_LEG_LENGTH;

        float cosKnee = (sqrUpperLeg + sqrLowerLeg - sqrLength) / (2 * UPPER_LEG_LENGTH * LOWER_LEG_LENGTH);
       // NUClear::log<NUClear::DEBUG>("Cos Knee: ", cosKnee);
        // TODO: check if cosKnee is between 1 and -1
        knee = std::acos(std::fmax(std::fmin(cosKnee,1),-1));
       // NUClear::log<NUClear::DEBUG>("Knee: ", knee);

        float cosLowerLeg = (sqrLowerLeg + sqrLength - sqrUpperLeg) / (2 * LOWER_LEG_LENGTH * length);
        // TODO: check if cosLowerLeg is between 1 and -1
        float lowerLeg = acos(cosLowerLeg);

        float phi2 = acos(arma::dot(targetLeg, ankleY)/length);

        anklePitch = lowerLeg + phi2 - M_PI_2;

        arma::vec3 unitTargetLeg = targetLeg / length;

        arma::vec3 hipX = arma::cross(ankleY, unitTargetLeg);
        float hipXLength = arma::norm(hipX,2);
        if (hipXLength>0){
            hipX /= hipXLength;
        }
        else {
            NUClear::log<NUClear::DEBUG>("InverseKinematics::calculateLegJoints : targetLeg and ankleY parallel. This is unhandled at the moment. requested pose = \n", target);
            return positions;
        }
        arma::vec3 legPlaneTangent = arma::cross(ankleY, hipX); //Will be unit as ankleY and hipX are normal and unit

        ankleRoll = atan2(arma::dot(ankleX, legPlaneTangent),arma::dot(ankleX, hipX));

        arma::vec3 globalX = {1,0,0};
        arma::vec3 globalY = {0,1,0};
        arma::vec3 globalZ = {0,0,1};

        bool isAnkleAboveWaist = arma::dot(unitTargetLeg,globalZ)<0;

        float cosZandHipX = arma::dot(globalZ, hipX);
        bool hipRollPositive = cosZandHipX <= 0;
        arma::vec3 legPlaneGlobalZ = (isAnkleAboveWaist ? -1 : 1 ) * (globalZ - ( cosZandHipX * hipX));
        float legPlaneGlobalZLength = arma::norm(legPlaneGlobalZ, 2);
        if (legPlaneGlobalZLength>0){
           legPlaneGlobalZ /= legPlaneGlobalZLength;
        }

        float cosHipRoll = arma::dot(legPlaneGlobalZ, globalZ);
        // TODO: check if cosHipRoll is between 1 and -1
        hipRoll = (hipRollPositive ? 1 : -1) * acos(cosHipRoll);


        float phi4 = M_PI - knee - lowerLeg;
        //Superposition values:
        float sinPIminusPhi2 = std::sin(M_PI - phi2);
        arma::vec3 unitUpperLeg = unitTargetLeg * (std::sin(phi2 - phi4) / sinPIminusPhi2) + ankleY * (std::sin(phi4) / sinPIminusPhi2);
        bool isHipPitchPositive = dot(hipX,cross(unitUpperLeg, legPlaneGlobalZ))>=0;

        hipPitch = (isHipPitchPositive ? 1 : -1) * acos(arma::dot(legPlaneGlobalZ, unitUpperLeg));

        arma::vec3 hipXProjected = (isAnkleAboveWaist ? -1 : 1) * hipX;  //If leg is above waist then hipX is pointing in the wrong direction in the xy plane
        hipXProjected[2] = 0;
        hipXProjected /= arma::norm(hipXProjected, 2);
        bool isHipYawPositive = arma::dot(hipXProjected,globalY)>=0;

        hipYaw = (isHipYawPositive ? 1 : -1) * acos(arma::dot( hipXProjected,globalX));

        if (limb == LimbID::LEFT_LEG) {
            positions.push_back(std::make_pair(ServoID::L_HIP_YAW,     -hipYaw));
            positions.push_back(std::make_pair(ServoID::L_HIP_ROLL,     hipRoll));
            positions.push_back(std::make_pair(ServoID::L_HIP_PITCH,   -hipPitch));
            positions.push_back(std::make_pair(ServoID::L_KNEE,         M_PI - knee));
            positions.push_back(std::make_pair(ServoID::L_ANKLE_PITCH, -anklePitch));
            positions.push_back(std::make_pair(ServoID::L_ANKLE_ROLL,   ankleRoll));
        }
        else {
            positions.push_back(std::make_pair(ServoID::R_HIP_YAW,     (model.leg.LEFT_TO_RIGHT_HIP_YAW)     * -hipYaw));
            positions.push_back(std::make_pair(ServoID::R_HIP_ROLL,    (model.leg.LEFT_TO_RIGHT_HIP_ROLL)    *  hipRoll));
            positions.push_back(std::make_pair(ServoID::R_HIP_PITCH,   (model.leg.LEFT_TO_RIGHT_HIP_PITCH)   * -hipPitch));
            positions.push_back(std::make_pair(ServoID::R_KNEE,        (model.leg.LEFT_TO_RIGHT_KNEE)        *  (M_PI - knee)));
            positions.push_back(std::make_pair(ServoID::R_ANKLE_PITCH, (model.leg.LEFT_TO_RIGHT_ANKLE_PITCH) * -anklePitch));
            positions.push_back(std::make_pair(ServoID::R_ANKLE_ROLL,  (model.leg.LEFT_TO_RIGHT_ANKLE_ROLL)  *  ankleRoll));
        }

        return positions;
    }

    std::vector<std::pair<ServoID, float>> calculateLegJoints(const KinematicsModel& model, utility::math::matrix::Transform3D leftTarget, utility::math::matrix::Transform3D rightTarget) {
        auto joints = calculateLegJoints(model, leftTarget, LimbID::LEFT_LEG);
        auto joints2 = calculateLegJoints(model, rightTarget, LimbID::RIGHT_LEG);
        joints.insert(joints.end(), joints2.begin(), joints2.end());
        return joints;
    }

    std::vector<std::pair<ServoID, float>> calculateLegJointsTeamDarwin(const KinematicsModel& model, utility::math::matrix::Transform3D target, LimbID limb) {
        target(2,3) += model.TEAMDARWINCHEST_TO_ORIGIN;// translate without regard to rotation
        // target = target.translateZ(model.leg.FOOT_HEIGHT); THIS HAS BEEN WRONG THE WHOLE TIME!!!! THIS ASSUMES THE FOOT IS FLAT RELATIVE TO THE TORSO (WHICH IT ISN'T BECAUSE THE BODY IS TILTED)
        return calculateLegJoints(model, target, limb);
    }

    std::vector<std::pair<ServoID, float>> calculateLegJointsTeamDarwin(const KinematicsModel& model, utility::math::matrix::Transform3D leftTarget, utility::math::matrix::Transform3D rightTarget) {
        auto joints = calculateLegJointsTeamDarwin(model, leftTarget, LimbID::LEFT_LEG);
        auto joints2 = calculateLegJointsTeamDarwin(model, rightTarget, LimbID::RIGHT_LEG);
        joints.insert(joints.end(), joints2.begin(), joints2.end());
        return joints;
    }


    std::vector< std::pair<ServoID, float> > calculateCameraLookJoints(const KinematicsModel& model, arma::vec3 cameraUnitVector) {
        std::vector< std::pair<ServoID, float> > positions;
        positions.push_back(std::make_pair(ServoID::HEAD_YAW, atan2(cameraUnitVector[1],cameraUnitVector[0]) ));
        positions.push_back(std::make_pair(ServoID::HEAD_PITCH, atan2(-cameraUnitVector[2], std::sqrt(cameraUnitVector[0]*cameraUnitVector[0]+cameraUnitVector[1]*cameraUnitVector[1])) - model.head.CAMERA_DECLINATION_ANGLE_OFFSET ));
        return positions;
    }

    std::vector< std::pair<ServoID, float> > calculateHeadJoints(arma::vec3 cameraUnitVector) {
        std::vector< std::pair<ServoID, float> > positions;
        positions.push_back(std::make_pair(ServoID::HEAD_YAW, atan2(cameraUnitVector[1],cameraUnitVector[0]) ));
        positions.push_back(std::make_pair(ServoID::HEAD_PITCH, atan2(-cameraUnitVector[2], std::sqrt(cameraUnitVector[0]*cameraUnitVector[0]+cameraUnitVector[1]*cameraUnitVector[1]))));
        return positions;
    }

    arma::vec2 calculateHeadJointsToLookAt(arma::vec3 groundPoint, const utility::math::matrix::Transform3D& camToGround, const utility::math::matrix::Transform3D& orientationBodyToGround) {
    // TODO: Find point that is invariant under head position.
        arma::vec3 cameraPosition = camToGround.submat(0,3,2,3);
        arma::vec3 groundSpaceLookVector = groundPoint - cameraPosition;
        arma::vec3 lookVector = orientationBodyToGround.submat(0,0,2,2).t() * groundSpaceLookVector;
        arma::vec3 lookVectorSpherical = utility::math::coordinates::cartesianToSpherical(lookVector);

        return lookVectorSpherical.rows(1,2);
    }

    arma::vec2 headAnglesToSeeGroundPoint(const arma::vec2& gpos, const message::input::Sensors& sensors){
        arma::vec3 groundPos_ground = {gpos[0],gpos[1],0};
        return calculateHeadJointsToLookAt(groundPos_ground, convert<double, 4, 4>(sensors.orientationCamToGround), convert<double, 4, 4>(sensors.orientationBodyToGround));
    }

    std::vector<std::pair<ServoID, float>> setHeadPoseFromFeet(const KinematicsModel& model, const utility::math::matrix::Transform3D& cameraToFeet, const float& footSeparation) {
        //Get camera pose relative to body
        // arma::vec3 euler = cameraToFeet.rotation().eulerAngles();
        // float headPitch = euler[1] - bodyAngle;
        // float headYaw = euler[2];
        arma::vec3 gaze = cameraToFeet.rotation().col(0);
        auto headJoints = utility::motion::kinematics::calculateCameraLookJoints(model, gaze);
        float headPitch = std::numeric_limits<float>::quiet_NaN();
        float headYaw = std::numeric_limits<float>::quiet_NaN();
        for(auto joint : headJoints){
            switch(joint.first.value){
                case ServoID::HEAD_PITCH:
                    headPitch = joint.second;
                    break;
                case ServoID::HEAD_YAW:
                    headYaw = joint.second;
                    break;
                default:
                    NUClear::log<NUClear::ERROR>(__FILE__,__LINE__,"Joints for head returned unexpected values");
                    throw std::exception();
            }
        }
        if( std::isnan(headPitch * headPitch) ){
            NUClear::log<NUClear::ERROR>(__FILE__,__LINE__,"Joints for head missing values!!!");
            throw std::exception();
        }

        auto headPoses = utility::motion::kinematics::calculateHeadJointPosition(model, headPitch, headYaw, ServoID::HEAD_PITCH);
        auto cameraToBody = headPoses[ServoID::HEAD_PITCH];

        //Compute foot poses
        utility::math::matrix::Transform3D F_c = cameraToBody * cameraToFeet.i();
        utility::math::matrix::Transform3D F_l = F_c.translateY(footSeparation / 2.0);
        utility::math::matrix::Transform3D F_r = F_c.translateY(-footSeparation / 2.0);

        //Get associated joint angles
        auto joints = calculateLegJoints(model, F_l, LimbID::LEFT_LEG);
        auto joints2 = calculateLegJoints(model, F_r, LimbID::RIGHT_LEG);
        joints.insert(joints.end(), joints2.begin(), joints2.end());
        joints.insert(joints.end(),headJoints.begin(),headJoints.end());

        // return joints;
        return headJoints;
    }

<<<<<<< HEAD
    std::vector<std::pair<message::input::ServoID, float>> setArm(const message::motion::kinematics::KinematicsModel& model, const arma::vec3& pos, bool left, int number_of_iterations, arma::vec3 angleHint) {
        message::input::ServoID SHOULDER_PITCH, SHOULDER_ROLL, ELBOW;
        //int negativeIfRight = 1; //TODO Variable not used?
=======
    std::vector<std::pair<ServoID, float>> setArm(const KinematicsModel& model, const arma::vec3& pos, bool left, int number_of_iterations, arma::vec3 angleHint) {
        ServoID SHOULDER_PITCH, SHOULDER_ROLL, ELBOW;
        //int negativeIfRight;
>>>>>>> eb2c72f8

        if(static_cast<bool>(left)){
            SHOULDER_PITCH = ServoID::L_SHOULDER_PITCH;
            SHOULDER_ROLL  = ServoID::L_SHOULDER_ROLL;
            ELBOW          = ServoID::L_ELBOW;
            //negativeIfRight = 1;
        } else {
<<<<<<< HEAD
            SHOULDER_PITCH = message::input::ServoID::R_SHOULDER_PITCH;
            SHOULDER_ROLL = message::input::ServoID::R_SHOULDER_ROLL;
            ELBOW = message::input::ServoID::R_ELBOW;
=======
            SHOULDER_PITCH = ServoID::R_SHOULDER_PITCH;
            SHOULDER_ROLL  = ServoID::R_SHOULDER_ROLL;
            ELBOW          = ServoID::R_ELBOW;
>>>>>>> eb2c72f8
            //negativeIfRight = -1;
        }

        auto start_compute = NUClear::clock::now();

        //Initial guess for angles
        arma::vec3 angles = angleHint;
        arma::vec3 X = {0,0,0};
        int i = 0;
        for(; i < number_of_iterations; i++){
            X = calculateArmPosition(model, angles, left);
            arma::vec3 dX = pos - X;

            arma::mat33 J = calculateArmJacobian(model, angles, left);
            // std::cout << "pos = " << pos.t() << std::endl;
            // std::cout << "X = " << X.t() << std::endl;
            // std::cout << "dX = " << dX.t() << std::endl;
            // std::cout << "angles = " << angles.t() << std::endl;
            // std::cout << "error = " << arma::norm(dX) << std::endl;
            if(arma::norm(dX) < 0.001){
                break;
            }
            arma::vec3 dAngles = J.t() * dX;// * std::max((100 - i),1);
            angles = dAngles + angles;
        }
        auto end_compute = NUClear::clock::now();
        std::cout << "Computation Time (ms) = " << std::chrono::duration_cast<std::chrono::microseconds>(end_compute - start_compute).count() * 1e-3 << std::endl;
        // std::cout << "Final angles = " << angles.t() << std::endl;
        // std::cout << "Final position = " << X.t() << std::endl;
        // std::cout << "Goal position = " << pos.t() << std::endl;
        std::cout << "Final error = " << arma::norm(pos-X) << std::endl;
        // std::cout << "Iterations = " << i << std::endl;


        std::vector<std::pair<ServoID, float> > joints;
        joints.push_back(std::make_pair(SHOULDER_PITCH, utility::math::angle::normalizeAngle(angles[0])));
        joints.push_back(std::make_pair(SHOULDER_ROLL,  utility::math::angle::normalizeAngle(angles[1])));
        joints.push_back(std::make_pair(ELBOW,          utility::math::angle::normalizeAngle(angles[2])));
        return joints;
    }

    std::vector<std::pair<ServoID, float>> setArmApprox(const KinematicsModel& model, const arma::vec3& pos, bool left) {
        //Setup variables
        ServoID SHOULDER_PITCH, SHOULDER_ROLL, ELBOW;
        int negativeIfRight = 1;
        if(left){
            SHOULDER_PITCH = ServoID::L_SHOULDER_PITCH;
            SHOULDER_ROLL  = ServoID::L_SHOULDER_ROLL;
            ELBOW          = ServoID::L_ELBOW;
        } else {
            SHOULDER_PITCH  = ServoID::R_SHOULDER_PITCH;
            SHOULDER_ROLL   = ServoID::R_SHOULDER_ROLL;
            ELBOW           = ServoID::R_ELBOW;
            negativeIfRight = -1;
        }
        //Compute Angles
        float pitch,roll,elbow = 0;

        arma::vec3 shoulderPos = {
            model.arm.SHOULDER_X_OFFSET,
            negativeIfRight * model.arm.DISTANCE_BETWEEN_SHOULDERS / 2,
            model.arm.SHOULDER_Z_OFFSET
        };

        arma::vec3 handFromShoulder = pos - shoulderPos;
        // std::cout << (left ? "left" : "right" ) << " shoulderPos = " << shoulderPos.t();
        // std::cout << (left ? "right" : "left" ) << " pos = " << pos.t();
        // std::cout << (left ? "left" : "right" ) << " handFromShoulder = " << handFromShoulder.t();

        //ELBOW
        float extensionLength = arma::norm(handFromShoulder);
        float upperArmLength = model.arm.UPPER_ARM_LENGTH;
        float lowerArmLength = model.arm.LOWER_ARM_LENGTH;
        float sqrUpperArmLength = upperArmLength * upperArmLength;
        float sqrLowerArmLength = lowerArmLength * lowerArmLength;
        float sqrExtensionLength = extensionLength * extensionLength;
        float cosElbow = (sqrUpperArmLength + sqrLowerArmLength - sqrExtensionLength) / (2 * upperArmLength * lowerArmLength);
        elbow = -M_PI + std::acos(std::fmax(std::fmin(cosElbow,1),-1));

        //SHOULDER PITCH
        float cosPitAngle = (sqrUpperArmLength + sqrExtensionLength - sqrLowerArmLength) / (2 * upperArmLength * extensionLength);
        pitch = std::acos(std::fmax(std::fmin(cosPitAngle,1),-1)) + std::atan2(-handFromShoulder[2],handFromShoulder[0]);
        //SHOULDER ROLL
        arma::vec3 pitchlessHandFromShoulder = utility::math::matrix::Rotation3D::createRotationY(-pitch) * handFromShoulder;
        roll = std::atan2(pitchlessHandFromShoulder[1],pitchlessHandFromShoulder[0]);

        //Write to servo list
        std::vector<std::pair<ServoID, float> > joints;
        joints.push_back(std::make_pair(SHOULDER_PITCH,utility::math::angle::normalizeAngle(pitch)));
        joints.push_back(std::make_pair(SHOULDER_ROLL,utility::math::angle::normalizeAngle(roll)));
        joints.push_back(std::make_pair(ELBOW,utility::math::angle::normalizeAngle(elbow)));
        // std::cout << (left ? "left" : "right" ) << " roll,pitch,elbow (deg) = " << 180 * roll / M_PI << ", " << 180 * pitch / M_PI << ", " << 180 * elbow / M_PI << std::endl;
        return joints;
    }


} // kinematics
}  // motion
}  // utility<|MERGE_RESOLUTION|>--- conflicted
+++ resolved
@@ -303,15 +303,9 @@
         return headJoints;
     }
 
-<<<<<<< HEAD
-    std::vector<std::pair<message::input::ServoID, float>> setArm(const message::motion::kinematics::KinematicsModel& model, const arma::vec3& pos, bool left, int number_of_iterations, arma::vec3 angleHint) {
-        message::input::ServoID SHOULDER_PITCH, SHOULDER_ROLL, ELBOW;
-        //int negativeIfRight = 1; //TODO Variable not used?
-=======
     std::vector<std::pair<ServoID, float>> setArm(const KinematicsModel& model, const arma::vec3& pos, bool left, int number_of_iterations, arma::vec3 angleHint) {
         ServoID SHOULDER_PITCH, SHOULDER_ROLL, ELBOW;
         //int negativeIfRight;
->>>>>>> eb2c72f8
 
         if(static_cast<bool>(left)){
             SHOULDER_PITCH = ServoID::L_SHOULDER_PITCH;
@@ -319,15 +313,9 @@
             ELBOW          = ServoID::L_ELBOW;
             //negativeIfRight = 1;
         } else {
-<<<<<<< HEAD
-            SHOULDER_PITCH = message::input::ServoID::R_SHOULDER_PITCH;
-            SHOULDER_ROLL = message::input::ServoID::R_SHOULDER_ROLL;
-            ELBOW = message::input::ServoID::R_ELBOW;
-=======
             SHOULDER_PITCH = ServoID::R_SHOULDER_PITCH;
             SHOULDER_ROLL  = ServoID::R_SHOULDER_ROLL;
             ELBOW          = ServoID::R_ELBOW;
->>>>>>> eb2c72f8
             //negativeIfRight = -1;
         }
 
