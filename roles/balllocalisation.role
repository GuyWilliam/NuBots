--- conflicted
+++ resolved
@@ -21,11 +21,6 @@
     vision::BallDetector
 
     #Localisation
-<<<<<<< HEAD
-    #localisation::RobotFieldLocalisation
-=======
-    localisation::RobotParticleLocalisation
->>>>>>> 295b04d5
     localisation::BallLocalisation
 
     support::configuration::SoccerConfig
