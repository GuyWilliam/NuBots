--- conflicted
+++ resolved
@@ -1,79 +1,3 @@
-<<<<<<< HEAD
-#ifndef _Matrix_h_DEFINED
-#define _Matrix_h_DEFINED
-
-#include <vector>
-#include <math.h>
-#include <iomanip>
-
-using std::ostream;
-
-class Matrix
-{
-private:
-	int		M;			// number of rows
-	int		N;			// number of columns
-	double*	X;			// matrix pointer
-public:
-	int		getm()	const;		// return number  of rows
-	int		getn()	const;		// return number  of columns
-	double*	getx()	const;		// return pointer to array	 
-
-	// Constructors
-	Matrix();
-	Matrix(int m, int n, bool I=false);
-	~Matrix();
-	Matrix(const Matrix& a);
-	
-	Matrix transp(); // Matrix Transpose
-	Matrix getRow(int index); // Get Row
-	Matrix getCol(int index); // Get Column
-	void setRow(int index, Matrix in); // Set Row
-	void setCol(int index, Matrix in); // Set Column
-	Matrix&	operator =  (const Matrix& a); // Overloaded Operator
-	inline double* operator []	(int i)	const {return &X[i*N];};
-	inline double& operator() (int i, int j){return X[i*N+j];};
-	
-	void print(); // print values
-	
-};
-
-// Overloaded Operators
-Matrix	operator +  (const Matrix& a, const Matrix& b);
-Matrix	operator -  (const Matrix& a, const Matrix& b);
-Matrix	operator -  (const Matrix& a, const double& b);
-Matrix	operator *  (const Matrix& a, const Matrix& b);
-Matrix	operator *  (const double& a, const Matrix& b);
-Matrix	operator *  (const Matrix& a, const double& b);
-Matrix	operator /  (const Matrix& a, const double& b);
-
-
-// 2x2 Matrix Inversion
-Matrix Invert22(const Matrix& a);
-// concatenation
-Matrix horzcat(Matrix a, Matrix b);
-Matrix vertcat(Matrix a, Matrix b);
-Matrix diagcat(Matrix a, Matrix b);
-Matrix cholesky(Matrix P);
-Matrix HT(Matrix A);
-
-inline double convDble(const Matrix& a) { return a[0][0]; } // Convert 1x1 matrix to Double
-
-inline	 int		Matrix::getm() const { return M; }
-inline	 int		Matrix::getn() const { return N; }
-inline	 double*	Matrix::getx() const { return X; }
-
-double determinant(const Matrix& mat);
-Matrix CofactorMatrix(const Matrix& mat);
-Matrix InverseMatrix(const Matrix& mat);
-
-std::ostream& operator <<(std::ostream& out, const Matrix &mat);
-
-double dot(const Matrix& mat1, const Matrix& mat2);
-
-
-#endif
-=======
 #ifndef _Matrix_h_DEFINED
 #define _Matrix_h_DEFINED
 
@@ -149,4 +73,3 @@
 
 #endif
 
->>>>>>> 84c9eb29
