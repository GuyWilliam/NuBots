--- conflicted
+++ resolved
@@ -43,31 +43,16 @@
   return result;
 }
 
-<<<<<<< HEAD
-bool LoadFromFile(const std::string& fileName)
-{
-    // File Format should be of the form:
-    // [Effector]
-=======
 bool Kinematics::LoadModelFromFile(std::ifstream& file)
 {
     // File Format should be of the form:
     // [Effector]
     // Transpose x, y, z
     // Rot axis, value
->>>>>>> 65e0c60a
     // Joint Number, Joint Name, alpha, a, thetaOffset, d
     // Joint Number, Joint Name, alpha, a, thetaOffset, d
     // [Effector]
     // Joint Number, Joint Name, alpha, a, thetaOffset, d
-<<<<<<< HEAD
-    // etc..
-    //getline()
-
-=======
-    // Trans x, y, z
-    // Rot axis, value
-    // [Effector]
     // etc..
 
     m_endEffectors.clear();
@@ -145,7 +130,6 @@
         return true;
     }
     return false;
->>>>>>> 65e0c60a
 }
 
 Matrix Kinematics::TranslationFromText(const std::string& text)
