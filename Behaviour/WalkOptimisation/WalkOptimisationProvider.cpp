/*! @file WalkOptimisationProvider.cpp
    @brief Implementation of chase ball behaviour class

    @author Jason Kulk
 
 Copyright (c) 2010 Jason Kulk
 
 This file is free software: you can redistribute it and/or modify
 it under the terms of the GNU General Public License as published by
 the Free Software Foundation, either version 3 of the License, or
 (at your option) any later version.
 
 This file is distributed in the hope that it will be useful,
 but WITHOUT ANY WARRANTY; without even the implied warranty of
 MERCHANTABILITY or FITNESS FOR A PARTICULAR PURPOSE.  See the
 GNU General Public License for more details.
 
 You should have received a copy of the GNU General Public License
 along with NUbot.  If not, see <http://www.gnu.org/licenses/>.
 */

#include "WalkOptimisationProvider.h"
#include "GenerateWalkParametersState.h"
#include "EvaluateWalkParametersState.h"
#include "PausedWalkOptimisationState.h"

#include "Tools/Optimisation/EHCLSOptimiser.h"
#include "Tools/Optimisation/PGRLOptimiser.h"
#include "Tools/Optimisation/PSOOptimiser.h"
#include "Motion/Tools/MotionFileTools.h"

#include "Infrastructure/Jobs/JobList.h"
#include "Infrastructure/NUSensorsData/NUSensorsData.h"
#include "Infrastructure/NUActionatorsData/NUActionatorsData.h"
#include "Infrastructure/FieldObjects/FieldObjects.h"
#include "NUPlatform/NUPlatform.h"

#include "Infrastructure/Jobs/MotionJobs/HeadJob.h"
#include "Infrastructure/Jobs/MotionJobs/HeadPanJob.h"
#include "Infrastructure/Jobs/MotionJobs/HeadNodJob.h"
#include "Infrastructure/Jobs/MotionJobs/WalkJob.h"
#include "Infrastructure/Jobs/MotionJobs/WalkParametersJob.h"

#include "debug.h"
#include "debugverbositybehaviour.h"
#include "nubotdataconfig.h"
#include "targetconfig.h"

#include <boost/random.hpp>
<<<<<<< HEAD
=======
#include <sys/types.h>
#include <unistd.h>
#include <signal.h>
>>>>>>> 61889c3a

WalkOptimisationProvider::WalkOptimisationProvider(Behaviour* manager) : BehaviourFSMProvider(manager)
{
    #if DEBUG_BEHAVIOUR_VERBOSITY > 1
        debug << "WalkOptimisationProvider::WalkOptimisationProvider" << endl;
    #endif
    fstream id_file((DATA_DIR + "/Optimisation/Count.txt").c_str());
    stringstream id;
    if (id_file.is_open())
    {
        int instance_id = 0;
        id_file >> instance_id;
        instance_id++;
        id << instance_id;
        id_file.seekp(0, fstream::beg);
        id_file << instance_id << endl;
        id_file.close();
    } 
    
    m_parameters.load("NBWalkStart");
    vector<Parameter> parameters = m_parameters.getAsParameters();
    //parameters.resize(parameters.size() - 6);           // remove the stiffnesses from the parameter set!
    //m_optimiser = new EHCLSOptimiser(id.str() + "EHCLS", parameters);
    //m_optimiser = new PGRLOptimiser(id.str() + "PGRL", parameters);    
    //m_optimiser = new PSOOptimiser(id.str() + "PSO", parameters);
    m_optimiser = NULL;    
<<<<<<< HEAD
    m_log.open((DATA_DIR + "/Optimisation/" + id.str() + "Log.log").c_str(), fstream::out | fstream::app);
=======
    if (not m_optimiser)
        m_log.open((DATA_DIR + "/Optimisation/" + m_parameters.getName() + ".log").c_str(), fstream::out);
    else
        m_log.open((DATA_DIR + "/Optimisation/" + id.str() + "Log.log").c_str(), fstream::out | fstream::app);
>>>>>>> 61889c3a
    
    if (m_optimiser)
        m_parameters.set(m_optimiser->getNextParameters());

    #if DEBUG_BEHAVIOUR_VERBOSITY > 1
        debug << "Initial Parameters: " << m_parameters << endl;
    #endif
    
    ifstream points_file((CONFIG_DIR + string("Motion/Optimisation/WayPoints.cfg")).c_str());
    if (points_file.is_open())
    {
        m_speed_points = MotionFileTools::toFloatMatrix(points_file);
        #if DEBUG_BEHAVIOUR_VERBOSITY > 0
            debug << "WalkOptimisationProvider::m_speed_points " << MotionFileTools::fromMatrix(m_speed_points) << endl;
        #endif
        m_stability_points = MotionFileTools::toFloatMatrix(points_file);
        #if DEBUG_BEHAVIOUR_VERBOSITY > 0
            debug << "WalkOptimisationProvider::m_stability_points " << MotionFileTools::fromMatrix(m_stability_points) << endl;
        #endif
        points_file.close();
    }
    else
        errorlog << "WalkOptimisationProvider::WalkOptimsationProvider. Unable to load WalkPoints.cfg" << endl;
    
    m_generate = new GenerateWalkParametersState(this);
    m_evaluate = new EvaluateWalkParametersState(this);
    m_paused = new PausedWalkOptimisationState(this);
    
    m_state = m_paused;
    
    m_iteration_count = 0;
    m_fall_count = 0;
    m_duration = 0;
    m_energy = 0;	
    m_stability = 0;

    if (m_optimiser)
        cout << m_optimiser->getName() << " " << id.str() << endl;
}

WalkOptimisationProvider::~WalkOptimisationProvider()
{
    delete m_generate;
    delete m_evaluate;
    delete m_paused;
    
    delete m_optimiser;
}

BehaviourState* WalkOptimisationProvider::nextStateCommons()
{
    while (m_game_info->getCurrentState() != GameInformation::PlayingState)
        m_game_info->doManualStateChange();
    
    #ifndef TARGET_IS_NAOWEBOTS    
        if (m_state == m_paused and Platform->getTime() > 5000)
            return m_generate;
        else
            return m_state;
    #else
        if (not m_optimiser and Platform->getTime() > 20*60*1e3)
            kill(getppid(), SIGKILL);
        else if (m_iteration_count + 9*m_fall_count > 3000)
            kill(getppid(), SIGKILL);
        
        if (m_state == m_paused and Platform->getTime() > 1000)
            return m_generate;
        else
            return m_state;
    #endif
}

void WalkOptimisationProvider::doBehaviourCommons()
{;
    if (m_previous_state == m_paused and m_state == m_generate)
        m_jobs->addMotionJob(new WalkParametersJob(m_parameters)); 
    m_jobs->addMotionJob(new HeadJob(0,vector<float>(2,0)));
}

void WalkOptimisationProvider::tickOptimiser()
{    
    #if DEBUG_BEHAVIOUR_VERBOSITY > 1
        debug << "WalkOptimisationProvider::tickOptimiser" << endl;
    #endif 
    // update the optimiser and give the next set of parameters to the walk engine
    float fitness = calculateFitness();
    if (m_optimiser)
    {            
        m_optimiser->setParametersResult(fitness);
        vector<float> nextparameters = m_optimiser->getNextParameters();
        m_parameters.set(nextparameters);
    }
    m_jobs->addMotionJob(new WalkParametersJob(m_parameters));
    
    // reset the fitness
    m_duration = 0;
    m_energy = 0;	
    m_stability = 0;
    
    #if DEBUG_BEHAVIOUR_VERBOSITY > 1
        m_parameters.summaryTo(debug);
        if (m_optimiser)
            m_optimiser->summaryTo(debug);
    #endif

    // save the state of the optimiser, and the walk parameters in case of hardware failure.
    if (m_optimiser)
        m_optimiser->save();
    m_iteration_count++;
}

float WalkOptimisationProvider::calculateFitness()
{
    #if DEBUG_BEHAVIOUR_VERBOSITY > 1
        debug << "WalkOptimisationProvider::calculateFitness() " << m_duration << " " << m_energy << " " << m_stability << endl;
        m_parameters.summaryTo(debug);
        if (m_optimiser)
            m_optimiser->summaryTo(debug);
    #endif
    float fitness = 0;
    float speed = 0;
    float cost = 0;
    if (m_duration == 0 and m_stability == 0)
    {	// we have fallen over before actually reaching the start of the evaluation
        cost = 1000;        
        speed = 0;
    }
    else if (m_energy == 0 and m_stability == 0)
    {	// we have fallen over during the evaluation
        vector<float>& speeds = m_parameters.getMaxSpeeds();
        float travelleddistance = 0.1*speeds[0]*m_duration/1000;
        float pathdistance = calculatePathDistance();
        travelleddistance = min(travelleddistance, pathdistance);
        float predictedfalls = pathdistance/travelleddistance;
        
        cost = 100*(3000 + predictedfalls*(9.81*4.6*0.3)*4)/(9.81*4.6*travelleddistance);            // note: m_energy=0, so i cant use that in the metric
        speed = pathdistance/(pathdistance/1.5 + predictedfalls*15);
    }
    else if (m_stability == 0)
    {	// we are not using the stability metric
        cost = 100*m_energy/(9.81*4.6*calculatePathDistance()); 	// J/Nm
        speed = 1000*calculatePathDistance()/m_duration;			// cm/s
    }
    else
    {	// we are not using the stability metric
        cost = 100*m_energy/(9.81*4.6*calculatePathDistance()); 	// J/Nm
        speed = 1000*calculatePathDistance()/m_duration;			// cm/s
    }
    #ifdef TARGET_IS_NAOWEBOTS
<<<<<<< HEAD
        speed *= normalDistribution(1, 0.035);
        cost *= normalDistribution(1, 0.035);
=======
        speed *= normalDistribution(1, 0.105);      // 0.045, 0.055, 0.065
        cost *= normalDistribution(1, 0.105);
>>>>>>> 61889c3a
    #endif
    
    //fitness = speed;                      // speed--based fitness
    fitness = 180/(4+cost);                 // cost--based fitness
    //fitness = 20*pow(speed,2)/(9.81*m_parameters.getAsVector()[18]);      // froude--based fitness
    m_log << m_iteration_count << ", " << fitness << ", " << speed << ", " << cost << ", " << m_stability << ", " << m_parameters.getAsVector() << endl << flush;

    // update fall count    
    if (speed < 1.5 or cost > 40)
        m_fall_count++;    

    return fitness;
}

/*! @brief Returns the distance in cm of the path specified by m_points 
 @return the distance of the evaluation path 
 */
float WalkOptimisationProvider::calculatePathDistance()
{
    float distance = 0;
    for (size_t i=1; i<m_speed_points.size(); i++)
        distance += sqrt(pow(m_speed_points[i][0] - m_speed_points[i-1][0],2) + pow(m_speed_points[i][1] - m_speed_points[i-1][1],2));
    return distance;
}

/*! @brief Sets the duration of the current trial */
void WalkOptimisationProvider::setDuration(float duration)
{
    m_duration = duration;
}

/*! @brief Sets the energy used over the current trial */
void WalkOptimisationProvider::setEnergy(float energy)
{
    m_energy = energy;
}

/*! @brief Sets the stability of the parameters */
void WalkOptimisationProvider::setStability(float stability)
{
    m_stability = stability;
}

/*! @brief Returns the distance required to stop for the current walk parameters */
float WalkOptimisationProvider::stoppingDistance()
{
    vector<float>& speeds = m_parameters.getMaxSpeeds();
    vector<float>& accels = m_parameters.getMaxAccelerations();
    float xd = pow(1.1*speeds[0],2)/(2*accels[0]);          // s = u^2/2a with a 10% margin for error
    float yd = pow(1.1*speeds[1],2)/(2*accels[1]);
    return sqrt(xd*xd + yd*yd);              
}

/*! @brief Returns a normal random variable from the normal distribution with mean and sigma
 */
float WalkOptimisationProvider::normalDistribution(float mean, float sigma)
{
    static unsigned int seed = 1e6*Platform->getRealTime()*Platform->getRealTime()*Platform->getRealTime();          // I am hoping that at least one of the three calls is different for each process
    static boost::mt19937 generator(seed);                       // you need to seed it here with an unsigned int!
    static boost::normal_distribution<float> distribution(0,1);
    static boost::variate_generator<boost::mt19937, boost::normal_distribution<float> > standardnorm(generator, distribution);
    
    float z = standardnorm();       // take a random variable from the standard normal distribution
    float x = mean + z*sigma;       // then scale it to belong to the specified normal distribution
    
    return x;
}
<|MERGE_RESOLUTION|>--- conflicted
+++ resolved
@@ -47,12 +47,9 @@
 #include "targetconfig.h"
 
 #include <boost/random.hpp>
-<<<<<<< HEAD
-=======
 #include <sys/types.h>
 #include <unistd.h>
 #include <signal.h>
->>>>>>> 61889c3a
 
 WalkOptimisationProvider::WalkOptimisationProvider(Behaviour* manager) : BehaviourFSMProvider(manager)
 {
@@ -79,14 +76,10 @@
     //m_optimiser = new PGRLOptimiser(id.str() + "PGRL", parameters);    
     //m_optimiser = new PSOOptimiser(id.str() + "PSO", parameters);
     m_optimiser = NULL;    
-<<<<<<< HEAD
-    m_log.open((DATA_DIR + "/Optimisation/" + id.str() + "Log.log").c_str(), fstream::out | fstream::app);
-=======
     if (not m_optimiser)
         m_log.open((DATA_DIR + "/Optimisation/" + m_parameters.getName() + ".log").c_str(), fstream::out);
     else
         m_log.open((DATA_DIR + "/Optimisation/" + id.str() + "Log.log").c_str(), fstream::out | fstream::app);
->>>>>>> 61889c3a
     
     if (m_optimiser)
         m_parameters.set(m_optimiser->getNextParameters());
@@ -236,13 +229,8 @@
         speed = 1000*calculatePathDistance()/m_duration;			// cm/s
     }
     #ifdef TARGET_IS_NAOWEBOTS
-<<<<<<< HEAD
-        speed *= normalDistribution(1, 0.035);
-        cost *= normalDistribution(1, 0.035);
-=======
         speed *= normalDistribution(1, 0.105);      // 0.045, 0.055, 0.065
         cost *= normalDistribution(1, 0.105);
->>>>>>> 61889c3a
     #endif
     
     //fitness = speed;                      // speed--based fitness
