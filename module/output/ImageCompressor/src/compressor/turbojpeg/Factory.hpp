--- conflicted
+++ resolved
@@ -15,11 +15,7 @@
     Factory& operator=(Factory&&) = default;
     virtual ~Factory();
 
-<<<<<<< HEAD
-    std::shared_ptr<compressor::Compressor> make_compressor(uint32_t width,
-=======
     std::shared_ptr<compressor::Compressor> make_compressor(const uint32_t& width,
->>>>>>> 14ebc5bf
                                                             const uint32_t& height,
                                                             const uint32_t& format) override;
 
