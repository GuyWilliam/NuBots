/*
 * This file is part of the NUbots Codebase.
 *
 * The NUbots Codebase is free software: you can redistribute it and/or modify
 * it under the terms of the GNU General Public License as published by
 * the Free Software Foundation, either version 3 of the License, or
 * (at your option) any later version.
 *
 * The NUbots Codebase is distributed in the hope that it will be useful,
 * but WITHOUT ANY WARRANTY; without even the implied warranty of
 * MERCHANTABILITY or FITNESS FOR A PARTICULAR PURPOSE.  See the
 * GNU General Public License for more details.
 *
 * You should have received a copy of the GNU General Public License
 * along with the NUbots Codebase.  If not, see <http://www.gnu.org/licenses/>.
 *
 * Copyright 2013 NUbots <nubots@nubots.net>
 */

#include "SoccerStrategy.hpp"

#include <Eigen/Geometry>
#include <cmath>

#include "extension/Configuration.hpp"

#include "message/behaviour/MotionCommand.hpp"
#include "message/behaviour/Nod.hpp"
#include "message/behaviour/SoccerObjectPriority.hpp"
#include "message/input/GameEvents.hpp"
#include "message/input/Sensors.hpp"
#include "message/localisation/ResetBallHypotheses.hpp"
#include "message/localisation/ResetRobotHypotheses.hpp"
#include "message/motion/BodySide.hpp"
#include "message/motion/GetupCommand.hpp"
#include "message/motion/KickCommand.hpp"
#include "message/platform/RawSensors.hpp"
#include "message/support/FieldDescription.hpp"
#include "message/vision/Ball.hpp"
#include "message/vision/Goal.hpp"

#include "utility/behaviour/MotionCommand.hpp"
#include "utility/input/LimbID.hpp"
#include "utility/math/coordinates.hpp"
#include "utility/math/matrix/transform.hpp"
#include "utility/nusight/NUhelpers.hpp"
#include "utility/support/yaml_expression.hpp"

namespace module::behaviour::strategy {

    using extension::Configuration;

    using message::behaviour::Behaviour;
    using message::behaviour::FieldTarget;
    using message::behaviour::MotionCommand;
    using message::behaviour::Nod;
    using message::behaviour::SoccerObjectPriority;
    using SearchType = message::behaviour::SoccerObjectPriority::SearchType;
    using message::input::GameEvents;
    using message::input::GameState;
    using Phase          = message::input::GameState::Data::Phase;
    using KickOffTeam    = message::input::GameEvents::KickOffTeam;
    using Penalisation   = message::input::GameEvents::Penalisation;
    using Unpenalisation = message::input::GameEvents::Unpenalisation;
    using GameMode       = message::input::GameState::Data::Mode;
    using message::input::Sensors;
    using message::localisation::Ball;
    using message::localisation::Field;
    using message::localisation::ResetBallHypotheses;
    using message::localisation::ResetRobotHypotheses;
    using message::motion::BodySide;
    using message::motion::ExecuteGetup;
    using message::motion::KickCommandType;
    using message::motion::KickScriptCommand;
    using message::motion::KillGetup;
    using message::platform::ButtonMiddleDown;
    using message::platform::ResetWebotsServos;
    using message::support::FieldDescription;
    using VisionBalls = message::vision::Balls;
    using VisionGoals = message::vision::Goals;
    using LimbID      = utility::input::LimbID;

    using utility::input::LimbID;
    using utility::math::coordinates::reciprocalSphericalToCartesian;
    using utility::math::coordinates::sphericalToCartesian;
    using utility::support::Expression;

    using utility::support::Expression;

    SoccerStrategy::SoccerStrategy(std::unique_ptr<NUClear::Environment> environment)
        : Reactor(std::move(environment)) {


        on<Configuration>("SoccerStrategy.yaml").then([this](const Configuration& config) {
            log_level = config["log_level"].as<NUClear::LogLevel>();

            using namespace std::chrono;

            cfg.ball_last_seen_max_time = duration_cast<NUClear::clock::duration>(
                duration<double>(config["ball_last_seen_max_time"].as<double>()));
            cfg.goal_last_seen_max_time = duration_cast<NUClear::clock::duration>(
                duration<double>(config["goal_last_seen_max_time"].as<double>()));

            cfg.localisation_interval =
                duration_cast<NUClear::clock::duration>(duration<double>(config["localisation_interval"].as<double>()));
            cfg.localisation_duration =
                duration_cast<NUClear::clock::duration>(duration<double>(config["localisation_duration"].as<double>()));

            cfg.start_position_offensive = config["start_position_offensive"].as<Expression>();
            cfg.start_position_defensive = config["start_position_defensive"].as<Expression>();

            cfg.is_goalie = config["is_goalie"].as<bool>();

            // Use configuration here from file SoccerStrategy.yaml
            cfg.goalie_command_timeout           = config["goalie_command_timeout"].as<float>();
            cfg.goalie_rotation_speed_factor     = config["goalie_rotation_speed_factor"].as<float>();
            cfg.goalie_max_rotation_speed        = config["goalie_max_rotation_speed"].as<float>();
            cfg.goalie_translation_speed_factor  = config["goalie_translation_speed_factor"].as<float>();
            cfg.goalie_max_translation_speed     = config["goalie_max_translation_speed"].as<float>();
            cfg.goalie_side_walk_angle_threshold = config["goalie_side_walk_angle_threshold"].as<float>();

            cfg.force_playing          = config["force_playing"].as<bool>();
            cfg.force_penalty_shootout = config["force_penalty_shootout"].as<bool>();

            cfg.walk_to_ready_time = config["walk_to_ready_time"].as<int>();

            cfg.kicking_distance_threshold = config["kicking_distance_threshold"].as<float>();

            cfg.kicking_angle_threshold = config["kicking_angle_threshold"].as<float>();

            cfg.rBTt_smoothing_factor = config["rBTt_smoothing_factor"].as<float>();
        });

        on<Trigger<VisionBalls>, With<Sensors>>().then([this](const VisionBalls& balls, const Sensors& sensors) {
            if (balls.balls.size() > 0) {
                ball_last_measured = NUClear::clock::now();
                // Get the latest vision ball measurement in camera space
                Eigen::Vector3f rBCc =
                    reciprocalSphericalToCartesian(balls.balls[0].measurements[0].srBCc.cast<float>());
                // Transform the vision ball measurement into torso space
                Eigen::Affine3f Htc(sensors.Htw.cast<float>() * balls.Hcw.inverse().cast<float>());
                rBTt = Htc * rBCc;

                // Apply exponential filter to rBTt
                rBTt_smoothed = cfg.rBTt_smoothing_factor * rBTt + (1.0 - cfg.rBTt_smoothing_factor) * rBTt_smoothed;

<<<<<<< HEAD
                angle_to_ball = std::abs(std::atan2(rBTt.y(), rBTt.x()));
=======
                distance_to_ball = std::sqrt(std::pow(rBTt_smoothed.x(), 2) + std::pow(rBTt_smoothed.y(), 2));
                angle_to_ball    = std::abs(std::atan2(rBTt_smoothed.y(), rBTt_smoothed.x()));
>>>>>>> b20b0316
            }
        });

        on<Trigger<VisionGoals>>().then([this](const VisionGoals& goals) {
            if (!goals.goals.empty()) {
                goal_last_measured = NUClear::clock::now();
            }
        });

        // TODO(BehaviourTeam): remove this horrible code
        // Check to see if we are currently in the process of getting up.
        on<Trigger<ExecuteGetup>>().then([this] { is_getting_up = true; });

        // Check to see if we have finished getting up.
        on<Trigger<KillGetup>>().then([this] { is_getting_up = false; });

        on<Trigger<Penalisation>>().then([this](const Penalisation& self_penalisation) {
            if (self_penalisation.context == GameEvents::Context::SELF) {
                emit(std::make_unique<ResetWebotsServos>());
                self_penalised = true;
            }
        });

        on<Trigger<Unpenalisation>>().then([this](const Unpenalisation& self_penalisation) {
            if (self_penalisation.context == GameEvents::Context::SELF) {
                self_penalised = false;

                // TODO(BehaviourTeam): isSideChecking = true;
                // TODO(BehaviourTeam): only do this once put down
                unpenalised_localisation_reset();
            }
        });


        on<Trigger<ButtonMiddleDown>, Single>().then([this] {
            log("Middle button pressed!");
            if (!cfg.force_playing) {
                log("Force playing started.");
                emit(std::make_unique<Nod>(true));
                cfg.force_playing = true;
            }
        });

        on<Trigger<KickOffTeam>>().then(
            [this](const KickOffTeam& kick_off_team) { team_kicking_off = kick_off_team.context; });

        // ********************* Main Loop ********************
        on<Every<30, Per<std::chrono::seconds>>,
           With<Sensors>,
           With<GameState>,
           With<Phase>,
           With<FieldDescription>,
           With<Field>,
           With<Ball>,
           Single>()
            .then([this](const Sensors& sensors,
                         const GameState& game_state,
                         const Phase& phase,
                         const FieldDescription& field_description,
                         const Field& field,
                         const Ball& ball) {
                try {
                    // If we're picked up, stand still
                    if (picked_up(sensors)) {
                        // TODO(BehaviourTeam): stand, no moving
                        stand_still();
                        currentState = Behaviour::State::PICKED_UP;
                    }
                    else {
                        // Overide SoccerStrategy and force normal mode in playing phase
                        if (cfg.force_playing) {
                            normal_playing();
                        }
                        // Overide SoccerStrategy and force penalty mode in playing phase
                        else if (cfg.force_penalty_shootout) {
                            team_kicking_off = GameEvents::Context::TEAM;
                            penalty_shootout_playing(field, ball);
                        }
                        else {
                            // Switch gamemode statemachine based on GameController mode
                            auto mode = game_state.data.mode.value;
                            switch (mode) {
                                case GameMode::PENALTY_SHOOTOUT:
                                    penalty_shootout(phase, field_description, field, ball);
                                    break;
                                case GameMode::NORMAL: normal(game_state, phase); break;
                                case GameMode::OVERTIME: normal(game_state, phase); break;
                                default: log<NUClear::WARN>("Game mode unknown.");
                            }
                        }
                    }

                    // Update current behaviour state if it has changed
                    if (currentState != previousState) {
                        previousState = currentState;
                        emit(std::make_unique<Behaviour::State>(currentState));
                    }
                }
                catch (std::runtime_error& err) {
                    log(err.what());
                    log("Runtime exception.");
                }
            });
    }

    // ********************PENALTY GAMEMODE STATE MACHINE********************************
    void SoccerStrategy::penalty_shootout(const Phase& phase,
                                          const FieldDescription& field_description,
                                          const Field& field,
                                          const Ball& ball) {
        switch (phase.value) {
            case Phase::INITIAL: penalty_shootout_initial(); break;           // Happens at beginning.
            case Phase::READY: penalty_shootout_ready(); break;               // Should not happen.
            case Phase::SET: penalty_shootout_set(field_description); break;  // Happens on beginning of each kick try.
            case Phase::PLAYING: penalty_shootout_playing(field, ball); break;  // Either kicking or goalie.
            case Phase::TIMEOUT: penalty_shootout_timeout(); break;    // A pause in playing. Not in simulation.
            case Phase::FINISHED: penalty_shootout_finished(); break;  // Happens when penalty shootout completely ends.
            default: log<NUClear::WARN>("Unknown penalty shootout gamemode phase.");
        }
    }

    // ********************NORMAL GAMEMODE STATE MACHINE********************************
    void SoccerStrategy::normal(const message::input::GameState& game_state, const Phase& phase) {
        switch (phase.value) {
            // Beginning of game and half time
            case Phase::INITIAL: normal_initial(); break;
            // After initial, robots position on their half of the field.
            case Phase::READY: normal_ready(game_state); break;
            // Happens after ready. Robot should stop moving.
            case Phase::SET: normal_set(); break;
            // After set, main game where we should walk to ball and kick.
            case Phase::PLAYING: normal_playing(); break;
            case Phase::FINISHED: normal_finished(); break;  // Game has finished.
            case Phase::TIMEOUT: normal_timeout(); break;    // A pause in playing. Not in simulation.
            default: log<NUClear::WARN>("Unknown normal gamemode phase.");
        }
    }

    // ********************PENALTY GAMEMODE STATES********************************
    void SoccerStrategy::penalty_shootout_initial() {
        // There's no point in doing anything since we'll be teleported over to a penalty shootout position
        stand_still();
        currentState = Behaviour::State::INITIAL;
    }

    void SoccerStrategy::penalty_shootout_ready() {
        // Should not happen
        currentState = Behaviour::State::READY;
    }

    void SoccerStrategy::penalty_shootout_set(const FieldDescription& field_description) {
        stand_still();
        currentState = Behaviour::State::SET;
    }

    void SoccerStrategy::penalty_shootout_playing(const Field& field, const Ball& ball) {
        // Execute penalty kick script once if we haven't yet, and if we are not goalie
        if (team_kicking_off == GameEvents::Context::TEAM) {
            if (NUClear::clock::now() - ball_last_measured < cfg.ball_last_seen_max_time) {
                // Ball has been seen recently
                play();
            }
            else {
                // Ball has not been seen recently, request walk planner to rotate on the spot
                stand_still();
            }
            currentState = Behaviour::State::SHOOTOUT;
        }
        // If we are not kicking off then be a goalie
        else if (team_kicking_off == GameEvents::Context::OPPONENT) {
            goalie_walk(field, ball);
            currentState = Behaviour::State::GOALIE_WALK;
        }
    }

    void SoccerStrategy::penalty_shootout_timeout() {
        // Don't need to do anything
        stand_still();
        currentState = Behaviour::State::TIMEOUT;
    }

    void SoccerStrategy::penalty_shootout_finished() {
        // Don't need to do anything
        stand_still();
        currentState = Behaviour::State::FINISHED;
    }

    // ********************NORMAL GAMEMODE STATES********************************
    void SoccerStrategy::normal_initial() {
        stand_still();
        if (reset_in_initial) {
            initial_localisation_reset();
            emit(std::make_unique<ResetWebotsServos>());
            reset_in_initial = false;
        }

        currentState = Behaviour::State::INITIAL;
    }

    void SoccerStrategy::normal_ready(const GameState& game_state) {
        if (penalised()) {  // penalised
            stand_still();
            currentState = Behaviour::State::PENALISED;
        }
        else {
            if (!game_state.data.first_half & !is_reset_half) {
                is_reset_half            = true;
                started_walking_to_ready = false;
            }
            if (!started_walking_to_ready) {
                started_walking_to_ready_at = NUClear::clock::now();
                started_walking_to_ready    = true;
            }
            // Walk forwards for cfg.walk_to_ready_time seconds
            if (NUClear::clock::now() - started_walking_to_ready_at
                < std::chrono::milliseconds(cfg.walk_to_ready_time * 1000)) {
                emit(std::make_unique<MotionCommand>(utility::behaviour::WalkToReady()));
            }
            else {
                stand_still();
            }
            currentState = Behaviour::State::READY;
        }
    }

    void SoccerStrategy::normal_set() {
        stand_still();
        reset_in_initial = true;
        currentState     = Behaviour::State::SET;
    }

    void SoccerStrategy::normal_playing() {
        if (penalised() && !cfg.force_playing) {
            // We are penalised, stand still
            stand_still();
            currentState = Behaviour::State::PENALISED;
        }
        else {

            log<NUClear::DEBUG>("Distance to ball :",
                                distance_to_ball,
                                " with expected kicking distance: ",
                                cfg.kicking_distance_threshold);

            log<NUClear::DEBUG>("Angle to ball",
                                angle_to_ball,
                                " with expected kicking angle: ",
                                cfg.kicking_angle_threshold);

            if (NUClear::clock::now() - ball_last_measured < cfg.ball_last_seen_max_time) {
                // Ball has been seen recently
                play();
                currentState = Behaviour::State::WALK_TO_BALL;
            }
            else {
                // Ball has not been seen recently, request walk planner to rotate on the spot
                find();
                currentState = Behaviour::State::SEARCH_FOR_BALL;
            }
        }
    }

    void SoccerStrategy::normal_finished() {
        stand_still();
        currentState = Behaviour::State::FINISHED;
    }

    void SoccerStrategy::normal_timeout() {
        stand_still();
        currentState = Behaviour::State::TIMEOUT;
    }

    void SoccerStrategy::initial_localisation_reset() {
        emit(std::make_unique<ResetRobotHypotheses>());
        auto ball_reset        = std::make_unique<ResetBallHypotheses>();
        ball_reset->self_reset = true;
        emit(ball_reset);
    }

    // **************************** LOCALISATION RESETS ****************************
    void SoccerStrategy::penalty_shootout_localisation_reset(const FieldDescription& field_description) {
        auto robot_reset = std::make_unique<ResetRobotHypotheses>();

        ResetRobotHypotheses::Self self_side_base_line;
        self_side_base_line.rTFf = Eigen::Vector2d(
            (-field_description.dimensions.field_length / 2.0) + field_description.dimensions.penalty_mark_distance,
            0.0);
        self_side_base_line.covariance  = Eigen::Vector2d::Constant(0.01).asDiagonal();
        self_side_base_line.heading     = -M_PI;
        self_side_base_line.heading_var = 0.005;

        robot_reset->hypotheses.push_back(self_side_base_line);

        emit(robot_reset);

        auto ball_reset = std::make_unique<ResetBallHypotheses>();

        ResetBallHypotheses::Ball at_feet;
        at_feet.rBWw       = Eigen::Vector2d(0.2, 0);
        at_feet.covariance = Eigen::Vector2d::Constant(0.01).asDiagonal();

        ball_reset->hypotheses.push_back(at_feet);
        ball_reset->self_reset = true;

        emit(ball_reset);
    }

    void SoccerStrategy::unpenalised_localisation_reset() {
        emit(std::make_unique<ResetRobotHypotheses>());

        // TODO(BehaviourTeam): This should do some random distribution or something as we don't know where the ball
        // is
        auto ball_reset        = std::make_unique<ResetBallHypotheses>();
        ball_reset->self_reset = true;
        emit(ball_reset);
    }

    // ******************* MOTIONS *************************************************
    void SoccerStrategy::stand_still() {
        emit(std::make_unique<MotionCommand>(utility::behaviour::StandStill()));
    }

    bool SoccerStrategy::picked_up(const Sensors& sensors) const {
        bool feet_off_ground = !sensors.feet[BodySide::LEFT].down && !sensors.feet[BodySide::RIGHT].down;
        return false && feet_off_ground && !is_getting_up && sensors.Htw(2, 2) < 0.92 && sensors.Htw(2, 2) > 0.88;
    }

    bool SoccerStrategy::penalised() const {
        return self_penalised;
    }

    void SoccerStrategy::find() {
        emit(std::make_unique<MotionCommand>(utility::behaviour::RotateOnSpot()));
    }

    void SoccerStrategy::play() {
        if (distance_to_ball < cfg.kicking_distance_threshold && angle_to_ball < cfg.kicking_angle_threshold) {
            // Ball is close enough and in the correct direction to kick
            if (rBTt_smoothed.y() > 0) {
                log<NUClear::DEBUG>("We are close to the ball, kick it left");
                emit(std::make_unique<KickScriptCommand>(LimbID::LEFT_LEG, KickCommandType::NORMAL));
            }
            else {
                log<NUClear::DEBUG>("We are close to the ball, kick it right");
                emit(std::make_unique<KickScriptCommand>(LimbID::RIGHT_LEG, KickCommandType::NORMAL));
            }
        }
        else {
            // Request walk planner to walk to the ball
            emit(std::make_unique<MotionCommand>(utility::behaviour::BallApproach()));
        }
    }

    Eigen::Vector2d SoccerStrategy::get_kick_plan(const Field& field, const FieldDescription& field_description) {
        // Defines the box within in which the kick target is changed from the centre
        // of the oppposition goal to the perpendicular distance from the robot to the goal

        const float max_kick_range = 0.6;  // TODO(BehaviourTeam): make configurable, only want to change at the
                                           // last kick to avoid smart goalies
        const float x_take_over_box = max_kick_range;
        const float error           = 0.05;
        const float buffer          = error + 2.0f * field_description.ball_radius;          // 15cm
        const float y_take_over_box = field_description.dimensions.goal_width / 2 - buffer;  // 90-15 = 75cm
        Eigen::Affine2d position(field.position);
        const float x_robot = position.translation().x();
        const float y_robot = position.translation().y();
        Eigen::Vector2d new_target{};

        if ((field_description.dimensions.field_length * 0.5) - x_take_over_box < x_robot && -y_take_over_box < y_robot
            && y_robot < y_take_over_box) {
            // Aims for behind the point that gives the shortest distance
            new_target.x() =
                field_description.dimensions.field_length * 0.5 + field_description.dimensions.goal_depth * 0.5;
            new_target.y() = y_robot;
        }
        else {
            // Aims for the centre of the goal
            new_target.x() = field_description.dimensions.field_length * 0.5;
            new_target.y() = 0;
        }
        return new_target;
    }

    void SoccerStrategy::goalie_walk(const Field& field, const Ball& ball) {
        auto motion_command = std::make_unique<MotionCommand>();

        float time_since_ball_seen =
            std::chrono::duration_cast<std::chrono::duration<float>>(NUClear::clock::now() - ball_last_measured)
                .count();

        if (time_since_ball_seen < cfg.goalie_command_timeout) {

            Eigen::Affine2d position(field.position);
            const float field_bearing = Eigen::Rotation2Dd(position.rotation()).angle();
            const int sign_bearing    = field_bearing > 0 ? 1 : -1;
            const float rotation_speed =
                -sign_bearing
                * std::fmin(std::fabs(cfg.goalie_rotation_speed_factor * field_bearing), cfg.goalie_max_rotation_speed);

            const int sign_translation = ball.position.y() > 0 ? 1 : -1;
            const float translation_speed =
                sign_translation
                * std::fmin(std::fabs(cfg.goalie_translation_speed_factor * ball.position[1]),
                            cfg.goalie_max_translation_speed);

            Eigen::Affine2d cmd{};
            cmd.linear()      = Eigen::Rotation2Dd(rotation_speed).matrix();
            cmd.translation() = Eigen::Vector2d::Zero();
            motion_command    = std::make_unique<MotionCommand>(utility::behaviour::DirectCommand(cmd));
            if (std::fabs(field_bearing) < cfg.goalie_side_walk_angle_threshold) {
                motion_command->walk_command.y() = translation_speed;
            }
        }
        else {
            motion_command =
                std::make_unique<MotionCommand>(utility::behaviour::DirectCommand(Eigen::Affine2d::Identity()));
        }
        emit(std::move(motion_command));
    }
}  // namespace module::behaviour::strategy<|MERGE_RESOLUTION|>--- conflicted
+++ resolved
@@ -144,12 +144,8 @@
                 // Apply exponential filter to rBTt
                 rBTt_smoothed = cfg.rBTt_smoothing_factor * rBTt + (1.0 - cfg.rBTt_smoothing_factor) * rBTt_smoothed;
 
-<<<<<<< HEAD
-                angle_to_ball = std::abs(std::atan2(rBTt.y(), rBTt.x()));
-=======
                 distance_to_ball = std::sqrt(std::pow(rBTt_smoothed.x(), 2) + std::pow(rBTt_smoothed.y(), 2));
                 angle_to_ball    = std::abs(std::atan2(rBTt_smoothed.y(), rBTt_smoothed.x()));
->>>>>>> b20b0316
             }
         });
 
