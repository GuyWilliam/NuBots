--- conflicted
+++ resolved
@@ -7,18 +7,10 @@
   0.5 # How much can the measured goal width vary from actual goal width before we
   # treat the posts as part of separate goals
 goal_projection_covariance: [0.01, 0.01, 0.01] # Measurement certainties for {1/distance, theta, phi}
-<<<<<<< HEAD
+
 use_median: false                     # Use median rather than mean when determining position of left and right goal
                                       # post edges
 max_goal_distance: 12                 # maximum distance that a goal may be from the robot to be a real goal,
                                       # measured as diagonal of the field (furthest two points)
 max_benchmark_error: 0.025            # Maximum error before a goal is declared a bad fit in the benchmarking tool.
-                                      # measured in metres (the vectors are normalised)
-=======
-use_median:
-  false # Use median rather than mean when determining position of left and right goal
-  # post edges
-max_goal_distance:
-  12 # maximum distance that a goal may be from the robot to be a real goal,
-  # measured as diagonal of the field (furthest two points)
->>>>>>> 413761c4
+                                      # measured in metres (the vectors are normalised)