--- conflicted
+++ resolved
@@ -158,13 +158,8 @@
             temp.push_back(PointType(width-1, height-1));
         }
         else {
-<<<<<<< HEAD
 //            temp.push_back(PointType(width-1, height-1));
             temp.push_back(PointType(width-1,temp.at(temp.size()-1).y));
-=======
-//            temp.push_back(PointType(width-1, temp.at(temp.size()-1).y));
-            temp.push_back(PointType(width-1, temp.at(temp.size()-1).y));
->>>>>>> be037d0d
         }
 
         // extend to left edge
@@ -178,15 +173,10 @@
 //            }
 //        }
     }
-<<<<<<< HEAD
-
-=======
-    
     #if VISION_HORIZON_VERBOSITY > 2
         debug << "GreenHorizonCH::calculateHorizon() - Side extension done" << endl;
     #endif
-    
->>>>>>> be037d0d
+
     // set hull points
     vbb->setHullPoints(temp);
 }
