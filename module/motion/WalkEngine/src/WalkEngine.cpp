/*----------------------------------------------DOCUMENT HEADER----------------------------------------------*/
/*===========================================================================================================*/
/*
 * This file is part of WalkEngine.
 *
 * WalkEngine is free software: you can redistribute it and/or modify
 * it under the terms of the GNU General Public License as published by
 * the Free Software Foundation, either version 3 of the License, or
 * (at your option) any later version.
 *
 * WalkEngine is distributed in the hope that it will be useful,
 * but WITHOUT ANY WARRANTY; without even the implied warranty of
 * MERCHANTABILITY or FITNESS FOR A PARTICULAR PURPOSE.  See the
 * GNU General Public License for more details.
 *
 * You should have received a copy of the GNU General Public License
 * along with WalkEngine.  If not, see <http://www.gnu.org/licenses/>.
 *
 * Copyright 2013 NUBots <nubots@nubots.net>
 */
/*===========================================================================================================*/
/*----------------------------------------CONSTANTS AND DEFINITIONS------------------------------------------*/
/*===========================================================================================================*/
//      INCLUDE(S)
/*===========================================================================================================*/
#include "WalkEngine.h"
/*===========================================================================================================*/
//      NAMESPACE(S)
/*===========================================================================================================*/
namespace module 
{
namespace motion 
{
/*=======================================================================================================*/
//      UTILIZATION REFERENCE(S)
/*=======================================================================================================*/
    using ServoID = utility::input::ServoID;
    using message::input::Sensors;

    using message::behaviour::ServoCommand;
    using message::behaviour::WalkOptimiserCommand;
    using message::behaviour::WalkConfigSaved;
    // using message::behaviour::RegisterAction;
    // using message::behaviour::ActionPriorites;

    using message::motion::WalkCommand;
    using message::motion::StopCommand;
    using message::motion::WalkStarted;
    using message::motion::WalkStopped;
    using message::motion::NewWalkCommand;
    using message::motion::BalanceBodyUpdate;
    using message::motion::EnableWalkEngineCommand;
    using message::motion::DisableWalkEngineCommand;
    using message::motion::EnableBalanceResponse;
    using message::motion::DisableBalanceResponse;
    using message::motion::EnableTorsoMotion;
    using message::motion::DisableTorsoMotion;
    using message::motion::EnableFootPlacement;
    using message::motion::DisableFootPlacement;
    using message::motion::EnableFootMotion;
    using message::motion::DisableFootMotion;
    using message::motion::ServoTarget;
    using message::motion::KinematicsModel;
    using utility::motion::kinematics::calculateLegJointsTeamDarwin; //TODO: advised to change to calculateLegJoints (no TeamDarwin)

    using extension::Configuration;
    using extension::Script;

    using utility::support::Expression;

    using utility::math::matrix::Transform2D;
    using utility::math::matrix::Transform3D;
    using utility::math::matrix::Rotation3D;
    using utility::math::angle::normalizeAngle;

    using utility::nubugger::graph;  
/*=======================================================================================================*/
//      NAME: WalkEngine
/*=======================================================================================================*/
    WalkEngine::WalkEngine(std::unique_ptr<NUClear::Environment> environment) 
    : Reactor(std::move(environment))
        , DEBUG(false), DEBUG_ITER(0)
        , newPostureReceived(false)
        , handleUpdate(), handleStandScript(), subsumptionId(1)
        , leftFootPositionTransform(), rightFootPositionTransform()
        , gainRArm(0.0f), gainRLeg(0.0f), gainLArm(0.0f), gainLLeg(0.0f), gainHead(0.0f)
        , armLPostureTransform(), armRPostureTransform()
        , STAND_SCRIPT_DURATION(0.0)
        , velocityHigh(0.0), accelerationTurningFactor(0.0), velocityLimits(arma::fill::zeros)
        , accelerationLimits(arma::fill::zeros), accelerationLimitsHigh(arma::fill::zeros)
        , velocityCurrent(), velocityCommand(), velFastForward(0.0), velFastTurn(0.0)
        , kinematicsModel()
        , jointGains(), servoControlPGains()
        , lastFootGoalRotation(), footGoalErrorSum()       
    {

        // Configure modular walk engine...
        on<Configuration>("WalkEngine.yaml").then("Walk Engine - Configure", [this] (const Configuration& config) 
        {
            configure(config.config);       
        });

        // Define kinematics model for physical calculations...
        on<Trigger<KinematicsModel>>().then("WalkEngine - Update Kinematics Model", [this](const KinematicsModel& model)
        {
            kinematicsModel = model;
        });

        // Broadcast constrained velocity vector parameter to actuator modules...
        on<Trigger<WalkCommand>>().then([this] (const WalkCommand& walkCommand)
        {
            if (!handleUpdate.enabled())            
            {
                emit(std::make_unique<EnableWalkEngineCommand>(walkCommand.subsumptionId)); //TODO Subsumtion variable
            }
            if(DEBUG) { log<NUClear::TRACE>("WalkEngine - Trigger WalkCommand(0)"); }
                setVelocity(convert<double, 3>(walkCommand.command));
                emit(std::make_unique<NewWalkCommand>(convert<double, 3>(getVelocity())));
                // Notify behavioural modules of current standstill...
                emit(std::make_unique<WalkStarted>());
            if(DEBUG) { log<NUClear::TRACE>("WalkEngine - Trigger WalkCommand(1)"); }           
        });

        // If override stop command is issued, signal zero velocity command...
        on<Trigger<StopCommand>>().then([this] 
        {
            if(DEBUG) { log<NUClear::TRACE>("WalkEngine - Trigger StopCommand(0)"); }
                // Emit zero velocity command to trigger final adjustment step...
                emit(std::make_unique<NewWalkCommand>(convert<double, 3>(Transform2D({0, 0, 0}))));
                // Notify behavioural modules of current standstill...
                // emit(std::make_unique<WalkStopped>()); //moved to fpp when walk actually stops
                // emit(std::make_unique<std::vector<ServoCommand>>());
            if(DEBUG) { log<NUClear::TRACE>("WalkEngine - Trigger WalkCommand(1)"); }
        });

        // Update goal robot posture given new balance information...
        handleUpdate = on<Trigger<BalanceBodyUpdate>>().then("Walk Engine - Received update (Balanced Robot Posture) Info", [this](const BalanceBodyUpdate& info)
        {
            if(DEBUG) { log<NUClear::TRACE>("WalkEngine - Trigger BalanceBodyUpdate(0)"); }
                setLeftFootPosition(convert<double, 4, 4>(info.leftFoot));
                setRightFootPosition(convert<double, 4, 4>(info.rightFoot));
                setLArmPosition(convert<double, 3>(info.armLPosition));
                setRArmPosition(convert<double, 3>(info.armRPosition));

                emit(graph("WE: Left  Foot Joint Position",    getLeftFootPosition()));   
                emit(graph("WE: Right Foot Joint Position",   getRightFootPosition()));                    
                emit(std::move(updateWaypoints()));                       

            if(DEBUG) { log<NUClear::TRACE>("WalkEngine - Trigger BalanceBodyUpdate(1)"); }
        }).disable();

        // Update walk configuration with optimiser parameters...
        on<Trigger<WalkOptimiserCommand>>().then([this] (const WalkOptimiserCommand& command) 
        {
            configure(YAML::Load(command.walkConfig));
            emit(std::make_unique<WalkConfigSaved>());
        });

        // Update stand configuration with active walk posture...
        handleStandScript = on<Trigger<Sensors>, Single>().then([this]
        {
           scriptStandAndSave();
           handleStandScript.unbind();
        });

        //Activation of WalkEngine (and default) subordinate actuator modules...
        on<Trigger<EnableWalkEngineCommand>>().then([this] (const EnableWalkEngineCommand& command) 
        {
            // If the walk engine is required, enable relevant submodules and award subsumption...
            subsumptionId = command.subsumptionId;
            emit<Scope::DIRECT>(std::move(std::make_unique<EnableFootPlacement>()));
            emit<Scope::DIRECT>(std::move(std::make_unique<EnableFootMotion>()));
            emit<Scope::DIRECT>(std::move(std::make_unique<EnableTorsoMotion>()));
            emit<Scope::DIRECT>(std::move(std::make_unique<EnableBalanceResponse>()));
            handleUpdate.enable();
        });

        // If WalkEngine no longer requested, cease updating...
        on<Trigger<DisableWalkEngineCommand>>().then([this]
        {
                    //If nobody needs the walk engine, stop updating dependancies...
            emit<Scope::DIRECT>(std::move(std::make_unique<DisableFootPlacement>()));
            emit<Scope::DIRECT>(std::move(std::make_unique<DisableFootMotion>()));
            emit<Scope::DIRECT>(std::move(std::make_unique<DisableTorsoMotion>()));
            emit<Scope::DIRECT>(std::move(std::make_unique<DisableBalanceResponse>()));
            handleUpdate.disable(); 
        });
    }
/*=======================================================================================================*/
//      NAME: scriptStandAndSave
/*=======================================================================================================*/
    void WalkEngine::scriptStandAndSave() 
    {
        Script standScript;
        Script::Frame frame;
        auto waypoints = updateWaypoints();
        frame.duration = std::chrono::milliseconds(int(round(1000 * STAND_SCRIPT_DURATION)));
        for (auto& waypoint : *waypoints) 
        {
            frame.targets.push_back(Script::Frame::Target({waypoint.id, waypoint.position, std::max(waypoint.gain, 60.0f), 100}));
        }
        standScript.frames.push_back(frame);
<<<<<<< HEAD
        auto saveScript = std::make_unique<SaveConfiguration>();
        saveScript->path = "scripts/Stand.yaml";
        saveScript->config = standScript;
        emit(std::move(saveScript));
        //Try update(); ?
        reset();
        stanceReset();
    }

    void WalkEngine::stanceReset() {
        // standup/sitdown/falldown handling
        if (startFromStep) {
            uLeftFoot = arma::zeros(3);
            uRightFoot = arma::zeros(3);
            uTorso = arma::zeros(3);

            // start walking asap
            initialStep = 1;
        } else {
            // stance resetted
            uLeftFoot = uTorso.localToWorld({footOffset[0], kinematicsModel.Leg.HIP_OFFSET_Y - footOffset[1], 0});
            uRightFoot = uTorso.localToWorld({footOffset[0], -kinematicsModel.Leg.HIP_OFFSET_Y + footOffset[1], 0});
            initialStep = 2;
        }

        swingLeg = swingLegInitial;

        uLeftFootSource = uLeftFoot;
        uLeftFootDestination = uLeftFoot;

        uRightFootSource = uRightFoot;
        uRightFootDestination = uRightFoot;

        uSupport = uTorso;
        beginStepTime = getTime();
        uLRFootOffset = {0, kinematicsModel.Leg.HIP_OFFSET_Y - footOffset[1], 0};
        startFromStep = false;

        calculateNewStep();
    }

    void WalkEngine::reset() {
        uTorso = {-footOffset[0], 0, 0};
        uLeftFoot = {0, kinematicsModel.Leg.HIP_OFFSET_Y, 0};
        uRightFoot = {0, -kinematicsModel.Leg.HIP_OFFSET_Y, 0};

        uTorsoSource = arma::zeros(3);
        uTorsoDestination = arma::zeros(3);
        uLeftFootSource = arma::zeros(3);
        uLeftFootDestination = arma::zeros(3);
        uRightFootSource = arma::zeros(3);
        uRightFootDestination = arma::zeros(3);

        velocityCurrent = arma::zeros(3);
        velocityCommand = arma::zeros(3);
        velocityDifference = arma::zeros(3);

        // gZMP exponential coefficients:
        zmpCoefficients = arma::zeros(4);
        zmpParams = arma::zeros(4);

        // gGyro stabilization variables
        swingLeg = swingLegInitial;
        beginStepTime = getTime();
        initialStep = 2;

        // gStandard offset
        uLRFootOffset = {0, kinematicsModel.Leg.HIP_OFFSET_Y - footOffset[1], 0};

        // gWalking/Stepping transition variables
        startFromStep = false;

        state = State::STOPPED;

        // interrupted = false;
    }

    void WalkEngine::start() {
        if (state != State::WALKING) {
            swingLeg = swingLegInitial;
            beginStepTime = getTime();
            initialStep = 2;
            state = State::WALKING;
        }
    }

    void WalkEngine::requestStop() {
        // always stops with feet together (which helps transition)
        if (state == State::WALKING) {
            state = State::STOP_REQUEST;
        }
    }

    void WalkEngine::stop() {
        state = State::STOPPED;
        // emit(std::make_unique<ActionPriorites>(ActionPriorites { subsumptionId, { 0, 0 }})); // TODO: config
        log<NUClear::TRACE>("Walk Engine:: Stop request complete");
        emit(std::make_unique<WalkStopped>());
        emit(std::make_unique<std::vector<ServoCommand>>());
    }

    void WalkEngine::localise(Transform2D position) {
        // emit position as a fake localisation
        auto localisation = std::make_unique<std::vector<message::localisation::Self>>();
        message::localisation::Self self;
        self.position = {position.x(), position.y()};
        self.position_cov = arma::eye(2,2) * 0.1; // made up
        self.heading = {std::cos(position.angle()), std::sin(position.angle())}; // convert to cartesian coordinates
        self.velocity = arma::zeros(2); // not used
        self.robot_to_world_rotation = arma::zeros(2,2); // not used
        localisation->push_back(self);
        emit(std::move(localisation));
    }

    void WalkEngine::update(const Sensors& sensors) {
        double now = getTime();

        if (state == State::STOPPED) {
            updateStill(sensors);
            return;
        }

        // The phase of the current step, range: [0,1]
        double phase = (now - beginStepTime) / stepTime;

        bool newStep = false;

        if (phase > 1) {
            phase = std::fmod(phase, 1);
            beginStepTime += stepTime;
            newStep = true;
        }

        if (newStep && state == State::LAST_STEP) {
            stop();
            return;
        }

        //Compute FootSource and FootDestination for this step
        if (newStep) {
            calculateNewStep();
        }

        updateStep(phase, sensors);
    }

    void WalkEngine::updateStep(double phase, const Sensors& sensors) {
        //Get unitless phases for x and z motion
        arma::vec3 foot = footPhase(phase, phase1Single, phase2Single);

        //Lift foot by amount depending on walk speed
        auto& limit = (velocityCurrent.x() > velocityHigh ? accelerationLimitsHigh : accelerationLimits); // TODO: use a function instead
        float speed = std::min(1.0, std::max(std::abs(velocityCurrent.x() / (limit[0]*10)), std::abs(velocityCurrent.y() / (limit[1]*10))));
        float scale = (step_height_fast_fraction - step_height_slow_fraction) * speed + step_height_slow_fraction;
        foot[2] *= scale;

        // don't lift foot at initial step, TODO: review
        if (initialStep > 0) {
            foot[2] = 0;
        }

        //Interpolate Transform2D from start to destination
        if (swingLeg == LimbID::RIGHT_LEG) {
            uRightFoot = uRightFootSource.interpolate(foot[0], uRightFootDestination);
        } else {
            uLeftFoot = uLeftFootSource.interpolate(foot[0], uLeftFootDestination);
        }
        //I hear you like arguments...
        uTorso = zmpCom(phase, zmpCoefficients, zmpParams, stepTime, zmpTime, phase1Single, phase2Single, uSupport, uLeftFootDestination, uLeftFootSource, uRightFootDestination, uRightFootSource);

        Transform3D leftFoot = uLeftFoot;
        Transform3D rightFoot = uRightFoot;

        //Lift swing leg
        if (swingLeg == LimbID::RIGHT_LEG) {
            rightFoot = rightFoot.translateZ(stepHeight * foot[2]);
        } else {
            leftFoot = leftFoot.translateZ(stepHeight * foot[2]);
        }

        Transform2D uTorsoActual = uTorso.localToWorld({-kinematicsModel.Leg.HIP_OFFSET_X, 0, 0});
        Transform3D torso = arma::vec6({uTorsoActual.x(), uTorsoActual.y(), bodyHeight, 0, bodyTilt, uTorsoActual.angle()});

        // Transform feet targets to be relative to the torso
        Transform3D leftFootTorso = leftFoot.worldToLocal(torso);
        Transform3D rightFootTorso = rightFoot.worldToLocal(torso);

        //TODO: what is this magic?
        double phaseComp = std::min({1.0, foot[1] / 0.1, (1 - foot[1]) / 0.1});

        // Rotate foot around hip by the given hip roll compensation
        if (swingLeg == LimbID::LEFT_LEG) {
            rightFootTorso = rightFootTorso.rotateZLocal(-hipRollCompensation * phaseComp, sensors.forwardKinematics.find(ServoID::R_HIP_ROLL)->second);
        }
        else {
            leftFootTorso = leftFootTorso.rotateZLocal(hipRollCompensation * phaseComp, sensors.forwardKinematics.find(ServoID::L_HIP_ROLL)->second);
        }

        //TODO:is this a Debug?
        if (emitLocalisation) {
            localise(uTorsoActual);
        }

        if (balanceEnabled) {
            // Apply balance to our support foot
            balancer.balance(kinematicsModel
                , swingLeg == LimbID::LEFT_LEG ? rightFootTorso : leftFootTorso
                , swingLeg == LimbID::LEFT_LEG ? LimbID::RIGHT_LEG : LimbID::LEFT_LEG
                , sensors);
        }

        // emit(graph("Right foot pos", rightFootTorso.translation()));
        // emit(graph("Left foot pos", leftFootTorso.translation()));

        auto joints = calculateLegJointsTeamDarwin(kinematicsModel, leftFootTorso, rightFootTorso);
        auto waypoints = motionLegs(joints);

        auto arms = motionArms(phase);
        waypoints->insert(waypoints->end(), arms->begin(), arms->end());

        emit(std::move(waypoints));
=======
        standScript.save("Stand.yaml");
    }      
/*=======================================================================================================*/
//      NAME: updateWaypoints
/*=======================================================================================================*/
    std::unique_ptr<std::vector<ServoCommand>> WalkEngine::updateWaypoints() 
    {
        // Received foot positions are mapped relative to robot torso...
        auto joints = calculateLegJointsTeamDarwin(kinematicsModel, getLeftFootPosition(), getRightFootPosition()); //TODO: advised to change to calculateLegJoints (no TeamDarwin)
        auto robotWaypoints = motionLegs(joints);
        auto upperWaypoints = motionArms();

        robotWaypoints->insert(robotWaypoints->end(), upperWaypoints->begin(), upperWaypoints->end());

        return robotWaypoints;
>>>>>>> eb2c72f8
    }
/*=======================================================================================================*/
//      NAME: motionArms
/*=======================================================================================================*/
    std::unique_ptr<std::vector<ServoCommand>> WalkEngine::motionArms() 
    {
        auto waypoints = std::make_unique<std::vector<ServoCommand>>();
        waypoints->reserve(6);

        NUClear::clock::time_point time = NUClear::clock::now() + std::chrono::nanoseconds(std::nano::den / UPDATE_FREQUENCY);
        waypoints->push_back({ subsumptionId, time, ServoID::R_SHOULDER_PITCH, float(getRArmPosition()[0]), jointGains[ServoID::R_SHOULDER_PITCH], 100 });
        waypoints->push_back({ subsumptionId, time, ServoID::R_SHOULDER_ROLL,  float(getRArmPosition()[1]), jointGains[ServoID::R_SHOULDER_ROLL], 100 });
        waypoints->push_back({ subsumptionId, time, ServoID::R_ELBOW,          float(getRArmPosition()[2]), jointGains[ServoID::R_ELBOW], 100 });
        waypoints->push_back({ subsumptionId, time, ServoID::L_SHOULDER_PITCH, float(getLArmPosition()[0]), jointGains[ServoID::L_SHOULDER_PITCH], 100 });
        waypoints->push_back({ subsumptionId, time, ServoID::L_SHOULDER_ROLL,  float(getLArmPosition()[1]), jointGains[ServoID::L_SHOULDER_ROLL], 100 });
        waypoints->push_back({ subsumptionId, time, ServoID::L_ELBOW,          float(getLArmPosition()[2]), jointGains[ServoID::L_ELBOW], 100 });

        return std::move(waypoints);
    }    
/*=======================================================================================================*/
//      NAME: motionLegs
/*=======================================================================================================*/
    std::unique_ptr<std::vector<ServoCommand>> WalkEngine::motionLegs(std::vector<std::pair<ServoID, float>> joints) 
    {
        auto waypoints = std::make_unique<std::vector<ServoCommand>>();
        waypoints->reserve(16);

        NUClear::clock::time_point time = NUClear::clock::now() + std::chrono::nanoseconds(std::nano::den / UPDATE_FREQUENCY);

        for (auto& joint : joints) 
        {
            // Supports seperate parameterised gains for each leg...
            waypoints->push_back({ subsumptionId, time, joint.first, joint.second, jointGains[joint.first], 100 }); 
        }

        return std::move(waypoints);
    }
/*=======================================================================================================*/
//      ENCAPSULATION METHOD: Velocity
/*=======================================================================================================*/
    Transform2D WalkEngine::getVelocity() 
    {
        return velocityCurrent;
    }        
    void WalkEngine::setVelocity(Transform2D inVelocityCommand) 
    {
        // hard limit commanded speed ??? not sure if necessary ???
        inVelocityCommand.x()     *= inVelocityCommand.x()     > 0 ? velocityLimits(0,1) : -velocityLimits(0,0);
        inVelocityCommand.y()     *= inVelocityCommand.y()     > 0 ? velocityLimits(1,1) : -velocityLimits(1,0);
        inVelocityCommand.angle() *= inVelocityCommand.angle() > 0 ? velocityLimits(2,1) : -velocityLimits(2,0);
        if(DEBUG) { log<NUClear::TRACE>("Velocity(hard limit)"); }       
        
        // filter the commanded speed
        inVelocityCommand.x()     = std::min(std::max(inVelocityCommand.x(),     velocityLimits(0,0)), velocityLimits(0,1));
        inVelocityCommand.y()     = std::min(std::max(inVelocityCommand.y(),     velocityLimits(1,0)), velocityLimits(1,1));
        inVelocityCommand.angle() = std::min(std::max(inVelocityCommand.angle(), velocityLimits(2,0)), velocityLimits(2,1));
        if(DEBUG) { log<NUClear::TRACE>("Velocity(filtered 1)"); }
        
        // slow down when turning
        double vFactor = 1 - std::abs(inVelocityCommand.angle()) / accelerationTurningFactor;
        double stepMag = std::sqrt(inVelocityCommand.x() * inVelocityCommand.x() + inVelocityCommand.y() * inVelocityCommand.y());
        double magFactor = std::min(velocityLimits(0,1) * vFactor, stepMag) / (stepMag + 0.000001);

        inVelocityCommand.x()     = inVelocityCommand.x() * magFactor;
        inVelocityCommand.y()     = inVelocityCommand.y() * magFactor;
        inVelocityCommand.angle() = inVelocityCommand.angle();
        if(DEBUG) { log<NUClear::TRACE>("Velocity(slow  turn)"); }
        
        // filter the decelarated speed
        inVelocityCommand.x()     = std::min(std::max(inVelocityCommand.x(),     velocityLimits(0,0)), velocityLimits(0,1));
        inVelocityCommand.y()     = std::min(std::max(inVelocityCommand.y(),     velocityLimits(1,0)), velocityLimits(1,1));
        inVelocityCommand.angle() = std::min(std::max(inVelocityCommand.angle(), velocityLimits(2,0)), velocityLimits(2,1));
        if(DEBUG) { log<NUClear::TRACE>("Velocity(filtered 2)"); }  
        
        velocityCurrent = inVelocityCommand;
    }    
/*=======================================================================================================*/
//      ENCAPSULATION METHOD: Time
/*=======================================================================================================*/
    double WalkEngine::getTime() 
    {
        if(DEBUG) { log<NUClear::TRACE>("System Time:%f\n\r", double(NUClear::clock::now().time_since_epoch().count()) * (1.0 / double(NUClear::clock::period::den))); }
        return (double(NUClear::clock::now().time_since_epoch().count()) * (1.0 / double(NUClear::clock::period::den)));
    }
/*=======================================================================================================*/
//      ENCAPSULATION METHOD: New Step Received
/*=======================================================================================================*/
    bool WalkEngine::isNewPostureReceived()
    {
        return (newPostureReceived);
    }  
    void WalkEngine::setNewPostureReceived(bool inNewPostureReceived)
    {
        newPostureReceived = inNewPostureReceived;
    }  
/*=======================================================================================================*/
//      ENCAPSULATION METHOD: Left Arm Position
/*=======================================================================================================*/    
    arma::vec3 WalkEngine::getLArmPosition()
    {
        return (armLPostureTransform);
    }    
    void WalkEngine::setLArmPosition(arma::vec3 inLArm)
    {
        armLPostureTransform = inLArm;
    }    
/*=======================================================================================================*/
//      ENCAPSULATION METHOD: Right Arm Position
/*=======================================================================================================*/ 
    arma::vec3 WalkEngine::getRArmPosition()
    {
        return (armRPostureTransform);
    } 
    void WalkEngine::setRArmPosition(arma::vec3 inRArm)
    {
        armRPostureTransform = inRArm;
    }    
/*=======================================================================================================*/
//      ENCAPSULATION METHOD: Left Foot Position
/*=======================================================================================================*/
    Transform3D WalkEngine::getLeftFootPosition()
    {
        return (leftFootPositionTransform);
    }
    void WalkEngine::setLeftFootPosition(const Transform3D& inLeftFootPosition)
    {
        leftFootPositionTransform = inLeftFootPosition;
    }
/*=======================================================================================================*/
//      ENCAPSULATION METHOD: Right Foot Position
/*=======================================================================================================*/
    Transform3D WalkEngine::getRightFootPosition()
    {
        return (rightFootPositionTransform);
    }
    void WalkEngine::setRightFootPosition(const Transform3D& inRightFootPosition)
    {
        rightFootPositionTransform = inRightFootPosition;
    }
/*=======================================================================================================*/
//      INITIALISATION METHOD: Configuration
/*=======================================================================================================*/
    void WalkEngine::configure(const YAML::Node& config)
    {
        if(DEBUG) { log<NUClear::TRACE>("Configure WalkEngine - Start"); }
        auto& wlk = config["walk_engine"];
        
        auto& debug = wlk["debugging"];
        DEBUG = debug["enabled"].as<bool>();

        auto& servos  = wlk["servos"];
        auto& servos_gain = servos["gain"];
        gainLArm = servos_gain["left_arm"].as<Expression>();
        gainRArm = servos_gain["right_arm"].as<Expression>();
        gainLLeg = servos_gain["left_leg"].as<Expression>();
        gainRLeg = servos_gain["right_leg"].as<Expression>();
        gainHead = servos_gain["head"].as<Expression>();
  
        for(ServoID i = 0; i < ServoID::NUMBER_OF_SERVOS; i++)
        {
            if(int(i) < 6)
            {
                jointGains[i] = gainRArm;
                i++;
                jointGains[i] = gainLArm;
            } 
            else if(int(i) < 18)
            {
                jointGains[i] = gainRLeg;
                i++;
                jointGains[i] = gainLLeg;
            }
            else
            {
                jointGains[i] = gainHead;
            }
        }

        for(auto& gain : servos["gains"])
        {
            float p = gain["p"].as<Expression>();
            ServoID sr(gain["id"].as<std::string>(), utility::input::ServoSide::RIGHT);
            ServoID sl(gain["id"].as<std::string>(), utility::input::ServoSide::LEFT);
            servoControlPGains[sr] = p;
            servoControlPGains[sl] = p;
        }       

        auto& stance = wlk["stance"];
        STAND_SCRIPT_DURATION = stance["STAND_SCRIPT_DURATION"].as<Expression>();   

        auto& walkCycle = wlk["walk_cycle"];
        auto& velocity = walkCycle["velocity"];
        velocityLimits = velocity["limits"].as<arma::mat::fixed<3,2>>();
        velocityHigh   = velocity["high_speed"].as<Expression>();

        auto& acceleration = walkCycle["acceleration"];
        accelerationLimits          = acceleration["limits"].as<arma::vec>();
        accelerationLimitsHigh      = acceleration["limits_high"].as<arma::vec>();
        accelerationTurningFactor   = acceleration["turning_factor"].as<Expression>();         
        if(DEBUG) { log<NUClear::TRACE>("Configure WalkEngine - Finish"); }
    }    
}  // motion
}  // modules<|MERGE_RESOLUTION|>--- conflicted
+++ resolved
@@ -200,229 +200,6 @@
             frame.targets.push_back(Script::Frame::Target({waypoint.id, waypoint.position, std::max(waypoint.gain, 60.0f), 100}));
         }
         standScript.frames.push_back(frame);
-<<<<<<< HEAD
-        auto saveScript = std::make_unique<SaveConfiguration>();
-        saveScript->path = "scripts/Stand.yaml";
-        saveScript->config = standScript;
-        emit(std::move(saveScript));
-        //Try update(); ?
-        reset();
-        stanceReset();
-    }
-
-    void WalkEngine::stanceReset() {
-        // standup/sitdown/falldown handling
-        if (startFromStep) {
-            uLeftFoot = arma::zeros(3);
-            uRightFoot = arma::zeros(3);
-            uTorso = arma::zeros(3);
-
-            // start walking asap
-            initialStep = 1;
-        } else {
-            // stance resetted
-            uLeftFoot = uTorso.localToWorld({footOffset[0], kinematicsModel.Leg.HIP_OFFSET_Y - footOffset[1], 0});
-            uRightFoot = uTorso.localToWorld({footOffset[0], -kinematicsModel.Leg.HIP_OFFSET_Y + footOffset[1], 0});
-            initialStep = 2;
-        }
-
-        swingLeg = swingLegInitial;
-
-        uLeftFootSource = uLeftFoot;
-        uLeftFootDestination = uLeftFoot;
-
-        uRightFootSource = uRightFoot;
-        uRightFootDestination = uRightFoot;
-
-        uSupport = uTorso;
-        beginStepTime = getTime();
-        uLRFootOffset = {0, kinematicsModel.Leg.HIP_OFFSET_Y - footOffset[1], 0};
-        startFromStep = false;
-
-        calculateNewStep();
-    }
-
-    void WalkEngine::reset() {
-        uTorso = {-footOffset[0], 0, 0};
-        uLeftFoot = {0, kinematicsModel.Leg.HIP_OFFSET_Y, 0};
-        uRightFoot = {0, -kinematicsModel.Leg.HIP_OFFSET_Y, 0};
-
-        uTorsoSource = arma::zeros(3);
-        uTorsoDestination = arma::zeros(3);
-        uLeftFootSource = arma::zeros(3);
-        uLeftFootDestination = arma::zeros(3);
-        uRightFootSource = arma::zeros(3);
-        uRightFootDestination = arma::zeros(3);
-
-        velocityCurrent = arma::zeros(3);
-        velocityCommand = arma::zeros(3);
-        velocityDifference = arma::zeros(3);
-
-        // gZMP exponential coefficients:
-        zmpCoefficients = arma::zeros(4);
-        zmpParams = arma::zeros(4);
-
-        // gGyro stabilization variables
-        swingLeg = swingLegInitial;
-        beginStepTime = getTime();
-        initialStep = 2;
-
-        // gStandard offset
-        uLRFootOffset = {0, kinematicsModel.Leg.HIP_OFFSET_Y - footOffset[1], 0};
-
-        // gWalking/Stepping transition variables
-        startFromStep = false;
-
-        state = State::STOPPED;
-
-        // interrupted = false;
-    }
-
-    void WalkEngine::start() {
-        if (state != State::WALKING) {
-            swingLeg = swingLegInitial;
-            beginStepTime = getTime();
-            initialStep = 2;
-            state = State::WALKING;
-        }
-    }
-
-    void WalkEngine::requestStop() {
-        // always stops with feet together (which helps transition)
-        if (state == State::WALKING) {
-            state = State::STOP_REQUEST;
-        }
-    }
-
-    void WalkEngine::stop() {
-        state = State::STOPPED;
-        // emit(std::make_unique<ActionPriorites>(ActionPriorites { subsumptionId, { 0, 0 }})); // TODO: config
-        log<NUClear::TRACE>("Walk Engine:: Stop request complete");
-        emit(std::make_unique<WalkStopped>());
-        emit(std::make_unique<std::vector<ServoCommand>>());
-    }
-
-    void WalkEngine::localise(Transform2D position) {
-        // emit position as a fake localisation
-        auto localisation = std::make_unique<std::vector<message::localisation::Self>>();
-        message::localisation::Self self;
-        self.position = {position.x(), position.y()};
-        self.position_cov = arma::eye(2,2) * 0.1; // made up
-        self.heading = {std::cos(position.angle()), std::sin(position.angle())}; // convert to cartesian coordinates
-        self.velocity = arma::zeros(2); // not used
-        self.robot_to_world_rotation = arma::zeros(2,2); // not used
-        localisation->push_back(self);
-        emit(std::move(localisation));
-    }
-
-    void WalkEngine::update(const Sensors& sensors) {
-        double now = getTime();
-
-        if (state == State::STOPPED) {
-            updateStill(sensors);
-            return;
-        }
-
-        // The phase of the current step, range: [0,1]
-        double phase = (now - beginStepTime) / stepTime;
-
-        bool newStep = false;
-
-        if (phase > 1) {
-            phase = std::fmod(phase, 1);
-            beginStepTime += stepTime;
-            newStep = true;
-        }
-
-        if (newStep && state == State::LAST_STEP) {
-            stop();
-            return;
-        }
-
-        //Compute FootSource and FootDestination for this step
-        if (newStep) {
-            calculateNewStep();
-        }
-
-        updateStep(phase, sensors);
-    }
-
-    void WalkEngine::updateStep(double phase, const Sensors& sensors) {
-        //Get unitless phases for x and z motion
-        arma::vec3 foot = footPhase(phase, phase1Single, phase2Single);
-
-        //Lift foot by amount depending on walk speed
-        auto& limit = (velocityCurrent.x() > velocityHigh ? accelerationLimitsHigh : accelerationLimits); // TODO: use a function instead
-        float speed = std::min(1.0, std::max(std::abs(velocityCurrent.x() / (limit[0]*10)), std::abs(velocityCurrent.y() / (limit[1]*10))));
-        float scale = (step_height_fast_fraction - step_height_slow_fraction) * speed + step_height_slow_fraction;
-        foot[2] *= scale;
-
-        // don't lift foot at initial step, TODO: review
-        if (initialStep > 0) {
-            foot[2] = 0;
-        }
-
-        //Interpolate Transform2D from start to destination
-        if (swingLeg == LimbID::RIGHT_LEG) {
-            uRightFoot = uRightFootSource.interpolate(foot[0], uRightFootDestination);
-        } else {
-            uLeftFoot = uLeftFootSource.interpolate(foot[0], uLeftFootDestination);
-        }
-        //I hear you like arguments...
-        uTorso = zmpCom(phase, zmpCoefficients, zmpParams, stepTime, zmpTime, phase1Single, phase2Single, uSupport, uLeftFootDestination, uLeftFootSource, uRightFootDestination, uRightFootSource);
-
-        Transform3D leftFoot = uLeftFoot;
-        Transform3D rightFoot = uRightFoot;
-
-        //Lift swing leg
-        if (swingLeg == LimbID::RIGHT_LEG) {
-            rightFoot = rightFoot.translateZ(stepHeight * foot[2]);
-        } else {
-            leftFoot = leftFoot.translateZ(stepHeight * foot[2]);
-        }
-
-        Transform2D uTorsoActual = uTorso.localToWorld({-kinematicsModel.Leg.HIP_OFFSET_X, 0, 0});
-        Transform3D torso = arma::vec6({uTorsoActual.x(), uTorsoActual.y(), bodyHeight, 0, bodyTilt, uTorsoActual.angle()});
-
-        // Transform feet targets to be relative to the torso
-        Transform3D leftFootTorso = leftFoot.worldToLocal(torso);
-        Transform3D rightFootTorso = rightFoot.worldToLocal(torso);
-
-        //TODO: what is this magic?
-        double phaseComp = std::min({1.0, foot[1] / 0.1, (1 - foot[1]) / 0.1});
-
-        // Rotate foot around hip by the given hip roll compensation
-        if (swingLeg == LimbID::LEFT_LEG) {
-            rightFootTorso = rightFootTorso.rotateZLocal(-hipRollCompensation * phaseComp, sensors.forwardKinematics.find(ServoID::R_HIP_ROLL)->second);
-        }
-        else {
-            leftFootTorso = leftFootTorso.rotateZLocal(hipRollCompensation * phaseComp, sensors.forwardKinematics.find(ServoID::L_HIP_ROLL)->second);
-        }
-
-        //TODO:is this a Debug?
-        if (emitLocalisation) {
-            localise(uTorsoActual);
-        }
-
-        if (balanceEnabled) {
-            // Apply balance to our support foot
-            balancer.balance(kinematicsModel
-                , swingLeg == LimbID::LEFT_LEG ? rightFootTorso : leftFootTorso
-                , swingLeg == LimbID::LEFT_LEG ? LimbID::RIGHT_LEG : LimbID::LEFT_LEG
-                , sensors);
-        }
-
-        // emit(graph("Right foot pos", rightFootTorso.translation()));
-        // emit(graph("Left foot pos", leftFootTorso.translation()));
-
-        auto joints = calculateLegJointsTeamDarwin(kinematicsModel, leftFootTorso, rightFootTorso);
-        auto waypoints = motionLegs(joints);
-
-        auto arms = motionArms(phase);
-        waypoints->insert(waypoints->end(), arms->begin(), arms->end());
-
-        emit(std::move(waypoints));
-=======
         standScript.save("Stand.yaml");
     }      
 /*=======================================================================================================*/
@@ -438,7 +215,6 @@
         robotWaypoints->insert(robotWaypoints->end(), upperWaypoints->begin(), upperWaypoints->end());
 
         return robotWaypoints;
->>>>>>> eb2c72f8
     }
 /*=======================================================================================================*/
 //      NAME: motionArms
