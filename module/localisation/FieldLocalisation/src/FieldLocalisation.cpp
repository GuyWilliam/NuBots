--- conflicted
+++ resolved
@@ -55,42 +55,23 @@
         : Reactor(std::move(environment)) {
 
         on<Configuration>("FieldLocalisation.yaml").then([this](const Configuration& config) {
-            this->log_level                   = config["log_level"].as<NUClear::LogLevel>();
-            cfg.grid_size                     = config["grid_size"].as<double>();
-            cfg.save_map                      = config["save_map"].as<bool>();
-            cfg.starting_side                 = config["starting_side"].as<std::string>();
-            cfg.start_time_delay              = std::chrono::seconds(config["start_time_delay"].as<int>());
-            cfg.initial_state                 = Eigen::Vector3d(config["initial_state"].as<Expression>());
-            cfg.use_ground_truth_localisation = config["use_ground_truth_localisation"].as<bool>();
-
-            // Field line optimisation parameters
-            cfg.field_line_distance_weight = config["field_line_distance_weight"].as<double>();
-            cfg.min_field_line_points      = config["min_field_line_points"].as<int>();
-
-            // Field line intersection optimisation parameters
-            cfg.field_line_intersection_weight = config["field_line_intersection_weight"].as<double>();
-            cfg.min_association_distance       = config["min_association_distance"].as<double>();
-            cfg.min_field_line_intersections   = config["min_field_line_intersections"].as<int>();
-
-            // Constraints and weighting on change in state
-            cfg.change_limit        = Eigen::Vector3d(config["change_limit"].as<Expression>());
-            cfg.state_change_weight = config["state_change_weight"].as<double>();
-
-            // Optimisation parameters
-            cfg.xtol_rel = config["opt"]["xtol_rel"].as<double>();
-            cfg.ftol_rel = config["opt"]["ftol_rel"].as<double>();
-            cfg.maxeval  = config["opt"]["maxeval"].as<int>();
+            this->log_level                     = config["log_level"].as<NUClear::LogLevel>();
+            cfg.grid_size                       = config["grid_size"].as<double>();
+            cfg.save_map                        = config["save_map"].as<bool>();
+            cfg.n_particles                     = config["n_particles"].as<int>();
+            cfg.initial_state                   = Eigen::Vector3d(config["initial_state"].as<Expression>());
+            cfg.initial_covariance.diagonal()   = Eigen::Vector3d(config["initial_covariance"].as<Expression>());
+            cfg.process_noise.diagonal()        = Eigen::Vector3d(config["process_noise"].as<Expression>());
+            cfg.starting_side                   = config["starting_side"].as<std::string>();
+            cfg.start_time_delay                = config["start_time_delay"].as<double>();
+            cfg.use_ground_truth_localisation   = config["use_ground_truth_localisation"].as<bool>();
+            filter.model.process_noise_diagonal = config["process_noise"].as<Expression>();
+            filter.model.n_particles            = config["n_particles"].as<int>();
         });
 
         on<Startup, Trigger<FieldDescription>>().then("Update Field Line Map", [this](const FieldDescription& fd) {
             // Generate the field line distance map
-<<<<<<< HEAD
-            setup_fieldline_distance_map(fd);
-            // Generate the field landmarks
-            setup_field_landmarks(fd);
-=======
             fieldline_distance_map = utility::localisation::setup_fieldline_distance_map(fd, cfg.grid_size);
->>>>>>> bff27f95
             if (cfg.save_map) {
                 std::ofstream file("recordings/fieldline_map.csv");
                 file << fieldline_distance_map.get_map();
@@ -103,35 +84,36 @@
             auto right_side =
                 Eigen::Vector3d((fd.dimensions.field_length / 4), (-fd.dimensions.field_width / 2), M_PI_2);
             switch (cfg.starting_side) {
-                case StartingSide::LEFT: cfg.initial_hypotheses.emplace_back(left_side); break;
-                case StartingSide::RIGHT: cfg.initial_hypotheses.emplace_back(right_side); break;
+                case StartingSide::LEFT:
+                    cfg.initial_hypotheses.emplace_back(std::make_pair(left_side, cfg.initial_covariance));
+                    break;
+                case StartingSide::RIGHT:
+                    cfg.initial_hypotheses.emplace_back(std::make_pair(right_side, cfg.initial_covariance));
+                    break;
                 case StartingSide::EITHER:
-                    cfg.initial_hypotheses.emplace_back(left_side);
-                    cfg.initial_hypotheses.emplace_back(right_side);
-                    break;
-                case StartingSide::CUSTOM: cfg.initial_hypotheses.emplace_back(cfg.initial_state); break;
+                    cfg.initial_hypotheses.emplace_back(std::make_pair(left_side, cfg.initial_covariance));
+                    cfg.initial_hypotheses.emplace_back(std::make_pair(right_side, cfg.initial_covariance));
+                    break;
+                case StartingSide::CUSTOM:
+                    cfg.initial_hypotheses.emplace_back(std::make_pair(cfg.initial_state, cfg.initial_covariance));
+                    break;
                 default: log<NUClear::ERROR>("Invalid starting_side specified"); break;
             }
-            state = cfg.initial_hypotheses[0];
-
-            main_loop_handle.disable();
-            emit<Scope::DELAY>(std::make_unique<ResetFieldLocalisation>(), cfg.start_time_delay);
-            emit(std::make_unique<Stability>(Stability::UNKNOWN));
+            filter.set_state(cfg.initial_hypotheses);
+
+            last_time_update_time = NUClear::clock::now();
+            startup_time          = NUClear::clock::now();
         });
 
-        on<Trigger<ResetFieldLocalisation>>().then([this] {
-            log<NUClear::INFO>("Resetting field localisation");
-            main_loop_handle.enable();
-            state   = cfg.initial_hypotheses[0];
-            startup = true;
-        });
-
-        main_loop_handle = on<Trigger<FieldLines>, With<Stability>, With<RawSensors>, With<FieldIntersections>>().then(
-            "NLopt field localisation",
-            [this](const FieldLines& field_lines,
-                   const Stability& stability,
-                   const RawSensors& raw_sensors,
-                   const FieldIntersections& field_intersections) {
+        on<Trigger<ResetFieldLocalisation>>().then([this] { filter.set_state(cfg.initial_hypotheses); });
+
+        on<Trigger<FieldLines>, With<Stability>, With<RawSensors>>().then(
+            "Particle Filter",
+            [this](const FieldLines& field_lines, const Stability& stability, const RawSensors& raw_sensors) {
+                auto time_since_startup =
+                    std::chrono::duration_cast<std::chrono::seconds>(NUClear::clock::now() - startup_time).count();
+                bool fallen = stability == Stability::FALLEN || stability == Stability::FALLING;
+
                 // Emit field message using ground truth if available
                 if (cfg.use_ground_truth_localisation) {
                     auto field(std::make_unique<Field>());
@@ -140,37 +122,30 @@
                     return;
                 }
 
-                // Otherwise calculate using field line distance map
-                bool unstable = stability == Stability::FALLEN || stability == Stability::FALLING;
-                if (!unstable && field_lines.rPWw.size() > cfg.min_field_line_points) {
-                    if (startup && cfg.starting_side == StartingSide::EITHER) {
-                        std::vector<std::pair<Eigen::Vector3d, double>> opt_results;
-                        for (auto& hypothesis : cfg.initial_hypotheses) {
-                            opt_results.push_back(
-                                run_field_line_optimisation(hypothesis, field_lines.rPWw, field_intersections));
-                        }
-                        // Find the best initial state to use based on the optimisation results of each hypothesis
-                        auto best_hypothesis =
-                            std::min_element(opt_results.begin(), opt_results.end(), [](const auto& a, const auto& b) {
-                                return a.second < b.second;
-                            });
-                        state = best_hypothesis->first;
-                        log<NUClear::DEBUG>("Initial state optimisation took ",
-                                            best_hypothesis->first.transpose(),
-                                            " with cost ",
-                                            best_hypothesis->second);
-                        startup = false;
+                // Otherwise calculate using field lines
+                if (!fallen && field_lines.rPWw.size() > cfg.min_observations
+                    && time_since_startup > cfg.start_time_delay) {
+
+                    // Measurement update (using field line observations)
+                    for (int i = 0; i < cfg.n_particles; i++) {
+                        auto weight = calculate_weight(filter.get_particle(i), field_lines.rPWw);
+                        filter.set_particle_weight(weight, i);
                     }
-                    else {
-                        // Run optimisation routine
-                        std::pair<Eigen::Vector3d, double> opt_results =
-                            run_field_line_optimisation(state, field_lines.rPWw, field_intersections);
-                        state = opt_results.first;
-                    }
+
+                    // Time update (includes resampling)
+                    const double dt =
+                        duration_cast<duration<double>>(NUClear::clock::now() - last_time_update_time).count();
+                    last_time_update_time = NUClear::clock::now();
+                    filter.time(dt);
+
                     auto field(std::make_unique<Field>());
-                    field->Hfw = compute_Hfw(state);
+                    field->Hfw = compute_Hfw(filter.get_state());
                     if (log_level <= NUClear::DEBUG && raw_sensors.localisation_ground_truth.exists) {
                         debug_field_localisation(field->Hfw, raw_sensors);
+                    }
+                    field->covariance = filter.get_covariance();
+                    if (log_level <= NUClear::DEBUG) {
+                        field->particles = filter.get_particles_as_vector();
                     }
                     emit(field);
                 }
@@ -195,12 +170,12 @@
         // Graph rotation and error from ground truth
         emit(graph("Rfw true angles (rpy)", true_Rfw.x(), true_Rfw.y(), true_Rfw.z()));
         emit(graph("Rfw error (rpy)", error_Rfw.x(), error_Rfw.y(), error_Rfw.z()));
-        emit(graph("Rfw quaternion rotational error", quat_rot_error));
-    }
-
-    Eigen::Isometry3d FieldLocalisation::compute_Hfw(const Eigen::Vector3d& state) {
-        return Eigen::Translation<double, 3>(state.x(), state.y(), 0)
-               * Eigen::AngleAxis<double>(state.z(), Eigen::Matrix<double, 3, 1>::UnitZ());
+        emit(graph("Quaternion rotational error", quat_rot_error));
+    }
+
+    Eigen::Isometry3d FieldLocalisation::compute_Hfw(const Eigen::Vector3d& particle) {
+        return Eigen::Translation<double, 3>(particle.x(), particle.y(), 0)
+               * Eigen::AngleAxis<double>(particle.z(), Eigen::Matrix<double, 3, 1>::UnitZ());
     }
 
     Eigen::Vector2i FieldLocalisation::position_in_map(const Eigen::Vector3d& particle, const Eigen::Vector3d& rPWw) {
@@ -208,103 +183,20 @@
         Eigen::Vector3d rPFf = compute_Hfw(particle) * rPWw;
 
         // Get the associated index in the field line map [x, y]
-        // Note: field space is placed in centre of the field, whereas the  map origin (x,y) is top left corner
+        // Note: field space is placed in centre of the field, whereas the field line map origin (x,y) is top left
+        // corner of discretised field
         return Eigen::Vector2i(fieldline_distance_map.get_length() / 2 - std::round(rPFf(1) / cfg.grid_size),
                                fieldline_distance_map.get_width() / 2 + std::round(rPFf(0) / cfg.grid_size));
     }
 
-    std::pair<Eigen::Vector3d, double> FieldLocalisation::run_field_line_optimisation(
-        const Eigen::Vector3d& initial_guess,
-        const std::vector<Eigen::Vector3d>& observations,
-        const FieldIntersections& field_intersections) {
-
-        // Wrap the objective function in a lambda function
-        ObjectiveFunction<double, 3> obj_fun =
-            [&](const Eigen::Matrix<double, 3, 1>& x, Eigen::Matrix<double, 3, 1>& grad, void* data) -> double {
-            (void) data;  // Unused in this case
-            (void) grad;  // Unused in this case
-
-            // Compute the cost and gradient
-            double field_line_point_cost = 0.0;
-            for (auto rORr : observations) {
-                // Get the position [x, y] of the observation in the map for this particle
-                Eigen::Vector2i map_position = position_in_map(x, rORr);
-                field_line_point_cost +=
-                    std::pow(fieldline_distance_map.get_occupancy_value(map_position.x(), map_position.y()), 2);
-            }
-            field_line_point_cost = cfg.field_line_distance_weight * field_line_point_cost;
-
-            // Compute the cost and gradient
-            auto Hfw                            = compute_Hfw(x);
-            double field_line_intersection_cost = 0.0;
-
-            // Data association
-            for (const auto& intersection : field_intersections.intersections) {
-                double min_distance = std::numeric_limits<double>::max();
-
-                for (const auto& landmark : landmarks) {
-                    // Check if the landmark is of the same type as the observed intersection
-                    if (landmark.type == intersection.type) {
-                        // Calculate Euclidean distance between the observed intersection and the landmark
-                        double distance = (landmark.rLFf - Hfw * intersection.rIWw).norm();
-
-                        // If this landmark is closer update
-                        if (distance < min_distance) {
-                            min_distance = distance;
-                        }
-                    }
-                }
-
-                // If the closest landmark is too far away, do not consider it as an association
-                if (min_distance < cfg.min_association_distance) {
-                    field_line_intersection_cost += std::pow(min_distance, 2);
-                }
-            }
-            field_line_intersection_cost = cfg.field_line_intersection_weight * field_line_intersection_cost;
-
-            double state_change_cost = cfg.state_change_weight * (x - initial_guess).squaredNorm();
-            double cost              = field_line_point_cost + field_line_intersection_cost + state_change_cost;
-            emit(graph("Cost", cost));
-            emit(graph("Field line point cost", field_line_point_cost));
-            emit(graph("Field line intersection cost", field_line_intersection_cost));
-            emit(graph("State change cost", state_change_cost));
-            return cost;
-        };
-        // Create the NLopt optimizer and setup the algorithm, tolerances and maximum number of evaluations
-        constexpr unsigned int n   = 3;
-        nlopt::algorithm algorithm = nlopt::LN_COBYLA;
-        nlopt::opt opt             = nlopt::opt(algorithm, n);
-        opt.set_xtol_rel(cfg.xtol_rel);
-        opt.set_ftol_rel(cfg.ftol_rel);
-        opt.set_maxeval(cfg.maxeval);
-
-        // Set the objective function
-        opt.set_min_objective(eigen_objective_wrapper<double, n>, &obj_fun);
-
-        // Define the upper and lower bounds for the change in state
-        Eigen::Vector3d lower_bounds = initial_guess - cfg.change_limit;
-        Eigen::Vector3d upper_bounds = initial_guess + cfg.change_limit;
-
-        // Convert bounds to std::vector for NLopt
-        std::vector<double> lb(n), ub(n);
-        eigen_to_nlopt<double, n>(lower_bounds, lb);
-        eigen_to_nlopt<double, n>(upper_bounds, ub);
-
-        // Set bounds in the optimizer
-        opt.set_lower_bounds(lb);
-        opt.set_upper_bounds(ub);
-
-        // Convert the initial guess to NLopt format
-        std::vector<double> x(n);
-        eigen_to_nlopt<double, n>(initial_guess, x);
-
-        // Find the optimal solution
-        double final_cost;
-        opt.optimize(x, final_cost);
-
-        // Convert the optimized solution back to an Eigen
-        Eigen::Matrix<double, n, 1> optimized_solution(n);
-        nlopt_to_eigen<double, n>(x, optimized_solution);
-        return std::make_pair(optimized_solution, final_cost);
+    double FieldLocalisation::calculate_weight(const Eigen::Vector3d& particle,
+                                               const std::vector<Eigen::Vector3d>& observations) {
+        double weight = 0;
+        for (auto rORr : observations) {
+            // Get the position [x, y] of the observation in the map for this particle
+            Eigen::Vector2i map_position = position_in_map(particle, rORr);
+            weight += std::pow(fieldline_distance_map.get_occupancy_value(map_position.x(), map_position.y()), 2);
+        }
+        return 1.0 / (weight + std::numeric_limits<double>::epsilon());
     }
 }  // namespace module::localisation