--- conflicted
+++ resolved
@@ -41,11 +41,6 @@
     message.nuclear.ReactionStatistics: false
 
     # Behaviour
-<<<<<<< HEAD
-    message.input.Purpose: true
-    message.planning.WalkToDebug: true
-    message.strategy.WalkInsideBoundedBox: true
-=======
     message.purpose.Purpose: true
     message.planning.WalkToDebug: true
->>>>>>> 1e9b9079
+    message.strategy.WalkInsideBoundedBox: true