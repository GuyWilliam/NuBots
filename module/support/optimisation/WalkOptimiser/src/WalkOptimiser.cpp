--- conflicted
+++ resolved
@@ -1,4 +1,3 @@
-<<<<<<< HEAD
 /*
  * This file is part of the NUbots Codebase.
  *
@@ -15,7 +14,7 @@
  * You should have received a copy of the GNU General Public License
  * along with the NUbots Codebase.  If not, see <http://www.gnu.org/licenses/>.
  *
- * Copyright 2013 NUBots <nubots@nubots.net>
+ * Copyright 2013 NUbots <nubots@nubots.net>
  */
 
 #include "WalkOptimiser.h"
@@ -236,244 +235,4 @@
         }
     }  // namespace optimisation
 }  // namespace support
-}  // namespace module
-=======
-/*
- * This file is part of the NUbots Codebase.
- *
- * The NUbots Codebase is free software: you can redistribute it and/or modify
- * it under the terms of the GNU General Public License as published by
- * the Free Software Foundation, either version 3 of the License, or
- * (at your option) any later version.
- *
- * The NUbots Codebase is distributed in the hope that it will be useful,
- * but WITHOUT ANY WARRANTY; without even the implied warranty of
- * MERCHANTABILITY or FITNESS FOR A PARTICULAR PURPOSE.  See the
- * GNU General Public License for more details.
- *
- * You should have received a copy of the GNU General Public License
- * along with the NUbots Codebase.  If not, see <http://www.gnu.org/licenses/>.
- *
- * Copyright 2013 NUbots <nubots@nubots.net>
- */
-
-#include "WalkOptimiser.h"
-
-
-#include "message/input/ServoID.h"
-#include "utility/math/angle.h"
-#include "utility/math/optimisation/PGAoptimiser.h"
-#include "utility/support/yaml_armadillo.h"
-
-namespace module {
-namespace support {
-    namespace optimisation {
-
-        using message::behaviour::FixedWalkCommand;
-        using message::behaviour::FixedWalkFinished;
-        using message::behaviour::CancelFixedWalk;
-        using message::behaviour::WalkOptimiserCommand;
-        using message::behaviour::WalkConfigSaved;
-
-        using message::input::Sensors;
-        using message::input::ServoID;
-
-        using message::motion::ExecuteGetup;
-        using message::motion::KillGetup;
-
-        using message::support::SaveConfiguration;
-        using extension::Configuration;
-
-        WalkOptimiser::WalkOptimiser(std::unique_ptr<NUClear::Environment> environment)
-            : Reactor(std::move(environment)), initialConfig("Jerry", YAML::Node()) {
-
-            on<Configuration>("WalkOptimiser.yaml").then([this](const Configuration& config) {
-
-                log("Starting up walk optimiser");
-
-                number_of_samples = config["number_of_samples"].as<int>();
-                parameter_sigmas.resize(config["parameters_and_sigmas"].size());
-                parameter_names.resize(config["parameters_and_sigmas"].size());
-                int i = 0;
-
-                for (const auto& parameter : config["parameters_and_sigmas"]) {
-                    parameter_names[i]  = parameter.first.as<std::string>();
-                    parameter_sigmas[i] = parameter.second.as<double>();
-                    i++;
-                }
-
-                walk_command.segments.clear();
-                for (auto& segment : config["segments"]) {
-
-                    walk_command.segments.push_back(FixedWalkCommand::WalkSegment());
-                    walk_command.segments.back().direction   = segment["direction"].as<arma::vec>();
-                    walk_command.segments.back().curvePeriod = segment["curvePeriod"].as<double>();
-
-                    walk_command.segments.back().normalisedVelocity = segment["normalisedVelocity"].as<double>();
-                    walk_command.segments.back().normalisedAngularVelocity =
-                        segment["normalisedAngularVelocity"].as<double>();
-                    walk_command.segments.back().duration =
-                        std::chrono::milliseconds(int(std::milli::den * segment["duration"].as<double>()));
-                }
-
-                getup_cancel_trial_threshold = config["getup_cancel_trial_threshold"].as<uint>();
-
-                configuration_wait_milliseconds = config["configuration_wait_milliseconds"].as<int>();
-
-                emit(std::make_unique<OptimiseWalkCommand>());
-            });
-
-            on<Trigger<OptimiseWalkCommand>, Configuration, Sync<WalkOptimiser>>("WalkEngine.yaml")
-                .then("Optimise Walk", [this](const OptimiseWalkCommand&, const Configuration& walkConfig) {
-
-                    // Start optimisation
-                    std::cerr << "Optimiser command" << std::endl;
-                    // Get samples
-                    samples = utility::math::optimisation::PGA::getSamples(
-                        getState(walkConfig), parameter_sigmas, number_of_samples);
-                    // Initialise fitnesses
-                    fitnesses.zeros(number_of_samples);
-                    // Save the config which we loaded from file
-                    initialConfig = walkConfig;
-                    // Set the sample we are currently on
-                    // Use iteritive evaluation so that more samples can be added at any time
-                    currentSample = 0;
-
-                    std::cerr << "Sample: " << currentSample << std::endl;
-                    // Apply the parameters to the walk engine
-                    setWalkParameters(getWalkConfig(samples.row(currentSample).t()));
-                    // Now wait for WalkConfigSaved
-
-                });
-
-            on<Trigger<WalkConfigSaved>, Sync<WalkOptimiser>>([this] {
-                std::this_thread::sleep_for(std::chrono::milliseconds(configuration_wait_milliseconds));
-                // Start a walk routine
-                auto command = std::make_unique<FixedWalkCommand>(walk_command);
-                emit(std::move(command));
-            });
-
-
-            on<Every<25, Per<std::chrono::seconds>>, With<Sensors>, Sync<WalkOptimiser>>().then(
-                "Walk Data Manager", [this](const Sensors& sensors) {
-                    // Record data
-                    data.update(sensors);
-                });
-
-            on<Trigger<ExecuteGetup>>().then("Getup Recording", [this] {
-                // Record the robot falling over
-                data.recordGetup();
-
-            });
-
-            on<Trigger<KillGetup>>().then("Getup Recording", [this] {
-                data.getupFinished();
-                // //If this set of parameters is very bad, stop the trial and send cancel fixed walk command
-                if (data.numberOfGetups >= getup_cancel_trial_threshold) {
-                    emit(std::make_unique<CancelFixedWalk>());
-                }
-            });
-
-            on < Trigger<FixedWalkFinished>,
-                <Sync<WalkOptimiser>>().then("Walk Routine Finised",
-                                             [this] {
-                                                 // Get and reset data
-                                                 fitnesses[currentSample] = data.popFitness();
-                                                 std::cerr << "Sample Done! Fitness: " << fitnesses[currentSample]
-                                                           << std::endl;
-                                                 if (currentSample >= samples.n_rows - 1) {
-                                                     emit(std::make_unique<OptimisationComplete>());
-                                                 }
-                                                 else {
-                                                     // Setup new parameters
-                                                     std::cerr << "Sample:" << ++currentSample << std::endl;
-                                                     setWalkParameters(getWalkConfig(samples.row(currentSample).t()));
-                                                     // Now wait for WalkConfigSaved
-                                                 }
-                                             });
-
-            on<Trigger<OptimisationComplete>, Sync<WalkOptimiser>>().then("Record Results", [this] {
-                // Combine samples
-                arma::vec result = utility::math::optimisation::PGA::updateEstimate(samples, fitnesses);
-
-                std::cerr << "Final Result:" << std::endl;
-                auto cfg = getWalkConfig(result);
-                saveConfig(cfg);
-            });
-        }
-
-        arma::vec WalkOptimiser::getState(const Configuration& walkConfig) {
-            arma::vec state(parameter_names.size());
-            std::cerr << "walkConfig.size() = " << walkConfig.config.size() << "\nLoading state:" << std::endl;
-            int i = 0;
-            for (const std::string& name : parameter_names) {
-                state[i++] = walkConfig.config[name].as<double>();
-            }
-            std::cerr << "Loaded Walk Config State:" << std::endl;
-            printState(state);
-            return state;
-        }
-
-        void WalkOptimiser::printState(const arma::vec& state) {
-            std::cerr << "[";
-            for (uint i = 0; i < parameter_names.size(); ++i) {
-                std::cerr << parameter_names[i] << ": " << state[i] << ", ";
-            }
-            std::cerr << std::endl;
-        }
-
-        YAML::Node WalkOptimiser::getWalkConfig(const arma::vec& state) {
-            YAML::Node config(initialConfig.config);
-            for (uint i = 0; i < state.size(); ++i) {
-                config[parameter_names[i]] = state[i];
-            }
-            printState(state);
-            return config;
-        }
-
-        void WalkOptimiser::saveConfig(const YAML::Node& config) {
-            auto saveConfig    = std::make_unique<SaveConfiguration>();
-            saveConfig->path   = WalkOptimiserCommand::CONFIGURATION_PATH;
-            saveConfig->config = config.as<std::string>();
-            emit(std::move(saveConfig));
-        }
-
-        void WalkOptimiser::setWalkParameters(const YAML::Node& config) {
-            auto command        = std::make_unique<WalkOptimiserCommand>();
-            command->walkConfig = config;
-            emit(std::move(command));
-        }
-
-        double FitnessData::popFitness() {
-            std::cerr << "Calculating fitness: " << std::endl;
-            double stabilityFitness = (M_PI_4 - tilt.mean()) / M_PI_4;
-            std::cerr << "stabilityFitness = " << stabilityFitness << std::endl;
-            double getupFitness = (numberOfGetups == 0 ? 1 : 1 / double(1 + numberOfGetups));
-            std::cerr << "numberOfGetups = " << numberOfGetups << std::endl;
-            std::cerr << "getupFitness = " << getupFitness << std::endl;
-            numberOfGetups = 0;
-            tilt.reset();
-            // Reset all data
-            return getupFitness + stabilityFitness;
-        }
-        void FitnessData::update(const message::input::Sensors& sensors) {
-            if (recording) {
-                arma::vec3 verticalKinematics  = sensors.camToGround.submat(0, 2, 2, 2);
-                arma::vec3 verticalOrientation = sensors.kinematicsCamToGround.submat(0, 2, 2, 2);
-                double tiltMag = utility::math::angle::acos_clamped(arma::dot(verticalOrientation, verticalKinematics));
-                if (std::fabs(tiltMag) < M_PI_4) {
-                    tilt(tiltMag);
-                }
-            }
-        }
-        void FitnessData::recordGetup() {
-            numberOfGetups++;
-            recording = false;
-        }
-        void FitnessData::getupFinished() {
-            recording = true;
-        }
-    }  // namespace optimisation
-}  // namespace support
-}  // namespace module
->>>>>>> 5340b184
+}  // namespace module