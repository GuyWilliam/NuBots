--- conflicted
+++ resolved
@@ -379,10 +379,7 @@
     vector<float> inputs = getPercept();
     int action = Mrlagent.getAction(inputs,head_logic->getValidObjectsToLookAt());
     float rew = calculateReward();
-<<<<<<< HEAD
-=======
-    std::cout<< "Reward = "<<rew<<std::endl;
->>>>>>> cb9e6d5e
+    std::cout << "Reward = " << rew << std::endl;
     Mrlagent.giveReward(rew);
     Mrlagent.doLearning();
 
