--- conflicted
+++ resolved
@@ -336,11 +336,7 @@
     }
 
     void OldWalkEngine::configure(const YAML::Node& config) {
-<<<<<<< HEAD
-        log("configuring");
-=======
         use_com      = config["use_com"].as<bool>();
->>>>>>> 50a967be
         auto& stance = config["stance"];
         bodyHeight   = stance["body_height"].as<Expression>();
         bodyTilt     = stance["body_tilt"].as<Expression>();
