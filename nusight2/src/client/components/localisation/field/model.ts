--- conflicted
+++ resolved
@@ -15,13 +15,8 @@
 
   static of() {
     return new FieldModel({
-<<<<<<< HEAD
       dimensions: FieldDimensions.of(),
-      fieldColor: "#009900",
-=======
-      dimensions: FieldDimensions.postYear2017(),
       fieldColor: "#00cc00",
->>>>>>> 44fb894f
       lineColor: "#ffffff",
     });
   }
