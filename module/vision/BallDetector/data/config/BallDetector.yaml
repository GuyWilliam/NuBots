--- conflicted
+++ resolved
@@ -1,11 +1,3 @@
-<<<<<<< HEAD
-confidence_threshold: 0.7
-maximum_cone_radius: 60
-minimum_ball_distance: 0.20
-distance_disagreement: 0.8
-ball_angular_cov: [0.1, 0.01, 0.01]
-debug: false
-=======
 confidence_threshold: 0.7            # How confident do we need to be that this is a ball point
 cluster_points: 3                    # How many points do we need to claim this cluster is a viable ball
 minimum_ball_distance: 0.20          # Balls closer than this distance can't possibly be balls
@@ -14,5 +6,4 @@
 maximum_deviation: 0.15              # A threshold on how large the standard deviation of the angle between ray and
                                      # cone axis can be
 ball_angular_cov: [0.1, 0.01, 0.01]  # Measurement certainties
-debug: false                         # Turn on debug outputs
->>>>>>> 11942744
+debug: false                         # Turn on debug outputs