#include "BallLocalisation.h"
#include <chrono>
#include "extension/Configuration.h"
#include "utility/time/time.h"

#include "message/input/Sensors.h"
#include "message/localisation/FieldObject.h"
#include "message/support/FieldDescription.h"
#include "message/vision/VisionObjects.h"


#include "utility/support/eigen_armadillo.h"
#include "utility/support/yaml_armadillo.h"

#include "utility/input/ServoID.h"
#include "utility/math/coordinates.h"
#include "utility/math/matrix/Transform3D.h"
#include "utility/nubugger/NUhelpers.h"

namespace module {
namespace localisation {

    using extension::Configuration;
    using utility::time::TimeDifferenceSeconds;
    using message::localisation::Ball;
    using message::support::FieldDescription;
    using message::input::Sensors;

    using utility::math::matrix::Transform3D;
    using utility::math::coordinates::cartesianToSpherical;
    using ServoID = utility::input::ServoID;
    using utility::nubugger::graph;

    BallLocalisation::BallLocalisation(std::unique_ptr<NUClear::Environment> environment)
        : Reactor(std::move(environment)), filter() {

        last_measurement_update_time = NUClear::clock::now();
        last_time_update_time        = NUClear::clock::now();

        on<Configuration>("BallLocalisation.yaml").then([this](const Configuration& config) {
            auto message = std::make_unique<std::vector<Ball>>();
            emit(message);
            emit(std::make_unique<Ball>());

            filter.model.processNoiseDiagonal = config["process_noise_diagonal"].as<arma::vec>();
<<<<<<< HEAD
=======
            ball_pos_log                      = config["ball_pos_log"].as<bool>();
>>>>>>> 5340b184

            // Use configuration here from file BallLocalisation.yaml
        });

<<<<<<< HEAD
        /* To run at something like 100Hz that will call Time Update */
=======
        /* Run Time Update */
>>>>>>> 5340b184
        on<Every<15, Per<std::chrono::seconds>>, Sync<BallLocalisation>, With<FieldDescription>, With<Sensors>>().then(
            "BallLocalisation Time", [this](const FieldDescription& field, const Sensors& sensors) {
                /* Perform time update */
                auto curr_time        = NUClear::clock::now();
                double seconds        = TimeDifferenceSeconds(curr_time, last_time_update_time);
                last_time_update_time = curr_time;
                filter.timeUpdate(seconds);

                /* Creating ball state vector and covariance matrix for emission */
                // std::unique_ptr ball;
                auto ball                             = std::make_unique<Ball>();
                ball->locObject.position              = convert<double, 2>(filter.get());
                ball->locObject.position_cov          = convert<double, 2, 2>(filter.getCovariance());
                ball->locObject.last_measurement_time = last_measurement_update_time;

                /* For graphing purposes */
                arma::vec3 rBWw = {ball->locObject.position[0], ball->locObject.position[1], field.ball_radius};
                // Get our transform to world coordinates
                const Transform3D& Htw = convert<double, 4, 4>(sensors.world);
                const Transform3D& Htc = convert<double, 4, 4>(sensors.forwardKinematics.at(ServoID::HEAD_PITCH));
                Transform3D Hcw        = Htc.i() * Htw;
                arma::vec3 rBCc_cart   = Hcw.transformPoint(rBWw);
                arma::vec3 rBCc_sph1   = cartesianToSpherical(rBCc_cart);  // in r,theta,phi
                arma::vec3 rBCc_sph2   = {
                    rBCc_sph1[0], rBCc_sph1[1], rBCc_sph1[2]};  // in roe, theta, phi, where roe is 1/r
<<<<<<< HEAD
                emit(graph("ball loc state", rBCc_sph2[0], rBCc_sph2[1], rBCc_sph2[2]));

                emit(graph("ball state xy", ball->locObject.position[0], ball->locObject.position[1]));
=======
                if (ball_pos_log) {
                    emit(graph("localisation ball pos", filter.get()[0], filter.get()[1]));
                    log("localisation ball pos = ", filter.get()[0], filter.get()[1]);
                }
>>>>>>> 5340b184
                emit(ball);
            });

        /* To run whenever a ball has been detected */
<<<<<<< HEAD
        on<Trigger<std::vector<message::vision::Ball>>, With<FieldDescription>, With<Sensors>>().then([this](
            const std::vector<message::vision::Ball>& balls, const FieldDescription& field, const Sensors& sensors) {

            if (!balls.empty()) {
                double quality = 1.0;  // I don't know what quality should be used for
                if (balls.size() > 0) {

                    /* Call Time Update first */
                    auto curr_time = NUClear::clock::now();
                    // TODO: take min of time and measurement update delta
=======
        on<Trigger<std::vector<message::vision::Ball>>, With<FieldDescription>>().then(
            [this](const std::vector<message::vision::Ball>& balls, const FieldDescription& field) {

                if (balls.size() > 0) {
                    const auto& sensors = *balls[0].visObject.sensors;

                    /* Call Time Update first */
                    auto curr_time        = NUClear::clock::now();
>>>>>>> 5340b184
                    double seconds        = TimeDifferenceSeconds(curr_time, last_time_update_time);
                    last_time_update_time = curr_time;
                    filter.timeUpdate(seconds);

                    /* Now call Measurement Update. Supports multiple measurement methods and will treat them as
                     * separate measurements */
                    for (auto& measurement : balls[0].measurements) {
<<<<<<< HEAD
                        /* For graphing purposes */
                        arma::vec3 rBCc = convert<double, 3, 1>(measurement.rBCc);
                        // TODO: make this be in ro coords to start with
                        rBCc[0] = rBCc[0];
                        emit(graph("ball meas", rBCc[0], rBCc[1], rBCc[2]));

                        quality *= filter.measurementUpdate(
                            rBCc, convert<double, 3, 3>(measurement.covariance), field, sensors);
                    }

                    last_measurement_update_time = curr_time;
                }
            }
        });
=======
                        filter.measurementUpdate(convert<double, 3, 1>(measurement.rBCc),
                                                 convert<double, 3, 3>(measurement.covariance),
                                                 field,
                                                 sensors);
                    }
                    last_measurement_update_time = curr_time;
                }
            });
>>>>>>> 5340b184
    }
}  // namespace localisation
}  // namespace module<|MERGE_RESOLUTION|>--- conflicted
+++ resolved
@@ -43,19 +43,13 @@
             emit(std::make_unique<Ball>());
 
             filter.model.processNoiseDiagonal = config["process_noise_diagonal"].as<arma::vec>();
-<<<<<<< HEAD
-=======
             ball_pos_log                      = config["ball_pos_log"].as<bool>();
->>>>>>> 5340b184
+
 
             // Use configuration here from file BallLocalisation.yaml
         });
 
-<<<<<<< HEAD
-        /* To run at something like 100Hz that will call Time Update */
-=======
-        /* Run Time Update */
->>>>>>> 5340b184
+                /* Run Time Update */
         on<Every<15, Per<std::chrono::seconds>>, Sync<BallLocalisation>, With<FieldDescription>, With<Sensors>>().then(
             "BallLocalisation Time", [this](const FieldDescription& field, const Sensors& sensors) {
                 /* Perform time update */
@@ -81,32 +75,14 @@
                 arma::vec3 rBCc_sph1   = cartesianToSpherical(rBCc_cart);  // in r,theta,phi
                 arma::vec3 rBCc_sph2   = {
                     rBCc_sph1[0], rBCc_sph1[1], rBCc_sph1[2]};  // in roe, theta, phi, where roe is 1/r
-<<<<<<< HEAD
-                emit(graph("ball loc state", rBCc_sph2[0], rBCc_sph2[1], rBCc_sph2[2]));
-
-                emit(graph("ball state xy", ball->locObject.position[0], ball->locObject.position[1]));
-=======
                 if (ball_pos_log) {
                     emit(graph("localisation ball pos", filter.get()[0], filter.get()[1]));
                     log("localisation ball pos = ", filter.get()[0], filter.get()[1]);
                 }
->>>>>>> 5340b184
                 emit(ball);
             });
 
         /* To run whenever a ball has been detected */
-<<<<<<< HEAD
-        on<Trigger<std::vector<message::vision::Ball>>, With<FieldDescription>, With<Sensors>>().then([this](
-            const std::vector<message::vision::Ball>& balls, const FieldDescription& field, const Sensors& sensors) {
-
-            if (!balls.empty()) {
-                double quality = 1.0;  // I don't know what quality should be used for
-                if (balls.size() > 0) {
-
-                    /* Call Time Update first */
-                    auto curr_time = NUClear::clock::now();
-                    // TODO: take min of time and measurement update delta
-=======
         on<Trigger<std::vector<message::vision::Ball>>, With<FieldDescription>>().then(
             [this](const std::vector<message::vision::Ball>& balls, const FieldDescription& field) {
 
@@ -115,7 +91,6 @@
 
                     /* Call Time Update first */
                     auto curr_time        = NUClear::clock::now();
->>>>>>> 5340b184
                     double seconds        = TimeDifferenceSeconds(curr_time, last_time_update_time);
                     last_time_update_time = curr_time;
                     filter.timeUpdate(seconds);
@@ -123,22 +98,6 @@
                     /* Now call Measurement Update. Supports multiple measurement methods and will treat them as
                      * separate measurements */
                     for (auto& measurement : balls[0].measurements) {
-<<<<<<< HEAD
-                        /* For graphing purposes */
-                        arma::vec3 rBCc = convert<double, 3, 1>(measurement.rBCc);
-                        // TODO: make this be in ro coords to start with
-                        rBCc[0] = rBCc[0];
-                        emit(graph("ball meas", rBCc[0], rBCc[1], rBCc[2]));
-
-                        quality *= filter.measurementUpdate(
-                            rBCc, convert<double, 3, 3>(measurement.covariance), field, sensors);
-                    }
-
-                    last_measurement_update_time = curr_time;
-                }
-            }
-        });
-=======
                         filter.measurementUpdate(convert<double, 3, 1>(measurement.rBCc),
                                                  convert<double, 3, 3>(measurement.covariance),
                                                  field,
@@ -147,7 +106,6 @@
                     last_measurement_update_time = curr_time;
                 }
             });
->>>>>>> 5340b184
     }
 }  // namespace localisation
 }  // namespace module