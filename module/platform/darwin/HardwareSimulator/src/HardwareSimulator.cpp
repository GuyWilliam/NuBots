--- conflicted
+++ resolved
@@ -49,11 +49,7 @@
     using utility::support::Expression;
 
     HardwareSimulator::HardwareSimulator(std::unique_ptr<NUClear::Environment> environment)
-<<<<<<< HEAD
         : Reactor(std::move(environment)) {
-=======
-        : Reactor(std::move(environment)), sensors(), noise() {
->>>>>>> d89c7a2e
 
         /*
          CM740 Data
@@ -158,17 +154,6 @@
                 bodyTilt            = config["body_tilt"].as<Expression>();
             });
 
-<<<<<<< HEAD
-        on<Trigger<RawSensors::Gyroscope>>().then("Receive Simulated Gyroscope",
-                                                  [this](const RawSensors::Gyroscope& gyro) {
-                                                      std::lock_guard<std::mutex> lock(gyroQueueMutex);
-                                                      const RawSensors::Gyroscope& tmpGyro = gyro;
-                                                      gyroQueue.push(tmpGyro);
-                                                  });
-
-
-=======
->>>>>>> d89c7a2e
         on<Every<UPDATE_FREQUENCY, Per<std::chrono::seconds>>, Optional<With<Sensors>>, Single>().then(
             [this](const std::shared_ptr<const Sensors>& previousSensors) {
                 if (previousSensors) {
