/*
 * MIT License
 *
 * Copyright (c) 2023 NUbots
 *
 * This file is part of the NUbots codebase.
 * See https://github.com/NUbots/NUbots for further info.
 *
 * Permission is hereby granted, free of charge, to any person obtaining a copy
 * of this software and associated documentation files (the "Software"), to deal
 * in the Software without restriction, including without limitation the rights
 * to use, copy, modify, merge, publish, distribute, sublicense, and/or sell
 * copies of the Software, and to permit persons to whom the Software is
 * furnished to do so, subject to the following conditions:
 *
 * The above copyright notice and this permission notice shall be included in all
 * copies or substantial portions of the Software.
 *
 * THE SOFTWARE IS PROVIDED "AS IS", WITHOUT WARRANTY OF ANY KIND, EXPRESS OR
 * IMPLIED, INCLUDING BUT NOT LIMITED TO THE WARRANTIES OF MERCHANTABILITY,
 * FITNESS FOR A PARTICULAR PURPOSE AND NONINFRINGEMENT. IN NO EVENT SHALL THE
 * AUTHORS OR COPYRIGHT HOLDERS BE LIABLE FOR ANY CLAIM, DAMAGES OR OTHER
 * LIABILITY, WHETHER IN AN ACTION OF CONTRACT, TORT OR OTHERWISE, ARISING FROM,
 * OUT OF OR IN CONNECTION WITH THE SOFTWARE OR THE USE OR OTHER DEALINGS IN THE
 * SOFTWARE.
 */
#ifndef MODULE_PURPOSE_SOCCER_HPP
#define MODULE_PURPOSE_SOCCER_HPP

#include <nuclear>
#include <string>
#include <vector>

#include "extension/Behaviour.hpp"

#include "message/input/RoboCup.hpp"

namespace module::purpose {

<<<<<<< HEAD
    using message::input::RoboCup;
=======
    struct EnableIdle {};
    struct DisableIdle {};
>>>>>>> ae007226

    class Soccer : public ::extension::behaviour::BehaviourReactor {
    private:
        /// @brief The id of the robot
        uint player_id = 0;

        /// @brief Smart enum for the robot's position
        struct Position {
            enum Value { STRIKER, GOALIE, DEFENDER, DYNAMIC };
            Value value = Value::STRIKER;

            Position() = default;
            Position(Value value) : value(value) {}
            Position(std::string const& str) {
                // clang-format off
                if (str == "STRIKER") { value = Value::STRIKER; }
                else if (str == "GOALIE") { value = Value::GOALIE; }
                else if (str == "DEFENDER") { value = Value::DEFENDER; }
                else if (str == "DYNAMIC") { value = Value::DYNAMIC; }
                else { throw std::runtime_error("Invalid robot position"); }
                // clang-format on
            }

            operator int() const {
                return value;
            }
        };

        /// @brief Stores configuration values
        struct Config {
            /// @brief Whether or not to force the robot to ignore GameController and play
            bool force_playing = false;
            /// @brief Delay in seconds before the robot starts playing after button press
            int disable_idle_delay = 0;
            /// @brief The soccer position of the robot
            Position position{};
            /// @brief The number of seconds to wait before assuming a teammate is inactive
            int timeout = 0;
            /// @brief The largest id of a robot
            uint8_t max_robots = 0;
        } cfg;

        struct RobotInfo {
            /// @brief If this robot has been heard within the timeout
            bool active = false;
            /// @brief The time when we last heard this robot
            NUClear::clock::time_point last_heard = NUClear::clock::now();
            /// @brief Whether or not this robot is deciding what position its in dynamically
            bool dynamic = false;
            /// @brief The current position of this robot
            Position position = Position::DYNAMIC;
            /// @brief The distance of the robot to the ball
            double distance_to_ball = std::numeric_limits<double>::max();
        };

        /// @brief Store robots that could possibly play
        std::vector<RobotInfo> robots{};

        /// @brief The rate the find purpose provider will run, to drive the rest of the system
        static constexpr size_t BEHAVIOUR_UPDATE_RATE = 10;

<<<<<<< HEAD
        void determine_purpose();
=======
        /// @brief Idle state of the robot
        bool idle = false;
>>>>>>> ae007226

    public:
        /// @brief Called by the powerplant to build and setup the Soccer reactor.
        explicit Soccer(std::unique_ptr<NUClear::Environment> environment);
    };

}  // namespace module::purpose

#endif  // MODULE_PURPOSE_SOCCER_HPP<|MERGE_RESOLUTION|>--- conflicted
+++ resolved
@@ -37,12 +37,10 @@
 
 namespace module::purpose {
 
-<<<<<<< HEAD
     using message::input::RoboCup;
-=======
+
     struct EnableIdle {};
     struct DisableIdle {};
->>>>>>> ae007226
 
     class Soccer : public ::extension::behaviour::BehaviourReactor {
     private:
@@ -104,12 +102,10 @@
         /// @brief The rate the find purpose provider will run, to drive the rest of the system
         static constexpr size_t BEHAVIOUR_UPDATE_RATE = 10;
 
-<<<<<<< HEAD
-        void determine_purpose();
-=======
         /// @brief Idle state of the robot
         bool idle = false;
->>>>>>> ae007226
+
+        void determine_purpose();
 
     public:
         /// @brief Called by the powerplant to build and setup the Soccer reactor.
