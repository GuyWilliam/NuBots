#include <stdexcept>
#include <unordered_map>
#include <iostream>
#include "MotionScript2013.h"
#include "Infrastructure/NUData.h"
#include "Infrastructure/NUActionatorsData/NUActionatorsData.h"
#include "Framework/darwin/Framework/include/JointData.h"
#include "Motion/Tools/MotionFileTools.h"
#include "debug.h"

MotionScript2013::~MotionScript2013()
{
    for(MotionScriptFrame* frame : script_frames_)
        delete frame;
}

MotionScript2013* MotionScript2013::LoadFromConfigSystem(
    const std::string& path)
{
    /* Format:
    'path.to.script': {
        'frame_0': {
            'time_': '1.5',
            'servo_id_3': {
                'position_': 1.0,
                'gain_': 1.0,
            }
        },
        'frame_1': {
            'time_': '3.8',
            'servo_id_5': {
                'position_': 2.0,
                'gain_': 32.0,
            },
            'servo_id_19': {
                'position_': -1.5,
                'gain_': 0.7,
            }
        }
    }
    */
    
    return nullptr;
}

static MotionScript2013* MotionScript2013::LoadOldScript(const std::string& path){
    //Method modified from Motion/Tools/MotionScript.h
    std::ifstream file(path);
    if (!file.is_open())
    {
        errorlog << "MotionScript2013::LoadOldScript(). Unable to open. " << path << std::endl;
        return false;
    }
    else
    {
        MotionFileTools::toFloat(file);
        MotionFileTools::toBool(file);
        labels = MotionFileTools::toStringVector(file);
        if (labels.empty())
        {
            errorlog << "MotionScript::load(). Unable to load " << path << " the file labels are invalid " << std::endl;
            return false;
        }
        playspeed = 1.0;
        
        int numjoints = labels.size() - 1;
        times = vector<vector<double> >(numjoints, vector<double>());
        positions = vector<vector<float> >(numjoints, vector<float>());
        gains = vector<vector<float> >(numjoints, vector<float>());
        
        float time;
        vector<vector<float> > row;
        
        while (!file.eof())
        {
            MotionFileTools::toFloatWithMatrix(file, time, row);
            if (row.size() >= numjoints)
            {   // discard rows that don't have enough joints
                for (int i=0; i<numjoints; i++)
                {
                    if (row[i].size() > 0)
                    {   // if there is an entry then the first must be a position
                        times[i].push_back(1000*time);
                        positions[i].push_back(row[i][0]);
                        
                        // because the way the joint actionators are designed we must also specify a gain
                        if (row[i].size() > 1)
                        {   // if there is a second entry then it is the gain
                            gains[i].push_back(row[i][1]);
                        }
                        else
                        {   // however if there is no second entry we reuse the previous entry or use 100% if this is the first one
                            if (gains[i].empty())
                                gains[i].push_back(100.0);
                            else
                                gains[i].push_back(gains[i].back());
                        }
                        
                    }
                }
            }
            row.clear();
        }
        file.close();        

        return InitialiseScriptFromOld(times,positions,gains);
    }

}

MotionScript2013* MotionScript2013::InitialiseScriptFromOld(vector<float> times, vector<vector<float> > positions, vector<vector<float> > gains){
    
    MotionScript2013* script = new MotionScript2013();
    for(int frame_number = 0; frame_number<times.size();frame_number++){

        MotionScriptFrame new_frame();

        for(int motor_index; motor_index<positions[frame_number].size();motor_index++){

            ScriptJointDescriptor descriptor();
            descriptor.SetServoId(MapRowIndexToServoId(motor_index));
            descriptor.SetPosition(MapRowIndexToServoId(motor_index),positions[frame_number][motor_index]);
            descriptor.SetPosition(MapRowIndexToServoId(motor_index),gains[frame_number][motor_index]);
            new_frame.AddDescriptor(MapRowIndexToServoId(motor_index),descriptor);

        }
        script->AddFrame(&new_frame);
    }
    return script;

}

bool MotionScript2013::SaveToConfigSystem(
    const MotionScript2013& script,
    const std::string& path)
{
    return false;
}

void MotionScript2013::AdvanceToNextFrame()
{
    current_frame_index_++;
}

void MotionScript2013::SeekFrame(int frame)
{
    if(frame < 0 || frame >= script_frames_.size())
    {
        std::cout << "This script does not contain the frame: " 
                  << frame << ";" << std::endl;
        return;
    }
    current_frame_index_ = frame;
}

void MotionScript2013::ApplyCurrentFrameToRobot(NUActionatorsData* actionators_data)
{
    auto current_frame = script_frames_[current_frame_index_];

    current_frame->ApplyToRobot(actionators_data);
}


void MotionScript2013::Reset()
{
    current_frame_index_ = 0;
}

void MotionScript2013::StartScript(NUActionatorsData* actionators_data)
{
    kick_enable_time_ = actionators_data->CurrentTime;
}

bool MotionScript2013::HasCompleted(float current_time)
{
    if(current_frame_index_ < script_frames_.size())
        return false;

    float script_time = current_time - script_start_time_;
    auto& current_frame = script_frames_[current_frame_index_];

    if(script_time < GetScriptDuration())
        return false;

    return true;
}

float MotionScript2013::GetNextFrameTime(float current_time)
{
    return current_time + script_frames_[current_frame_index_]->GetDuration();
}

int MotionScript2013::GetFrameCount()
{
    return script_frames_.size();
}

int MotionScript2013::GetCurrentFrameIndex()
{
    return current_frame_index_;
}

MotionScriptFrame* MotionScript2013::GetCurrentFrame()
{
    return script_frames_[current_frame_index_];
}

void MotionScript2013::InsertFrame(int index, MotionScriptFrame* frame)
{
    auto it = script_frames_.begin();

    script_frames_.insert(it + index, frame);
}

void MotionScript2013::RemoveFrame(int index)
{
    auto it = script_frames_.begin();

    script_frames_.erase(it + index);
}

void MotionScript2013::DuplicateFrame(int index)
{
    auto* current_frame = script_frames_[current_frame_index_];

    auto* new_frame = new MotionScriptFrame(*current_frame);

    InsertFrame(index, current_frame);
}

float MotionScript2013::GetScriptDuration()
{
    float script_duration = 0;

    for(auto* frame : script_frames_)
        script_duration += frame->GetDuration();

    return script_duration;
}

NUData::id_t MotionScriptFrame::MapServoIdToNUDataId(int sensor_id)
{
    switch(sensor_id)
    {
        case Robot::JointData::ID_R_SHOULDER_PITCH: return NUData::RShoulderPitch;
        case Robot::JointData::ID_L_SHOULDER_PITCH: return NUData::LShoulderPitch;
        case Robot::JointData::ID_R_SHOULDER_ROLL:  return NUData::RShoulderRoll;
        case Robot::JointData::ID_L_SHOULDER_ROLL:  return NUData::LShoulderRoll;
        case Robot::JointData::ID_R_ELBOW:          return NUData::RElbowPitch;
        case Robot::JointData::ID_L_ELBOW:          return NUData::LElbowPitch;
        case Robot::JointData::ID_R_HIP_YAW:        return NUData::RHipYaw;
        case Robot::JointData::ID_L_HIP_YAW:        return NUData::LHipYaw;
        case Robot::JointData::ID_R_HIP_ROLL:       return NUData::RHipRoll;
        case Robot::JointData::ID_L_HIP_ROLL:       return NUData::LHipRoll;
        case Robot::JointData::ID_R_HIP_PITCH:      return NUData::RHipPitch;
        case Robot::JointData::ID_L_HIP_PITCH:      return NUData::LHipPitch;
        case Robot::JointData::ID_R_KNEE:           return NUData::RKneePitch;
        case Robot::JointData::ID_L_KNEE:           return NUData::LKneePitch;
        case Robot::JointData::ID_R_ANKLE_PITCH:    return NUData::RAnklePitch;
        case Robot::JointData::ID_L_ANKLE_PITCH:    return NUData::LAnklePitch;
        case Robot::JointData::ID_R_ANKLE_ROLL:     return NUData::RAnkleRoll;
        case Robot::JointData::ID_L_ANKLE_ROLL:     return NUData::LAnkleRoll;
        case Robot::JointData::ID_HEAD_PAN:         return NUData::HeadYaw;
        case Robot::JointData::ID_HEAD_TILT:        return NUData::HeadPitch;
        default: {
            std::cout << __PRETTY_FUNCTION__ 
                      << " - Invalid sensor_id: " << sensor_id << ";";
            return NUData::id_t();
        }
    }
}

<<<<<<< HEAD
int MapRowIndexToServoId(int index)
{
    switch(index)
    {
         case( 0): return Robot::JointData::ID_HEAD_TILT;        
         case( 1): return Robot::JointData::ID_HEAD_PAN;         
         case( 2): return Robot::JointData::ID_L_SHOULDER_ROLL;  
         case( 3): return Robot::JointData::ID_L_SHOULDER_PITCH; 
         case( 4): return Robot::JointData::ID_L_ELBOW;          
         case( 5): return Robot::JointData::ID_R_SHOULDER_ROLL;  
         case( 6): return Robot::JointData::ID_R_SHOULDER_PITCH; 
         case( 7): return Robot::JointData::ID_R_ELBOW;          
         case( 8): return Robot::JointData::ID_L_HIP_ROLL;       
         case( 9): return Robot::JointData::ID_L_HIP_PITCH;      
         case(10): return Robot::JointData::ID_L_HIP_YAW;        
         case(11): return Robot::JointData::ID_L_KNEE;           
         case(12): return Robot::JointData::ID_L_ANKLE_ROLL;     
         case(13): return Robot::JointData::ID_L_ANKLE_PITCH;    
         case(14): return Robot::JointData::ID_R_HIP_ROLL;       
         case(15): return Robot::JointData::ID_R_HIP_PITCH;      
         case(16): return Robot::JointData::ID_R_HIP_YAW;        
         case(17): return Robot::JointData::ID_R_KNEE;           
         case(18): return Robot::JointData::ID_R_ANKLE_ROLL;     
         case(19): return Robot::JointData::ID_R_ANKLE_PITCH;    
        default: {
            std::cout   << __PRETTY_FUNCTION__
                        << ": Invalid index: " << sensor_id << ";"
                        << std::endl;
            return -1;
        }
    }
}


void MotionScriptFrame::ApplyToRobot(float script_start_time, NUActionatorsData* actionators_data)
=======
void MotionScriptFrame::ApplyToRobot(NUActionatorsData* actionators_data)
>>>>>>> 003db063
{
    for(auto key_value : joints_)
    {
        auto& joint = key_value.second;

        if(!joint.GetDisable())
        {
            actionators_data->add(
                MapServoIdToNUDataId(joint.GetServoId()),
                duration_,
                joint.GetPosition(),
                joint.GetGain());
        }
    }
}

void MotionScriptFrame::AddDescriptor(int servo_id, ScriptJointDescriptor descriptor)
{
    joints_[servo_id] = descriptor;
}

void MotionScriptFrame::DeleteDescriptor(int servo_id)
{
    joints_.erase(servo_id);
}

bool MotionScriptFrame::GetDescriptor(int servo_id, ScriptJointDescriptor* descriptor)
{
    if(descriptor == nullptr)
        return nullptr;

    try
    {
        *descriptor =  joints_.at(servo_id);
        return true;
    }
    catch(std::out_of_range)
    {
        return false;
    }
}<|MERGE_RESOLUTION|>--- conflicted
+++ resolved
@@ -270,7 +270,7 @@
     }
 }
 
-<<<<<<< HEAD
+
 int MapRowIndexToServoId(int index)
 {
     switch(index)
@@ -305,10 +305,7 @@
 }
 
 
-void MotionScriptFrame::ApplyToRobot(float script_start_time, NUActionatorsData* actionators_data)
-=======
 void MotionScriptFrame::ApplyToRobot(NUActionatorsData* actionators_data)
->>>>>>> 003db063
 {
     for(auto key_value : joints_)
     {
