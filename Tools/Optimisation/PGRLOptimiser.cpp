/*! @file PGRLOptimiser.cpp
    @brief Implemenation of PGRLOptimiser class
 
    @author Jason Kulk
 
  Copyright (c) 2010 Jason Kulk
 
    This file is free software: you can redistribute it and/or modify
    it under the terms of the GNU General Public License as published by
    the Free Software Foundation, either version 3 of the License, or
    (at your option) any later version.

    This file is distributed in the hope that it will be useful,
    but WITHOUT ANY WARRANTY; without even the implied warranty of
    MERCHANTABILITY or FITNESS FOR A PARTICULAR PURPOSE.  See the
    GNU General Public License for more details.

    You should have received a copy of the GNU General Public License
    along with NUbot.  If not, see <http://www.gnu.org/licenses/>.
*/

#include "PGRLOptimiser.h"
#include "Parameter.h"

#include "NUPlatform/NUPlatform.h"

#include <cstdlib>
#include <boost/accumulators/accumulators.hpp>
#include <boost/accumulators/statistics.hpp>
using namespace boost::accumulators;

#include "debug.h"
#include "nubotdataconfig.h"

/*! @brief Constructor for abstract optimiser
 	@param name the name of the optimiser. The name is used in debug logs, and is used for load/save filenames by default
 	@param parameters the initial seed for the optimisation
 */
PGRLOptimiser::PGRLOptimiser(std::string name, vector<Parameter> parameters) : Optimiser(name, parameters)
{
<<<<<<< HEAD
    m_min_step_size = 0.02;
    
    m_max_step_size = 0.05;        // Tune this	
    m_epsilon = 0.05;              // Tune this
    m_num_per_iteration = 10;      // Tune this
    
    srand(static_cast<unsigned int> (1e6*Platform->getRealTime()*Platform->getRealTime()*Platform->getRealTime()));
=======
    m_step_size = 0.05;        	   // Tune this
    m_epsilon = 0.05;              // Tune this
    m_num_particles = 12;      	   // Tune this
    m_stalled_threshold = 25;	   // Might need to tune this

    m_selected_fitness = 0;
    m_best_fitness = 0;
    m_stall_count = 0;
>>>>>>> 87040a7f

    load();
    if (m_current_parameters.empty())
    {
        m_current_parameters = parameters;
        generatePolicies();
    }
    save();
}

/*! @brief Destructor for the abstract optimiser */
PGRLOptimiser::~PGRLOptimiser()
{
}

void PGRLOptimiser::setParametersResult(const vector<float>& fitness)
{
	float selectedfitness = fitness[m_selected_fitness];
	setParametersResult(selectedfitness);

	if (selectedfitness <= m_best_fitness)
		m_stall_count++;
	else
	{
		m_stall_count = 0;
		m_best_fitness = selectedfitness;
	}

	if (m_stall_count >= m_stalled_threshold and m_random_policies_index == 0)
	{	// we want to switch because we have stalled, and we are able to switch because we just completed a gradient estimation
		m_best_fitness = 0;
		m_stall_count = 0;
		m_selected_fitness = (m_selected_fitness+1)%fitness.size();
	}
	debug << "PGRLOptimiser::setParametersResult(" << fitness << "). Using fitness " << m_selected_fitness << ". Stalled for " << m_stall_count << endl;
}

void PGRLOptimiser::setParametersResult(float fitness)
{
    m_fitnesses.push_back(fitness);
    m_random_policies_index++;
    if ((unsigned int) m_random_policies_index == m_random_policies.size())
    {
        m_current_parameters += calculateStep();
        generatePolicies();
    }
}

vector<float> PGRLOptimiser::getNextParameters()
{
    return m_random_policies[m_random_policies_index];
}

/*! @brief Generates a set of policies from the seed to estimate the gradient
 */
void PGRLOptimiser::generatePolicies()
{
	generateShuffledPolices(m_current_parameters);
}

/*! @brief Calculates a step in the direction of the gradient estimated through the polices selected
 *	@return the step (ie. the new parameters should be parameters += step)
 */
vector<float> PGRLOptimiser::calculateStep()
{
    int num_dim = m_current_parameters.size();
    vector<float> A(num_dim);

    // calculate the averages for negative, zero, and positive epsilons
    for (int i=0; i<num_dim; i++)
    {
        float average_minus = 0;
        float average_zero = 0;
        float average_plus = 0;
        accumulator_set<float, stats<tag::mean> > accum_minus(0);
        accumulator_set<float, stats<tag::mean> > accum_zero(0);
        accumulator_set<float, stats<tag::mean> > accum_plus(0);
        for (int j=0; j<m_random_policies.size(); j++)
        {
            if (m_random_policies[j][i] < m_current_parameters[i].get())
                accum_minus(m_fitnesses[j]);
            else if (m_random_policies[j][i] > m_current_parameters[i].get())
                accum_plus(m_fitnesses[j]);
            else
                accum_zero(m_fitnesses[j]);
        }

        if (extract::count(accum_minus) == 0 or extract::count(accum_zero) == 0 or extract::count(accum_plus) == 0)
        {	// if by chance we get a set where one of the three possibilities has no entries, take no step in that dimension
            A[i] = 0;
        }
        else
        {
            average_minus = mean(accum_minus);
            average_zero = mean(accum_zero);
            average_plus = mean(accum_plus);

            if (average_zero > average_plus and average_zero > average_minus)
                A[i] = 0;
            else
                A[i] = m_step_size*tanh(average_plus - average_minus)*(m_current_parameters[i].max() - m_current_parameters[i].min());
        }
    }
    return A;
}

// ---------------------------------------------------------------------------------------------------------------------------------------------- Random Policies

/*! @brief Generates m_num_particles random policies from the seed.
 	@param seed the seed set of parameters used to generate the random policies
 */
void PGRLOptimiser::generateRandomPolices(const vector<Parameter>& seed)
{
    m_random_policies_index = 0;
    m_fitnesses.clear();
    m_random_policies.clear();
    for (int i=0; i<m_num_particles; i++)
        m_random_policies.push_back(generateRandomPolicy(seed));

    for (size_t i=0; i<m_random_policies.size(); i++)
        debug << m_random_policies[i] << endl;
}

/*! @brief Generates a single random policy from the seed, and returns it
 	@param seed the random policy seed
 */
vector<float> PGRLOptimiser::generateRandomPolicy(const vector<Parameter>& seed)
{
    vector<float> newpolicy;
    newpolicy.reserve(seed.size());
    for (size_t i=0; i<seed.size(); i++)
    {
        float epslion = m_epsilon*(seed[i].max() - seed[i].min());
        float value = seed[i] + getRandomDirection()*epslion;
        if (value < seed[i].min())
            value = seed[i].min();
        else if (value > seed[i].max())
            value = seed[i].max();
        newpolicy.push_back(value);
    }
    return newpolicy;
}

/*! @brief Returns -1,0,1 to be used as the random multiplier of epsilon to give random directions
 */
int PGRLOptimiser::getRandomDirection()
{
    return rand()%3 - 1;
}

// ---------------------------------------------------------------------------------------------------------------------------------------------- Shuffled Policies

/*! @brief Generates a set of random policies from the seed
 *	@param seed the set of parameters which is used as a base to generate the random policies
 */
void PGRLOptimiser::generateShuffledPolices(const vector<Parameter>& seed)
{
	m_random_policies_index = 0;
	m_fitnesses.clear();

	vector<float> floatseed(seed.size());
	for (size_t i=0; i<seed.size(); i++)
		floatseed[i] = seed[i].get();
	m_random_policies = vector<vector<float> >(3*(m_num_particles/3), floatseed);

	for (size_t i=0; i<seed.size(); i++)
	{
		vector<float> temp = generateSigns();
		float epsilon = m_epsilon*(seed[i].max() - seed[i].min());
		for (size_t j=0; j<temp.size(); j++)
			m_random_policies[j][i] += epsilon*temp[j];
	}

	for (size_t i=0; i<m_random_policies.size(); i++)
		debug << m_random_policies[i] << endl;
}

/*! @brief Generates a vector of signs to be used when generating the random policies.
 *
 *         The vector will have a length that is a multiple of 3, and contain an equal number of (+1,-1,0).
 *         The place of the (+1,-1,0) will be random. The idea being to try an avoid the case where few particles
 *         are given epsilon's with one of the signs.
 *  @return the vector
 */
vector<float> PGRLOptimiser::generateSigns()
{
	int num_of_each = m_num_particles/3;
	size_t size = 3*num_of_each;				// round the number of particles to multiple of 3
	vector<float> signs(size);
	for (size_t i=0; i<num_of_each; i++)
	{
		signs[3*i] = 1;
		signs[3*i+1] = 0;
		signs[3*i+2] = -1;
	}
	random_shuffle(signs.begin(), signs.end());
	return signs;
}

// ---------------------------------------------------------------------------------------------------------------------------------------------- Opponent Policies

/*! @brief Generates m_num_particles random policies from the seed.
 	@param seed the seed set of parameters used to generate the random policies
 */
void PGRLOptimiser::generateOpponentPolicies(const vector<Parameter>& seed)
{
    m_random_policies_index = 0;
    m_fitnesses.clear();
    m_random_policies.clear();

    vector<float> policy, opponent;
    for (int i=0; i<m_num_particles/2; i++)
    {
    	generateOpponents(seed, policy, opponent);
        m_random_policies.push_back(policy);
    	m_random_policies.push_back(opponent);
    }

    for (size_t i=0; i<m_random_policies.size(); i++)
        debug << m_random_policies[i] << endl;
}

/*! @brief Generates a pair of policies (policy, opponent) near seed to estimate the gradient
 * 	@param seed the parameter set where we are estimating the derivative
 * 	@param policy the first policy near seed
 * 	@param opponent the 'opposite' policy near seed (ie this has the epsilon of opposite sign to policy)
 */
void PGRLOptimiser::generateOpponents(const vector<Parameter>& seed, vector<float>& policy, vector<float>& opponent)
{
	policy.clear();
	opponent.clear();
	for (size_t i=0; i<seed.size(); i++)
	{
		float epslion = m_epsilon*(seed[i].max() - seed[i].min());
		float direction = getRandomDirection();
		policy.push_back(seed[i] + direction*epslion);
		opponent.push_back(seed[i] - direction*epslion);
	}
}

void PGRLOptimiser::summaryTo(ostream& stream)
{
}

void PGRLOptimiser::toStream(ostream& o) const
{
    o << m_step_size << " " << m_epsilon << " " << m_num_particles << " " << m_stalled_threshold << endl;
    
    o << m_random_policies_index << endl;
    o << m_current_parameters << endl;
    o << m_random_policies << endl;
    o << m_fitnesses << endl;

    o << m_selected_fitness << " " << m_best_fitness << " " << m_stall_count << endl;
}

void PGRLOptimiser::fromStream(istream& i)
{
    i >> m_step_size;
    i >> m_epsilon;
    i >> m_num_particles;
    i >> m_stalled_threshold;
    
    i >> m_random_policies_index;
    i >> m_current_parameters;
    i >> m_random_policies;
    i >> m_fitnesses;

    i >> m_selected_fitness;
    i >> m_best_fitness;
    i >> m_stall_count;
}
<|MERGE_RESOLUTION|>--- conflicted
+++ resolved
@@ -38,15 +38,6 @@
  */
 PGRLOptimiser::PGRLOptimiser(std::string name, vector<Parameter> parameters) : Optimiser(name, parameters)
 {
-<<<<<<< HEAD
-    m_min_step_size = 0.02;
-    
-    m_max_step_size = 0.05;        // Tune this	
-    m_epsilon = 0.05;              // Tune this
-    m_num_per_iteration = 10;      // Tune this
-    
-    srand(static_cast<unsigned int> (1e6*Platform->getRealTime()*Platform->getRealTime()*Platform->getRealTime()));
-=======
     m_step_size = 0.05;        	   // Tune this
     m_epsilon = 0.05;              // Tune this
     m_num_particles = 12;      	   // Tune this
@@ -55,7 +46,6 @@
     m_selected_fitness = 0;
     m_best_fitness = 0;
     m_stall_count = 0;
->>>>>>> 87040a7f
 
     load();
     if (m_current_parameters.empty())
