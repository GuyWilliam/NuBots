QT -= gui
QT -= core

INCLUDEPATH += /usr/local/include/opencv2/
INCLUDEPATH += /usr/include/boost/

LIBS += -lopencv_core -lopencv_highgui

PLATFORM = pc

contains(PLATFORM, "darwin") {
    message("Compiling for Darwin")
    DEFINES += TARGET_IS_DARWIN

    ROBOCUP_DIR = ${HOME}/robocup/            #change to darwin directory later
<<<<<<< HEAD
    #ROBOCUP_DIR = /home/shannon/robocup/
=======
    #ROBOCUP_DIR = /home/david/robocup/
>>>>>>> 8e78ea46
    INCLUDEPATH += $$ROBOCUP_DIR
    INCLUDEPATH += $$ROBOCUP_DIR/Autoconfig/
    
    HEADERS += \
        NUPlatform/Platforms/Darwin/DarwinCamera.h \
        VisionWrapper/datawrapperdarwin.h \
        $$ROBOCUP_DIR/Autoconfig/debug.h \
        $$ROBOCUP_DIR/Autoconfig/nubotdataconfig.h \
        VisionWrapper/visioncontrolwrapperdarwin.h \
    
    SOURCES += \
        $$ROBOCUP_DIR/NUPlatform/Platforms/Darwin/DarwinCamera.cpp \
        VisionWrapper/datawrapperdarwin.cpp \
        VisionWrapper/visioncontrolwrapperdarwin.cpp \
}

contains(PLATFORM, "pc") {
     message("Compiling for PC")
    DEFINES += TARGET_IS_PC

    ROBOCUP_DIR = ${HOME}/robocup/
<<<<<<< HEAD
    #ROBOCUP_DIR = /home/shannon/robocup/
=======
    #ROBOCUP_DIR = /home/david/robocup/
>>>>>>> 8e78ea46
    INCLUDEPATH += $$ROBOCUP_DIR
    INCLUDEPATH += $$ROBOCUP_DIR/Vision/Debug/
  
    HEADERS += \
        VisionTools/pccamera.h \
        VisionWrapper/datawrapperpc.h \
        VisionWrapper/visioncontrolwrapperpc.h \
        debugverbosityvision.h \
        debug.h \
        nubotdataconfig.h \
    
    SOURCES += \
        VisionTools/pccamera.cpp \
        VisionWrapper/datawrapperpc.cpp \
        VisionWrapper/visioncontrolwrapperpc.cpp\
}


#this
HEADERS += \
    VisionTypes/coloursegment.h \
    VisionTypes/colourtransitionrule.h \
    VisionTypes/colourreplacementrule.h \
    VisionTypes/transition.h \
    VisionTypes/segmentedregion.h \
    #VisionTypes/objectcandidate.h \
    VisionTypes/quad.h \
    VisionTypes/greenhorizon.h \
    VisionTypes/VisionFieldObjects/visionfieldobject.h \
    VisionTypes/VisionFieldObjects/ball.h \
    VisionTypes/VisionFieldObjects/goal.h \
    VisionTypes/VisionFieldObjects/beacon.h \
    VisionTypes/VisionFieldObjects/obstacle.h \
    VisionWrapper/datawrappercurrent.h \
    VisionTools/lookuptable.h \
    VisionTools/GTAssert.h \
    VisionTools/classificationcolours.h \
    Modules/greenhorizonch.h \
    Modules/objectdetectionch.h \
    Modules/scanlines.h \
    Modules/segmentfilter.h \
    Modules/goaldetection.h \
    Modules/balldetection.h \
    basicvisiontypes.h \
    valgorithm.h \
    visionblackboard.h \
    visioncontroller.h \ 
    visionconstants.h \
    #Threads/SaveImagesThread.h

SOURCES += \
    VisionTypes/coloursegment.cpp \
    VisionTypes/colourtransitionrule.cpp \
    VisionTypes/colourreplacementrule.cpp \
    VisionTypes/transition.cpp \
    VisionTypes/segmentedregion.cpp \
    #VisionTypes/objectcandidate.cpp \
    VisionTypes/quad.cpp \
    VisionTypes/greenhorizon.cpp \
    VisionTypes/VisionFieldObjects/visionfieldobject.cpp \
    VisionTypes/VisionFieldObjects/ball.cpp \
    VisionTypes/VisionFieldObjects/goal.cpp \
    VisionTypes/VisionFieldObjects/beacon.cpp \
    VisionTypes/VisionFieldObjects/obstacle.cpp \
    VisionTools/lookuptable.cpp \
    Modules/greenhorizonch.cpp \
    Modules/objectdetectionch.cpp \
    Modules/scanlines.cpp \
    Modules/segmentfilter.cpp \
    Modules/goaldetection.cpp \
    Modules/balldetection.cpp \
    visionblackboard.cpp \
    visioncontroller.cpp \
    visionconstants.cpp \
    main.cpp \
    #Threads/SaveImagesThread.cpp

##robocup
HEADERS += \
    $$ROBOCUP_DIR/Tools/FileFormats/LUTTools.h \
    $$ROBOCUP_DIR/Tools/Optimisation/Parameter.h \
    $$ROBOCUP_DIR/Tools/Math/Line.h \
    $$ROBOCUP_DIR/Tools/Math/Matrix.h \
    $$ROBOCUP_DIR/Tools/Math/TransformMatrices.h \
    $$ROBOCUP_DIR/Infrastructure/NUImage/NUImage.h \
    $$ROBOCUP_DIR/NUPlatform/NUCamera/CameraSettings.h \
    $$ROBOCUP_DIR/NUPlatform/NUCamera/NUCameraData.h \
    $$ROBOCUP_DIR/Kinematics/Horizon.h \
    $$ROBOCUP_DIR/NUPlatform/NUCamera.h \
    $$ROBOCUP_DIR/Infrastructure/FieldObjects/Object.h \
    $$ROBOCUP_DIR/Infrastructure/FieldObjects/AmbiguousObject.h \
    $$ROBOCUP_DIR/Infrastructure/FieldObjects/MobileObject.h \
    $$ROBOCUP_DIR/Infrastructure/FieldObjects/StationaryObject.h \
    $$ROBOCUP_DIR/Kinematics/Kinematics.h \
    $$ROBOCUP_DIR/Kinematics/EndEffector.h \
    $$ROBOCUP_DIR/Kinematics/Link.h \

SOURCES += \
    $$ROBOCUP_DIR/Tools/FileFormats/LUTTools.cpp \
    $$ROBOCUP_DIR/Tools/Optimisation/Parameter.cpp \
    $$ROBOCUP_DIR/Tools/Math/Line.cpp \
    $$ROBOCUP_DIR/Tools/Math/Matrix.cpp \
    $$ROBOCUP_DIR/Tools/Math/TransformMatrices.cpp \
    $$ROBOCUP_DIR/Infrastructure/NUImage/NUImage.cpp \
    $$ROBOCUP_DIR/NUPlatform/NUCamera/CameraSettings.cpp \
    $$ROBOCUP_DIR/NUPlatform/NUCamera/NUCameraData.cpp \
    $$ROBOCUP_DIR/Kinematics/Horizon.cpp \
    $$ROBOCUP_DIR/NUPlatform/NUCamera.cpp \
    $$ROBOCUP_DIR/Infrastructure/FieldObjects/Object.cpp \
    $$ROBOCUP_DIR/Infrastructure/FieldObjects/AmbiguousObject.cpp \
    $$ROBOCUP_DIR/Infrastructure/FieldObjects/MobileObject.cpp \
    $$ROBOCUP_DIR/Infrastructure/FieldObjects/StationaryObject.cpp \
    $$ROBOCUP_DIR/Kinematics/Kinematics.cpp \
    $$ROBOCUP_DIR/Kinematics/EndEffector.cpp \
    $$ROBOCUP_DIR/Kinematics/Link.cpp \<|MERGE_RESOLUTION|>--- conflicted
+++ resolved
@@ -13,11 +13,9 @@
     DEFINES += TARGET_IS_DARWIN
 
     ROBOCUP_DIR = ${HOME}/robocup/            #change to darwin directory later
-<<<<<<< HEAD
     #ROBOCUP_DIR = /home/shannon/robocup/
-=======
     #ROBOCUP_DIR = /home/david/robocup/
->>>>>>> 8e78ea46
+
     INCLUDEPATH += $$ROBOCUP_DIR
     INCLUDEPATH += $$ROBOCUP_DIR/Autoconfig/
     
@@ -39,11 +37,9 @@
     DEFINES += TARGET_IS_PC
 
     ROBOCUP_DIR = ${HOME}/robocup/
-<<<<<<< HEAD
     #ROBOCUP_DIR = /home/shannon/robocup/
-=======
     #ROBOCUP_DIR = /home/david/robocup/
->>>>>>> 8e78ea46
+
     INCLUDEPATH += $$ROBOCUP_DIR
     INCLUDEPATH += $$ROBOCUP_DIR/Vision/Debug/
   
