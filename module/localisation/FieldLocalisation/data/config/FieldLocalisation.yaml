--- conflicted
+++ resolved
@@ -32,12 +32,8 @@
 min_observations: 100
 
 # Penalty factor for observations being outside map
-<<<<<<< HEAD
 outside_map_penalty_factor: 1
 
 buzzer:
   localisation_reset_freq: 1280
   duration: 300 # Milliseconds
-=======
-outside_map_penalty_factor: 1
->>>>>>> 71529ac2
