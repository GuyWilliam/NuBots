#include "V4L2Camera.h"
#include "Camera.h"

#include "extension/FileWatch.h"

namespace module {
namespace input {
    using extension::Configuration;
    using extension::FileWatch;

    using message::input::CameraParameters;
    using message::input::Image;

    using FOURCC = utility::vision::FOURCC;


    V4L2Camera Camera::initiateV4L2Camera(const Configuration& config) {
        // This trigger gets us as close as we can to the frame rate as possible (as high resolution as we can)
        V4L2FrameRateHandle =
            on<Every<V4L2Camera::FRAMERATE, Per<std::chrono::seconds>>, Single>().then("Read V4L2Camera", [this] {

                for (auto& camera : V4L2Cameras) {
                    try {
                        // If the camera is ready, get an image and emit it
                        if (camera.second.isStreaming()) {
                            emit(std::make_unique<Image>(camera.second.getImage()));
                        }
                        log(camera.second.isStreaming());
                    }
                    catch (std::system_error& e) {
                        log<NUClear::ERROR>(e.what());
                        log("Resetting Camera");
                        V4L2FrameRateHandle.disable();
                        V4L2SettingsHandle.disable();
                        camera.second.resetCamera();
                        camera.second.startStreaming();
                        V4L2SettingsHandle.enable();
                        V4L2FrameRateHandle.enable();
                        log("Camera Reset");
                    }
                }
            });

        std::string deviceID = config["deviceID"];
        V4L2Camera camera    = V4L2Camera(config, deviceID);

        V4L2SettingsHandle =
            on<Every<1, std::chrono::seconds>>().then("V4L2 Camera Setting Applicator", [this, config] {

                for (auto& camera : V4L2Cameras) {


                    try {
                        static uint errorCount = 0;

                        if (camera.second.isStreaming()) {
                            // Set all other camera settings
                            for (auto& setting : camera.second.getConfig().config) {

                                auto& settings = camera.second.getSettings();
                                auto it        = settings.find(setting.first.as<std::string>());

                                if (it != settings.end()) {
                                    if (camera.second.setSetting(it->second, setting.second.as<int>()) == false) {
                                        log<NUClear::DEBUG>("Failed to set", it->first, "on camera", camera.first);
                                        errorCount++;
                                    }
                                }
                            }
                            if (errorCount > config["max_error_count"].as<uint>()) {
                                errorCount = 0;
                                throw std::system_error(
                                    errno, std::system_category(), ("Camerea Settings Unresponsive"));
                            }
                        }
                    }
                    catch (std::system_error& e) {
                        log<NUClear::ERROR>(e.what());
                        log("Resetting Camera");
                        V4L2FrameRateHandle.disable();
                        V4L2SettingsHandle.disable();
                        camera.second.resetCamera();
                        camera.second.startStreaming();
                        V4L2SettingsHandle.enable();
                        V4L2FrameRateHandle.enable();
                        log("Camera Reset");
                    }
                }
            });

<<<<<<< HEAD
            auto cameraParameters = std::make_unique<CameraParameters>();
            double tanHalfFOV[2], imageCentre[2];

            //Generic camera parameters
            cameraParameters->imageSizePixels << config["imageWidth"].as<uint>(), config["imageHeight"].as<uint>();
            cameraParameters->FOV << config["FOV_X"].as<double>(), config["FOV_Y"].as<double>();
            //TODO: configure the offset? probably not necessary for pinhole
            cameraParameters->centreOffset = Eigen::Vector2i::Zero();

            //Pinhole specific
            cameraParameters->lens = CameraParameters::LensType::PINHOLE;
            tanHalfFOV[0]  = std::tan(cameraParameters->FOV[0] * 0.5);
            tanHalfFOV[1]  = std::tan(cameraParameters->FOV[1] * 0.5);
            imageCentre[0] = cameraParameters->imageSizePixels[0] * 0.5;
            imageCentre[1] = cameraParameters->imageSizePixels[1] * 0.5;
            cameraParameters->pinhole.distortionFactor = config["DISTORTION_FACTOR"].as<double>();
            cameraParameters->pinhole.pixelsToTanThetaFactor << (tanHalfFOV[0] / imageCentre[0]), (tanHalfFOV[1] / imageCentre[1]);
            cameraParameters->pinhole.focalLengthPixels = imageCentre[0] / tanHalfFOV[0];

            emit<Scope::DIRECT>(std::move(cameraParameters));

            log("Emitted pinhole camera parameters for camera", config["deviceID"].as<std::string>());

            try
            {
                // Recreate the camera device at the required resolution
                int width  = config["imageWidth"].as<uint>();
                int height = config["imageHeight"].as<uint>();
                std::string deviceID = config["deviceID"].as<std::string>();
                std::string format   = config["imageFormat"].as<std::string>();
                FOURCC fourcc = utility::vision::getFourCCFromDescription(format);

                log("Initialising driver for camera", deviceID);

                V4L2Camera camera(config, deviceID, cameraCount);

                camera.resetCamera(deviceID, format, fourcc, width, height);

                log("Applying settings for camera", deviceID);

                // Set all other camera settings
                for(auto& setting : config.config)
                {
                    auto& settings = camera.getSettings();
                    auto it = settings.find(setting.first.as<std::string>());

                    if(it != settings.end())
                    {
                        if (camera.setSetting(it->second, setting.second.as<int>()) == false)
                        {
                            log<NUClear::DEBUG>("Failed to set", it->first, "on camera", deviceID);
                        }
=======
        camera.setSettingsHandle(V4L2SettingsHandle);
        auto cameraParameters = std::make_unique<CameraParameters>();
        double tanHalfFOV[2], imageCentre[2];

        cameraParameters->imageSizePixels << config["imageWidth"].as<uint>(), config["imageHeight"].as<uint>();
        cameraParameters->FOV << config["FOV_X"].as<double>(), config["FOV_Y"].as<double>();
        cameraParameters->distortionFactor = config["DISTORTION_FACTOR"].as<double>();
        tanHalfFOV[0]                      = std::tan(cameraParameters->FOV[0] * 0.5);
        tanHalfFOV[1]                      = std::tan(cameraParameters->FOV[1] * 0.5);
        imageCentre[0]                     = cameraParameters->imageSizePixels[0] * 0.5;
        imageCentre[1]                     = cameraParameters->imageSizePixels[1] * 0.5;
        cameraParameters->pixelsToTanThetaFactor << (tanHalfFOV[0] / imageCentre[0]), (tanHalfFOV[1] / imageCentre[1]);
        cameraParameters->focalLengthPixels = imageCentre[0] / tanHalfFOV[0];

        emit<Scope::DIRECT>(std::move(cameraParameters));

        log("Emitted camera parameters for camera", config["deviceID"].as<std::string>());

        try {
            // Recreate the camera device at the required resolution
            int width            = config["imageWidth"].as<uint>();
            int height           = config["imageHeight"].as<uint>();
            std::string deviceID = config["deviceID"].as<std::string>();
            std::string format   = config["imageFormat"].as<std::string>();
            FOURCC fourcc        = utility::vision::getFourCCFromDescription(format);

            log("Initialising driver for camera", deviceID);

            // V4L2Camera camera(config, deviceID);

            camera.resetCamera(deviceID, format, fourcc, width, height);

            log("Applying settings for camera", deviceID);

            // Set all other camera settings
            for (auto& setting : config.config) {
                auto& settings = camera.getSettings();
                auto it        = settings.find(setting.first.as<std::string>());

                if (it != settings.end()) {
                    if (camera.setSetting(it->second, setting.second.as<int>()) == false) {
                        throw std::system_error(
                            errno, std::system_category(), ("Failed to set", it->first, "on camera", deviceID));
>>>>>>> 204fc18f
                    }
                }
            }

            // Start the camera streaming video
            camera.startStreaming();

            log("Camera", deviceID, "is now streaming.");

            camera.enableHandles();

            return (std::move(camera));
        }

        catch (const std::exception& e) {
            NUClear::log<NUClear::DEBUG>(std::string("Exception while setting camera configuration: ") + e.what());
            throw e;
        }
    }

    message::input::Image V4L2Camera::getImage() {
        if (!streaming) {
            throw std::runtime_error("The camera is currently not streaming");
        }

        // Extract our buffer from the driver
        v4l2_buffer current;
        memset(&current, 0, sizeof(current));
        current.type   = V4L2_BUF_TYPE_VIDEO_CAPTURE;
        current.memory = V4L2_MEMORY_USERPTR;

        if (ioctl(fd, VIDIOC_DQBUF, &current) == -1) {
            throw std::system_error(errno, std::system_category(), "There was an error while de-queuing a buffer");
        }

        // Extract our data and create a new fresh buffer
        std::vector<uint8_t> data(buffers[current.index].size());
        std::swap(data, buffers[current.index]);
        data.resize(current.bytesused);

        // Calculate the timestamp in terms of NUClear clock
        auto monotonicTime =
            std::chrono::microseconds(current.timestamp.tv_usec) + std::chrono::seconds(current.timestamp.tv_sec);
        auto mclock =
            std::chrono::duration_cast<std::chrono::microseconds>(std::chrono::steady_clock::now().time_since_epoch());
        auto nclock = std::chrono::duration_cast<std::chrono::microseconds>(NUClear::clock::now().time_since_epoch());
        auto timestamp = NUClear::clock::time_point(monotonicTime + (nclock - mclock));

        // Requeue our buffer
        v4l2_buffer requeue;
        memset(&requeue, 0, sizeof(requeue));
        requeue.type      = V4L2_BUF_TYPE_VIDEO_CAPTURE;
        requeue.memory    = V4L2_MEMORY_USERPTR;
        requeue.index     = current.index;
        requeue.m.userptr = reinterpret_cast<unsigned long int>(buffers[current.index].data());
        requeue.length    = buffers[current.index].capacity();

        if (ioctl(fd, VIDIOC_QBUF, &requeue) == -1) {
            throw std::system_error(errno, std::system_category(), "There was an error while re-queuing a buffer");
        };

        // Move this data into the image
        Image image;
        image.dimensions << width, height;
        image.format       = fourcc;
        image.serialNumber = deviceID;
        image.timestamp    = timestamp;
        image.data         = std::move(data);
        return image;
    }

    void V4L2Camera::resetCamera(const std::string& device,
                                 const std::string& fmt,
                                 const FOURCC& cc,
                                 size_t w,
                                 size_t h) {
        // if the camera device is already open, close it
        closeCamera();

        // Store our new state
        deviceID = device;
        format   = fmt;
        fourcc   = cc;
        width    = w;
        height   = h;

        // Open the camera device
        fd = open(deviceID.c_str(), O_RDWR);
        if (fd >= 0) {
            std::cout << "Reopened Camera" << std::endl;
        }

        // Check if we managed to open our file descriptor
        int resetCount = 0;

        while (fd < 0 && resetCount < 10) {
            std::cout << "Toggling GPIO" << std::endl;
            system("/home/nubots/gpio_toggle.sh");
            fd = open(deviceID.c_str(), O_RDWR);
            resetCount++;
        }
        if (fd < 0) {
            throw std::runtime_error(std::string("We were unable to access the camera device on ") + deviceID);
        }

        // Here we set the "Format" of the device (the type of data we are getting)
        v4l2_format format;
        memset(&format, 0, sizeof(format));
        format.type           = V4L2_BUF_TYPE_VIDEO_CAPTURE;
        format.fmt.pix.width  = width;
        format.fmt.pix.height = height;

        // We have to choose YUYV or MJPG here
        if (fmt == "YUYV") {
            format.fmt.pix.pixelformat = V4L2_PIX_FMT_YUYV;
        }

        else if (fmt == "MJPG") {
            format.fmt.pix.pixelformat = V4L2_PIX_FMT_MJPEG;
        }

        else {
            throw std::runtime_error("The format must be either YUYV or MJPG");
        }

        format.fmt.pix.field = V4L2_FIELD_NONE;
        if (ioctl(fd, VIDIOC_S_FMT, &format) == -1) {
            throw std::system_error(
                errno, std::system_category(), "There was an error while setting the cameras format");
        }

        // Set the frame rate
        v4l2_streamparm param;
        memset(&param, 0, sizeof(param));
        param.type = V4L2_BUF_TYPE_VIDEO_CAPTURE;

        // Get the current parameters (populate our fields)
        if (ioctl(fd, VIDIOC_G_PARM, &param) == -1) {
            throw std::system_error(
                errno, std::system_category(), "We were unable to get the current camera FPS parameters");
        }

        param.parm.capture.timeperframe.numerator   = 1;
        param.parm.capture.timeperframe.denominator = FRAMERATE;

        if (ioctl(fd, VIDIOC_S_PARM, &param) == -1) {
            throw std::system_error(
                errno, std::system_category(), "We were unable to get the current camera FPS parameters");
        }

        // Tell V4L2 that we are using 2 userspace buffers
        v4l2_requestbuffers rb;
        memset(&rb, 0, sizeof(rb));
        rb.count  = NUM_BUFFERS;
        rb.type   = V4L2_BUF_TYPE_VIDEO_CAPTURE;
        rb.memory = V4L2_MEMORY_USERPTR;

        if (ioctl(fd, VIDIOC_REQBUFS, &rb) == -1) {
            throw std::system_error(errno, std::system_category(), "There was an error configuring user buffers");
        }

        settings.insert(std::make_pair("brightness", V4L2_CID_BRIGHTNESS));
        settings.insert(std::make_pair("gain", V4L2_CID_GAIN));
        settings.insert(std::make_pair("gamma", V4L2_CID_GAMMA));
        settings.insert(std::make_pair("contrast", V4L2_CID_CONTRAST));
        settings.insert(std::make_pair("saturation", V4L2_CID_SATURATION));
        settings.insert(std::make_pair("power_line_frequency", V4L2_CID_POWER_LINE_FREQUENCY));
        settings.insert(std::make_pair("auto_white_balance", V4L2_CID_AUTO_WHITE_BALANCE));
        settings.insert(std::make_pair("white_balance_temperature", V4L2_CID_WHITE_BALANCE_TEMPERATURE));
        settings.insert(std::make_pair("auto_exposure", V4L2_CID_EXPOSURE_AUTO));
        settings.insert(std::make_pair("auto_exposure_priority", V4L2_CID_EXPOSURE_AUTO_PRIORITY));
        settings.insert(std::make_pair("absolute_exposure", V4L2_CID_EXPOSURE_ABSOLUTE));
        settings.insert(std::make_pair("backlight_compensation", V4L2_CID_BACKLIGHT_COMPENSATION));
        settings.insert(std::make_pair("auto_focus", V4L2_CID_FOCUS_AUTO));
        // settings.insert(std::make_pair("absolute_focus",             V4L2_CID_FOCUS_ABSOLUTE));
        settings.insert(std::make_pair("absolute_zoom", V4L2_CID_ZOOM_ABSOLUTE));
        settings.insert(std::make_pair("absolute_pan", V4L2_CID_PAN_ABSOLUTE));
        settings.insert(std::make_pair("absolute_tilt", V4L2_CID_TILT_ABSOLUTE));
        settings.insert(std::make_pair("sharpness", V4L2_CID_SHARPNESS));
    }

    void V4L2Camera::resetCamera() {
        resetCamera(deviceID, format, fourcc, width, height);
    }

    void V4L2Camera::startStreaming() {
        if (!streaming) {
            // Start streaming data
            int command = V4L2_BUF_TYPE_VIDEO_CAPTURE;

            if (ioctl(fd, VIDIOC_STREAMON, &command) == -1) {
                throw std::system_error(errno, std::system_category(), "Unable to start camera streaming");
            }

            // Calculate how big our buffers must be
            size_t bufferlength = width * height * 2;

            // Enqueue 2 buffers
            for (uint i = 0; i < NUM_BUFFERS; ++i) {
                buffers[i].resize(bufferlength);

                v4l2_buffer buff;
                memset(&buff, 0, sizeof(buff));
                buff.type      = V4L2_BUF_TYPE_VIDEO_CAPTURE;
                buff.memory    = V4L2_MEMORY_USERPTR;
                buff.index     = i;
                buff.m.userptr = reinterpret_cast<unsigned long int>(buffers[i].data());
                buff.length    = buffers[i].capacity();

                if (ioctl(fd, VIDIOC_QBUF, &buff) == -1) {
                    throw std::system_error(errno, std::system_category(), "Unable to queue buffers");
                }
            }

<<<<<<< HEAD
            catch(const std::exception& e)
            {
                NUClear::log<NUClear::DEBUG>(std::string("Exception while setting camera configuration: ") + e.what());
                throw e;
=======
            streaming = true;
        }
    }

    void V4L2Camera::stopStreaming() {
        if (streaming) {
            // Dequeue all buffers
            for (bool done = false; !done;) {
                if (ioctl(fd, VIDIOC_DQBUF) == -1) {
                    done = true;
                }
>>>>>>> 204fc18f
            }

            // Stop streaming data
            int command = V4L2_BUF_TYPE_VIDEO_CAPTURE;

            if (ioctl(fd, VIDIOC_STREAMOFF, &command) == -1) {
                throw std::system_error(errno, std::system_category(), "Unable to stop camera streaming");
            }

            streaming = false;
        }
    }

    void V4L2Camera::closeCamera() {
        if (fd != -1) {
            try {
                stopStreaming();
            }
            catch (std::system_error) {
                streaming = false;
            }
            close(fd);
            fd = -1;
        }
    }

    void V4L2Camera::setConfig(const ::extension::Configuration& _config) {
        config = _config;

        int w           = config["imageWidth"].as<uint>();
        int h           = config["imageHeight"].as<uint>();
        std::string ID  = config["deviceID"].as<std::string>();
        std::string fmt = config["imageFormat"].as<std::string>();
        FOURCC cc       = utility::vision::getFourCCFromDescription(format);

        if (width != static_cast<size_t>(w) || height != static_cast<size_t>(h) || format != fmt || deviceID != ID) {
            resetCamera(ID, fmt, cc, w, h);
        }
    }

    int32_t V4L2Camera::getSetting(unsigned int id) {
        // Check if we can access the value
        struct v4l2_queryctrl queryctrl;
        queryctrl.id = id;

        if (ioctl(fd, VIDIOC_QUERYCTRL, &queryctrl) == -1) {
            throw std::system_error(errno,
                                    std::system_category(),
                                    "There was an error while attempting to get the status of this camera value");
        }

        if (queryctrl.flags & V4L2_CTRL_FLAG_DISABLED) {
            throw std::runtime_error("Requested camera value is not available");
        }

        if (queryctrl.type != V4L2_CTRL_TYPE_BOOLEAN && queryctrl.type != V4L2_CTRL_TYPE_INTEGER
            && queryctrl.type != V4L2_CTRL_TYPE_MENU) {
            throw std::runtime_error("Requested camera value is not supported");
        }

        // Try to get the value
        struct v4l2_control control_s;
        control_s.id = id;

        if (ioctl(fd, VIDIOC_G_CTRL, &control_s) < 0) {
            throw std::system_error(
                errno, std::system_category(), "There was an error while trying to get the current value");
        }

        return control_s.value;
    }

    bool V4L2Camera::setSetting(unsigned int id, int32_t value) {
        // Check if we can access the value
        struct v4l2_queryctrl queryctrl;
        queryctrl.id = id;

        if (ioctl(fd, VIDIOC_QUERYCTRL, &queryctrl) < 0) {
            return false;
        }

        if (queryctrl.flags & V4L2_CTRL_FLAG_DISABLED) {
            return false;
        }

        if (queryctrl.type != V4L2_CTRL_TYPE_BOOLEAN && queryctrl.type != V4L2_CTRL_TYPE_INTEGER
            && queryctrl.type != V4L2_CTRL_TYPE_MENU) {
            return false;
        }

        // Shape the value if it's above or below our limits
        if (value < queryctrl.minimum) {
            value = queryctrl.minimum;
        }

        if (value > queryctrl.maximum) {
            value = queryctrl.maximum;
        }

        // Attempt to write the value
        struct v4l2_control control_s;
        control_s.id    = id;
        control_s.value = value;

        if (ioctl(fd, VIDIOC_S_CTRL, &control_s) < 0) {
            return false;
        }

        // We succeeded
        return true;
    }
}  // namespace input
}  // namespace module<|MERGE_RESOLUTION|>--- conflicted
+++ resolved
@@ -88,77 +88,30 @@
                 }
             });
 
-<<<<<<< HEAD
-            auto cameraParameters = std::make_unique<CameraParameters>();
-            double tanHalfFOV[2], imageCentre[2];
-
-            //Generic camera parameters
-            cameraParameters->imageSizePixels << config["imageWidth"].as<uint>(), config["imageHeight"].as<uint>();
-            cameraParameters->FOV << config["FOV_X"].as<double>(), config["FOV_Y"].as<double>();
-            //TODO: configure the offset? probably not necessary for pinhole
-            cameraParameters->centreOffset = Eigen::Vector2i::Zero();
-
-            //Pinhole specific
-            cameraParameters->lens = CameraParameters::LensType::PINHOLE;
-            tanHalfFOV[0]  = std::tan(cameraParameters->FOV[0] * 0.5);
-            tanHalfFOV[1]  = std::tan(cameraParameters->FOV[1] * 0.5);
-            imageCentre[0] = cameraParameters->imageSizePixels[0] * 0.5;
-            imageCentre[1] = cameraParameters->imageSizePixels[1] * 0.5;
-            cameraParameters->pinhole.distortionFactor = config["DISTORTION_FACTOR"].as<double>();
-            cameraParameters->pinhole.pixelsToTanThetaFactor << (tanHalfFOV[0] / imageCentre[0]), (tanHalfFOV[1] / imageCentre[1]);
-            cameraParameters->pinhole.focalLengthPixels = imageCentre[0] / tanHalfFOV[0];
-
-            emit<Scope::DIRECT>(std::move(cameraParameters));
-
-            log("Emitted pinhole camera parameters for camera", config["deviceID"].as<std::string>());
-
-            try
-            {
-                // Recreate the camera device at the required resolution
-                int width  = config["imageWidth"].as<uint>();
-                int height = config["imageHeight"].as<uint>();
-                std::string deviceID = config["deviceID"].as<std::string>();
-                std::string format   = config["imageFormat"].as<std::string>();
-                FOURCC fourcc = utility::vision::getFourCCFromDescription(format);
-
-                log("Initialising driver for camera", deviceID);
-
-                V4L2Camera camera(config, deviceID, cameraCount);
-
-                camera.resetCamera(deviceID, format, fourcc, width, height);
-
-                log("Applying settings for camera", deviceID);
-
-                // Set all other camera settings
-                for(auto& setting : config.config)
-                {
-                    auto& settings = camera.getSettings();
-                    auto it = settings.find(setting.first.as<std::string>());
-
-                    if(it != settings.end())
-                    {
-                        if (camera.setSetting(it->second, setting.second.as<int>()) == false)
-                        {
-                            log<NUClear::DEBUG>("Failed to set", it->first, "on camera", deviceID);
-                        }
-=======
         camera.setSettingsHandle(V4L2SettingsHandle);
         auto cameraParameters = std::make_unique<CameraParameters>();
         double tanHalfFOV[2], imageCentre[2];
 
+        // Generic camera parameters
         cameraParameters->imageSizePixels << config["imageWidth"].as<uint>(), config["imageHeight"].as<uint>();
         cameraParameters->FOV << config["FOV_X"].as<double>(), config["FOV_Y"].as<double>();
-        cameraParameters->distortionFactor = config["DISTORTION_FACTOR"].as<double>();
-        tanHalfFOV[0]                      = std::tan(cameraParameters->FOV[0] * 0.5);
-        tanHalfFOV[1]                      = std::tan(cameraParameters->FOV[1] * 0.5);
-        imageCentre[0]                     = cameraParameters->imageSizePixels[0] * 0.5;
-        imageCentre[1]                     = cameraParameters->imageSizePixels[1] * 0.5;
-        cameraParameters->pixelsToTanThetaFactor << (tanHalfFOV[0] / imageCentre[0]), (tanHalfFOV[1] / imageCentre[1]);
-        cameraParameters->focalLengthPixels = imageCentre[0] / tanHalfFOV[0];
+        // TODO: configure the offset? probably not necessary for pinhole
+        cameraParameters->centreOffset = Eigen::Vector2i::Zero();
+
+        // Pinhole specific
+        cameraParameters->lens                     = CameraParameters::LensType::PINHOLE;
+        tanHalfFOV[0]                              = std::tan(cameraParameters->FOV[0] * 0.5);
+        tanHalfFOV[1]                              = std::tan(cameraParameters->FOV[1] * 0.5);
+        imageCentre[0]                             = cameraParameters->imageSizePixels[0] * 0.5;
+        imageCentre[1]                             = cameraParameters->imageSizePixels[1] * 0.5;
+        cameraParameters->pinhole.distortionFactor = config["DISTORTION_FACTOR"].as<double>();
+        cameraParameters->pinhole.pixelsToTanThetaFactor << (tanHalfFOV[0] / imageCentre[0]),
+            (tanHalfFOV[1] / imageCentre[1]);
+        cameraParameters->pinhole.focalLengthPixels = imageCentre[0] / tanHalfFOV[0];
 
         emit<Scope::DIRECT>(std::move(cameraParameters));
 
-        log("Emitted camera parameters for camera", config["deviceID"].as<std::string>());
+        log("Emitted pinhole camera parameters for camera", config["deviceID"].as<std::string>());
 
         try {
             // Recreate the camera device at the required resolution
@@ -185,7 +138,6 @@
                     if (camera.setSetting(it->second, setting.second.as<int>()) == false) {
                         throw std::system_error(
                             errno, std::system_category(), ("Failed to set", it->first, "on camera", deviceID));
->>>>>>> 204fc18f
                     }
                 }
             }
@@ -400,12 +352,6 @@
                 }
             }
 
-<<<<<<< HEAD
-            catch(const std::exception& e)
-            {
-                NUClear::log<NUClear::DEBUG>(std::string("Exception while setting camera configuration: ") + e.what());
-                throw e;
-=======
             streaming = true;
         }
     }
@@ -417,7 +363,6 @@
                 if (ioctl(fd, VIDIOC_DQBUF) == -1) {
                     done = true;
                 }
->>>>>>> 204fc18f
             }
 
             // Stop streaming data
