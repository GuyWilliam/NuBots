#!/usr/bin/env python3

import math

import numpy as np
import tensorflow as tf

from ..grid import possible_lines


class LensModel(tf.keras.Model):
    def __init__(
        self,
        camera_name,
        focal_length,
        centre,
        k,
        grid_size,
        dtype=tf.float64,
        distortion_reg=1e-4,
        inverse_regularisation=10,
        inverse_parameters=9,
    ):
        super(LensModel, self).__init__(dtype=dtype)

        self.camera_name = camera_name

        self.focal_length = self.add_weight("focal_length", shape=(), initializer="ones", dtype=self.dtype)
        self.centre = self.add_weight("centre", shape=(2), initializer="zeros", dtype=self.dtype)
        self.k = self.add_weight("k", shape=(len(k)), initializer="zeros", dtype=self.dtype)

        self.focal_length.assign(focal_length)
        self.centre.assign(centre)
        self.k.assign(k)
        self.grid_size = grid_size

        # Often the optimisation will attempt to introduce extreme distortion on the edges that doesn't help
        self.add_loss(lambda: distortion_reg * tf.reduce_sum(tf.square(self.k)))

        # When optimising try to tweak the parameters such that our inverse function has low error
        self.add_loss(lambda: inverse_regularisation * self.inverse_quality(inverse_parameters))

    def distortion(self, r, k):

        # The polynomial
        poly = 1.0 + tf.reduce_sum(
            tf.multiply(
                tf.expand_dims(k, axis=0),
                tf.pow(
                    tf.expand_dims(r, -1), (tf.range(tf.cast(tf.size(k), tf.float64), dtype=tf.float64) + 1.0) * 2.0
                ),
            ),
            axis=-1,
        )

        # Multiply r by polynomial
        return r * poly

    def inverse_coeffs(self):
        # Extract constants
        n_k = self.k.shape[0]
        k1 = self.k[0] if n_k >= 1 else 0
        k2 = self.k[1] if n_k >= 2 else 0
        k3 = self.k[2] if n_k >= 3 else 0
        k4 = self.k[3] if n_k >= 4 else 0

        # Uses the math from the paper
        # An Exact Formula for Calculating Inverse Radial Lens Distortions
        # https://www.ncbi.nlm.nih.gov/pmc/articles/PMC4934233/pdf/sensors-16-00807.pdf

        # fmt: off
        return [
            -k1,
            3*k1**2 - k2,
            -12*k1**3 + 8*k1*k2 - k3,
            55*k1**4 - 55*k1**2*k2 + 5*k2**2 + 10*k1*k3 - k4,
            -273*k1**5 + 364*k1**3*k2 - 78*k1*k2**2 - 78*k1**2*k3 + 12*k2*k3 + 12*k1*k4,
            1428*k1**6 - 2380*k1**4*k2 + 840*k1**2*k2**2 - 35*k2**3 + 560*k1**3*k3 - 210*k1*k2*k3 + 7*k3**2 - 105*k1**2*k4 + 14*k2*k4,
            -7752*k1**7 + 15504*k1**5*k2 - 7752*k1**3*k2**2 + 816*k1*k2**3 - 3876*k1**4*k3 + 2448*k1**2*k2*k3 - 136*k2**2*k3 - 136*k1*k3**2+ 816*k1**3*k4 - 272*k1*k2*k4 + 16*k3*k4,
            43263*k1**8 - 100947*k1**6*k2 + 65835*k1**4*k2**2 - 11970*k1**2*k2**3 + 285*k2**4 + 26334*k1**5*k3 - 23940*k1**3*k2*k3+ 3420*k1*k2**2*k3 + 1710*k1**2*k3**2 - 171*k2*k3**2 - 5985*k1**4*k4 + 3420*k1**2*k2*k4 - 171*k2**2*k4 - 342*k1*k3*k4 + 9*k4**2,
            -246675*k1**9 + 657800*k1**7*k2 - 531300*k1**5*k2**2 + 141680*k1**3*k2**3 - 8855*k1*k2**4 - 177100*k1**6*k3+ 212520*k1**4*k2*k3 - 53130*k1**2*k2**2*k3 + 1540*k2**3*k3 - 17710*k1**3*k3**2 + 4620*k1*k2*k3**2 - 70*k3**3 + 42504*k1**5*k4- 35420*k1**3*k2*k4 + 4620*k1*k2**2*k4 + 4620*k1**2*k3*k4 - 420*k2*k3*k4 - 210*k1*k4**2,
        ]
        # fmt: on

    def inverse_quality(self, n_params=9):

        # Up to sqrt 2 would work for a square image, and it's unlikely to find a camera taller than wide
        r_d = tf.cast(tf.linspace(0.0, 0.5 * math.sqrt(2), 1000), dtype=self.dtype)
        r_u = self.distortion(r_d, self.k)
        r_p = self.distortion(r_u, self.inverse_coeffs()[:n_params])
        return tf.reduce_mean(tf.math.squared_difference(r_d, r_p))

    def build(self, input_shape):
        # Get all the line combinations and store them for future use
        gradients = possible_lines(input_shape[1], input_shape[2])

        # Keep keys sorted to keep the ordering consistent
        keys = list(sorted(gradients.keys()))

        # For each of the lines, pad out the indices needed to have a consistent shape
        # We also make sure the first and last index are preserved as first and last
        # This will let us grab the end points of the line so we can work out the total angle subtended
        self.p_idx = []
        max_points = max([max([len(line) for line in lines]) for lines in gradients.values()])
        sum_points = input_shape[1] * input_shape[2]
        for k in keys:
            for line in gradients[k]:
                self.p_idx.append([*line[:-1], *[sum_points for i in range(max_points - len(line))], line[-1]])
        self.p_idx = tf.stack(self.p_idx, axis=0)
        self.p_count = tf.math.count_nonzero(self.p_idx < sum_points, axis=-1)
        self.p_batch = sum([sum([len(line) for line in lines]) for lines in gradients.values()])
        self.p_valid = tf.squeeze(tf.where(self.p_count > 2), -1)

        # Do the same thing for each of the parallel lines
        self.l_idx = []
        max_lines = max([len(gradients[k]) for k in keys])
        start_lines = tf.cumsum([len(gradients[k]) for k in keys], exclusive=True)
        sum_lines = sum([len(gradients[k]) for k in keys])
        for k, s in zip(keys, start_lines):
            parallel = [i for i in range(s, s + len(gradients[k]))]
            self.l_idx.append([*parallel[:-1], *[sum_lines for i in range(max_lines - len(parallel))], parallel[-1]])
        self.l_idx = tf.stack(self.l_idx, axis=0)
        self.l_count = tf.math.count_nonzero(self.l_idx < sum_lines, axis=-1)
        self.l_batch = sum_lines
        self.l_valid = tf.squeeze(tf.where(self.l_count > 2), -1)

        # Store the expected values for the orthogonality check
        self.zero_angle_idx = keys.index((1, 0))
        self.gradient_angles = [math.acos(abs(math.cos(math.atan2(k[1], k[0])))) for k in keys if k != (1, 0)]

    def call(self, screen, training=False):

        # Unproject the pixel coordinates back into unit vector rays using the camera model
        offset = tf.math.subtract(screen, self.centre)
        r_d = tf.linalg.norm(offset, axis=-1, keepdims=True)
        r = self.distortion(r_d, self.k)
        theta = self.theta(r)
        rays = tf.concat([tf.math.cos(theta), tf.math.sin(theta) * offset / r_d], axis=-1)

        # Flatten rays so that we can index it using gather
        flat = tf.reshape(rays, [tf.shape(rays)[0], -1, 3])

        # Process each of the individual lines and work out how well each one fits to a plane
        # We pad the ends with 0s so we can do this as one giant SVD operation.
        # The 0s should not influence the SVD results as they do not add/remove variance in any dimension
        p_points = tf.reshape(
            tf.gather(tf.pad(flat, [[0, 0], [0, 1], [0, 0]]), tf.reshape(self.p_idx, [-1]), axis=1),
            [-1, *self.p_idx.shape, 3],
        )
<<<<<<< HEAD
        p_normals = tf.linalg.svd(p_points)[2][..., 2]
        p_angles = tf.acos(tf.einsum("ijkl,ijl->ijk", p_points, p_normals))
        p_totals = tf.acos(tf.einsum("ijk,ijk->ij", p_points[:, :, 0], p_points[:, :, -1]))

        # Process each of the lines that have the same gradient
        # These form parallel planes so the plane formed by the normals of these will point in the direction of the line
        # We weight the results by the total subtended angle of the inputs
        l_points = tf.reshape(
            tf.gather(tf.pad(p_normals, [[0, 0], [0, 1], [0, 0]]), tf.reshape(self.l_idx, [-1]), axis=1),
            [-1, *self.l_idx.shape, 3],
=======
        h1_co = tf.reduce_mean(
            tf.square(tf.subtract(pi_2, tf.acos(tf.einsum("abcd,abd->abc", h_1[:, :, 1:-1, :], hp_1)))), axis=[1, 2]
        )
        h2_co = tf.reduce_mean(
            tf.square(tf.subtract(pi_2, tf.acos(tf.einsum("abcd,abd->abc", h_2[:, :, 1:-1, :], hp_2)))), axis=[1, 2]
>>>>>>> a3d41bf5
        )
        l_normals = tf.linalg.svd(l_points)[2][..., 2]
        l_angles = tf.acos(tf.einsum("ijkl,ijl->ijk", l_points, l_normals))
        l_totals = tf.acos(tf.einsum("ijk,ijk->ij", l_points[:, :, 0], l_points[:, :, -1]))

        # We can then take each of these parallel line normals and they should form the plane created by the board
        # We can check how flat this board is to ensure that the calibration isn't trying to sneak 3d distortions in
        # to hide the errors
        x_points = l_normals
        x_normals = tf.linalg.svd(x_points)[2][..., 2]
        x_angles = tf.acos(tf.einsum("ijk,ik->ij", x_points, x_normals))

        # Now that we have all the vectors from the planes, we can also check their relative angle to eachother
        # Given that we know the angles between the vectors on the physical board, we can check them against the angles
        # that we see here
        o_angles = tf.acos(
            tf.abs(
                tf.einsum(
                    "ijk,ik->ij",
                    tf.concat([x_points[:, : self.zero_angle_idx], x_points[:, self.zero_angle_idx + 1 :]], axis=1),
                    x_points[:, self.zero_angle_idx],
                )
            )
        )

        # Collinearity loss
        p_angles = tf.gather(p_angles, self.p_valid, axis=1)
        p_totals = tf.gather(p_totals, self.p_valid, axis=1)
        p_count = tf.cast(tf.gather(self.p_count, self.p_valid), p_angles.dtype)

        p_angles = tf.reduce_sum(tf.square(math.pi * 0.5 - p_angles), axis=-1)
        p_weights = tf.square(p_totals)
        p_weights = p_weights / tf.reduce_sum(p_weights) * tf.cast(tf.size(p_weights), p_weights.dtype)
        p_loss = tf.reduce_sum(p_angles * p_weights, axis=-1) / self.p_batch

        # Parallelity
        l_angles = tf.gather(l_angles, self.l_valid, axis=1)
        l_totals = tf.gather(l_totals, self.l_valid, axis=1)
        l_count = tf.cast(tf.gather(self.l_count, self.l_valid), p_angles.dtype)

        l_angles = tf.reduce_sum(tf.square(math.pi * 0.5 - l_angles), axis=-1)
        l_weights = tf.square(l_totals)
        l_weights = l_weights / tf.reduce_sum(l_weights) * tf.cast(tf.size(l_weights), l_weights.dtype)
        l_loss = tf.reduce_sum(l_angles * l_weights, axis=-1) / self.l_batch

        # Coplanarity loss
        x_angles = tf.square(math.pi * 0.5 - x_angles)
        x_weights = tf.reduce_mean(l_totals, axis=-1) * tf.reduce_mean(p_weights, axis=-1)
        x_weights = x_weights / tf.reduce_sum(x_weights) * tf.cast(tf.size(x_weights), x_weights.dtype)
        x_loss = tf.reduce_mean(x_angles * tf.expand_dims(x_weights, 1), axis=-1)

        # Orthogonality loss
        o_angles = tf.square(self.gradient_angles - o_angles)
        o_weights = x_weights
        o_loss = tf.reduce_mean(o_angles * tf.expand_dims(o_weights, 1), axis=-1)

        # Strip out the worst of values to help with outliers
        # However when stripping out values we need to make sure we are removing by relative not absolute error
        # Otherwise the larger images (which will be more sensitive to error) will be removed even if they are good
        n_elements = tf.size(p_loss) * 8 // 10
        p_loss = tf.gather(
            p_loss,
            tf.math.top_k(
                -tf.reduce_sum(tf.square(p_angles / (p_totals * p_count)), axis=-1), k=n_elements, sorted=False
            )[1],
        )
        l_loss = tf.gather(
            l_loss,
            tf.math.top_k(
                -tf.reduce_sum(tf.square(l_angles / (l_totals * l_count)), axis=-1), k=n_elements, sorted=False
            )[1],
        )
        # For these other losses, they are already going to be better handled by big images
        # so the noisiest of values will be the smallest
        x_loss = -tf.math.top_k(-x_loss, k=n_elements, sorted=False)[0]
        o_loss = -tf.math.top_k(-o_loss, k=n_elements, sorted=False)[0]

        # Add these losses to the model
        # We don't use x loss as a loss, just a metric as it's way too easy to break
        self.add_loss(tf.reduce_mean(p_loss))
        self.add_loss(tf.reduce_mean(l_loss))
        self.add_loss(tf.reduce_mean(o_loss))
        self.add_metric(name="{}/collinearity".format(self.camera_name), value=p_loss, aggregation="mean")
        self.add_metric(name="{}/parallelity".format(self.camera_name), value=l_loss, aggregation="mean")
        self.add_metric(name="{}/coplanarity".format(self.camera_name), value=x_loss, aggregation="mean")
        self.add_metric(name="{}/orthogonality".format(self.camera_name), value=o_loss, aggregation="mean")

        # Project the rays onto the orthogonal normal we obtained while doing the optimisation
        rays = rays / tf.expand_dims(tf.einsum("ijkl,il->ijk", rays, x_normals), -1)

        # Calculate the distance between the points of the rows and columns
        d1 = tf.norm(rays[:, :, :-1] - rays[:, :, 1:], axis=-1)
        d2 = tf.norm(rays[:, :-1, :] - rays[:, 1:, :], axis=-1)

        # Calculate what the scale should be for these points to make them be the correct value
        n_samples = tf.cast(d1.shape[1] * d1.shape[2] + d2.shape[1] * d2.shape[2], d1.dtype)
        scale = (
            tf.reduce_sum((self.grid_size * 2.0) / d1, axis=[1, 2], keepdims=True)
            + tf.reduce_sum((math.sqrt(2.0) * self.grid_size) / d2, axis=[1, 2], keepdims=True)
        ) / n_samples

        # Rescale the rays to be the correct distance
        rays = rays * tf.expand_dims(scale, -1)

        # Calculate the variance for the grid distances
        d1 = tf.norm(rays[:, :, :-1] - rays[:, :, 1:], axis=-1) / 2.0
        d2 = tf.norm(rays[:, :-1, :] - rays[:, 1:, :], axis=-1) / math.sqrt(2.0)

        # Calculate the variance of these measurements
        v_a = (
            tf.reduce_sum(tf.square(d1 - self.grid_size), axis=[1, 2])
            + tf.reduce_sum(tf.square(d2 - self.grid_size), axis=[1, 2])
        ) / n_samples
        self.add_metric(name="{}/grid_error".format(self.camera_name), value=v_a, aggregation="mean")

        return rays<|MERGE_RESOLUTION|>--- conflicted
+++ resolved
@@ -147,7 +147,6 @@
             tf.gather(tf.pad(flat, [[0, 0], [0, 1], [0, 0]]), tf.reshape(self.p_idx, [-1]), axis=1),
             [-1, *self.p_idx.shape, 3],
         )
-<<<<<<< HEAD
         p_normals = tf.linalg.svd(p_points)[2][..., 2]
         p_angles = tf.acos(tf.einsum("ijkl,ijl->ijk", p_points, p_normals))
         p_totals = tf.acos(tf.einsum("ijk,ijk->ij", p_points[:, :, 0], p_points[:, :, -1]))
@@ -158,17 +157,14 @@
         l_points = tf.reshape(
             tf.gather(tf.pad(p_normals, [[0, 0], [0, 1], [0, 0]]), tf.reshape(self.l_idx, [-1]), axis=1),
             [-1, *self.l_idx.shape, 3],
-=======
+        )
         h1_co = tf.reduce_mean(
             tf.square(tf.subtract(pi_2, tf.acos(tf.einsum("abcd,abd->abc", h_1[:, :, 1:-1, :], hp_1)))), axis=[1, 2]
         )
         h2_co = tf.reduce_mean(
             tf.square(tf.subtract(pi_2, tf.acos(tf.einsum("abcd,abd->abc", h_2[:, :, 1:-1, :], hp_2)))), axis=[1, 2]
->>>>>>> a3d41bf5
-        )
-        l_normals = tf.linalg.svd(l_points)[2][..., 2]
-        l_angles = tf.acos(tf.einsum("ijkl,ijl->ijk", l_points, l_normals))
-        l_totals = tf.acos(tf.einsum("ijk,ijk->ij", l_points[:, :, 0], l_points[:, :, -1]))
+        )
+        collinearity_loss = tf.math.accumulate_n([v_co, h1_co, h2_co]) / 3.0
 
         # We can then take each of these parallel line normals and they should form the plane created by the board
         # We can check how flat this board is to ensure that the calibration isn't trying to sneak 3d distortions in
