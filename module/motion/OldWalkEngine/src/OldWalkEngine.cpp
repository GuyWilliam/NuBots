--- conflicted
+++ resolved
@@ -594,23 +594,12 @@
 
         // Rotate foot around hip by the given hip roll compensation
         if (swingLeg == LimbID::LEFT_LEG) {
-<<<<<<< HEAD
-            rightFootCOM = rotateZLocal(rightFootCOM,
-                                        -hipRollCompensation * phaseComp,
-                                        Eigen::Affine3d(sensors.forward_kinematics[ServoID::R_HIP_ROLL]));
-        }
-        else {
-            leftFootCOM = rotateZLocal(rightFootCOM,
-                                       hipRollCompensation * phaseComp,
-                                       Eigen::Affine3d(sensors.forward_kinematics[ServoID::L_HIP_ROLL]));
-=======
             rightFootCOM =
-                rightFootCOM.rotateZLocal(-hipRollCompensation * phaseComp, convert(sensors.Htx[ServoID::R_HIP_ROLL]));
+                rightFootCOM.rotateZLocal(-hipRollCompensation * phaseComp, sensors.Htx[ServoID::R_HIP_ROLL]);
         }
         else {
             leftFootCOM =
-                leftFootCOM.rotateZLocal(hipRollCompensation * phaseComp, convert(sensors.Htx[ServoID::L_HIP_ROLL]));
->>>>>>> c3d80f04
+                leftFootCOM.rotateZLocal(hipRollCompensation * phaseComp, sensors.Htx[ServoID::L_HIP_ROLL]);
         }
 
         if (balanceEnabled) {
@@ -623,12 +612,8 @@
 
         // Assume the previous calculations were done in CoM space, now convert them to torso space
         // Height of CoM is assumed to be constant
-<<<<<<< HEAD
         Eigen::Affine3f Htc = Eigen::Affine3f::Identity();
-        Htc.translation()   = Eigen::Vector3f(-sensors.centre_of_mass.x(), -sensors.centre_of_mass.y(), 0.0f);
-=======
-        Transform3D Htc = Transform3D::createTranslation({-sensors.rMTt.x(), -sensors.rMTt.y(), 0.0});
->>>>>>> c3d80f04
+        Htc.translation()   = Eigen::Vector3f(-sensors.rMTt.x(), -sensors.rMTt.y(), 0.0f);
 
         Eigen::Affine3f leftFootTorso  = Htc * leftFootCOM.cast<float>();
         Eigen::Affine3f rightFootTorso = Htc * rightFootCOM.cast<float>();
@@ -673,12 +658,8 @@
 
         // Assume the previous calculations were done in CoM space, now convert them to torso space
         // Height of CoM is assumed to be constant
-<<<<<<< HEAD
         Eigen::Affine3f Htc = Eigen::Affine3f::Identity();
-        Htc.translation()   = Eigen::Vector3f(-sensors.centre_of_mass.x(), -sensors.centre_of_mass.y(), 0.0f);
-=======
-        Transform3D Htc = Transform3D::createTranslation({-sensors.rMTt.x(), -sensors.rMTt.y(), 0.0});
->>>>>>> c3d80f04
+        Htc.translation()   = Eigen::Vector3f(-sensors.rMTt.x(), -sensors.rMTt.y(), 0.0f);
 
         Eigen::Affine3f leftFootTorso  = Htc * leftFootCOM.cast<float>();
         Eigen::Affine3f rightFootTorso = Htc * rightFootCOM.cast<float>();
