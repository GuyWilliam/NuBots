--- conflicted
+++ resolved
@@ -18,11 +18,7 @@
     # Torso height (in meters)
     height: 0.46
     # Torso pitch (in radians)
-<<<<<<< HEAD
-    pitch: 14 * pi / 180
-=======
     pitch: 12 * pi / 180
->>>>>>> 73332ec4
     # Torso constant position offset
     position_offset: [0.01, 0, 0]
     # Torso offset from the planted foot [x,y,z] (in meters), at time = torso_sway_ratio*step_period
