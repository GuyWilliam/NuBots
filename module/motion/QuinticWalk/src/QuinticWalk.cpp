#include "QuinticWalk.hpp"

#include <fmt/format.h>

#include "extension/Configuration.hpp"

#include "message/behaviour/Behaviour.hpp"
#include "message/motion/GetupCommand.hpp"
#include "message/motion/KinematicsModel.hpp"
#include "message/motion/WalkCommand.hpp"
#include "message/support/SaveConfiguration.hpp"

#include "utility/math/comparison.hpp"
#include "utility/math/euler.hpp"
#include "utility/motion/InverseKinematics.hpp"
#include "utility/support/yaml_expression.hpp"

namespace module::motion {

    using extension::Configuration;

    using message::behaviour::Behaviour;
    using message::behaviour::ServoCommands;
    using message::input::Sensors;
    using message::motion::DisableWalkEngineCommand;
    using message::motion::EnableWalkEngineCommand;
    using message::motion::ExecuteGetup;
    using message::motion::KillGetup;
    using message::motion::KinematicsModel;
    using message::motion::StopCommand;
    using message::motion::WalkCommand;
    using utility::support::Expression;

    using utility::input::ServoID;
    using utility::motion::kinematics::calculateLegJoints;

    /**
     * @brief loads the configuration from cfg into config
     * @param cfg A Configuration provided by the Configuration extension
     * @param config The destination configuration that we will write to.
     */
    void QuinticWalk::load_quintic_walk(const Configuration& cfg, Config& config) {
        config.params.freq                          = cfg["walk"]["freq"].as<float>();
        config.params.double_support_ratio          = cfg["walk"]["double_support_ratio"].as<float>();
        config.params.first_step_swing_factor       = cfg["walk"]["first_step_swing_factor"].as<float>();
        config.params.foot_distance                 = cfg["walk"]["foot"]["distance"].as<float>();
        config.params.foot_rise                     = cfg["walk"]["foot"]["rise"].as<float>();
        config.params.foot_z_pause                  = cfg["walk"]["foot"]["z_pause"].as<float>();
        config.params.foot_put_down_z_offset        = cfg["walk"]["foot"]["put_down"]["z_offset"].as<float>();
        config.params.foot_put_down_phase           = cfg["walk"]["foot"]["put_down"]["phase"].as<float>();
        config.params.foot_put_down_roll_offset     = cfg["walk"]["foot"]["put_down"]["roll_offset"].as<float>();
        config.params.foot_apex_phase               = cfg["walk"]["foot"]["apex_phase"].as<float>();
        config.params.foot_overshoot_ratio          = cfg["walk"]["foot"]["overshoot"]["ratio"].as<float>();
        config.params.foot_overshoot_phase          = cfg["walk"]["foot"]["overshoot"]["phase"].as<float>();
        config.params.trunk_height                  = cfg["walk"]["trunk"]["height"].as<float>();
        config.params.trunk_pitch                   = 1.0f + cfg["walk"]["trunk"]["pitch"].as<Expression>();
        config.params.trunk_phase                   = cfg["walk"]["trunk"]["phase"].as<float>();
        config.params.trunk_x_offset                = cfg["walk"]["trunk"]["x_offset"].as<float>();
        config.params.trunk_y_offset                = cfg["walk"]["trunk"]["y_offset"].as<float>();
        config.params.trunk_swing                   = cfg["walk"]["trunk"]["swing"].as<float>();
        config.params.trunk_pause                   = cfg["walk"]["trunk"]["pause"].as<float>();
        config.params.trunk_x_offset_p_coef_forward = cfg["walk"]["trunk"]["x_offset_p_coef"]["forward"].as<float>();
        config.params.trunk_x_offset_p_coef_turn    = cfg["walk"]["trunk"]["x_offset_p_coef"]["turn"].as<float>();
        config.params.trunk_pitch_p_coef_forward =
            1.0f + cfg["walk"]["trunk"]["pitch_p_coef"]["forward"].as<Expression>();
        config.params.trunk_pitch_p_coef_turn = 1.0f + cfg["walk"]["trunk"]["pitch_p_coef"]["turn"].as<Expression>();
        config.params.kick_length             = cfg["walk"]["kick"]["length"].as<float>();
        config.params.kick_phase              = cfg["walk"]["kick"]["phase"].as<float>();
        config.params.kick_vel                = cfg["walk"]["kick"]["vel"].as<float>();
        config.params.pause_duration          = cfg["walk"]["pause"]["duration"].as<float>();

        config.max_step.x() = cfg["max_step"]["x"].as<float>();
        config.max_step.y() = cfg["max_step"]["y"].as<float>();
        config.max_step.z() = cfg["max_step"]["z"].as<float>();
        config.max_step_xy  = cfg["max_step"]["xy"].as<float>();

        config.imu_active          = cfg["imu"]["active"].as<bool>();
        config.imu_pitch_threshold = 1.0f + cfg["imu"]["pitch"]["threshold"].as<float>();
        config.imu_roll_threshold  = cfg["imu"]["roll"]["threshold"].as<float>();

        for (int id = 0; id < ServoID::NUMBER_OF_SERVOS; ++id) {
            // Sets the leg gains
            if ((id >= ServoID::R_HIP_YAW) && (id < ServoID::HEAD_YAW)) {
                config.jointGains[id] = cfg["gains"]["legs"].as<float>();
            }
            // Sets the arm gains
            if (id < ServoID::R_HIP_YAW) {
                config.jointGains[id] = cfg["gains"]["arms"].as<float>();
            }
        }

        config.arm_positions.push_back(
            std::make_pair(ServoID::R_SHOULDER_PITCH, cfg["arms"]["right_shoulder_pitch"].as<float>()));
        config.arm_positions.push_back(
            std::make_pair(ServoID::L_SHOULDER_PITCH, cfg["arms"]["left_shoulder_pitch"].as<float>()));
        config.arm_positions.push_back(
            std::make_pair(ServoID::R_SHOULDER_ROLL, cfg["arms"]["right_shoulder_roll"].as<float>()));
        config.arm_positions.push_back(
            std::make_pair(ServoID::L_SHOULDER_ROLL, cfg["arms"]["left_shoulder_roll"].as<float>()));
        config.arm_positions.push_back(std::make_pair(ServoID::R_ELBOW, cfg["arms"]["right_elbow"].as<float>()));
        config.arm_positions.push_back(std::make_pair(ServoID::L_ELBOW, cfg["arms"]["left_elbow"].as<float>()));
    }

    QuinticWalk::QuinticWalk(std::unique_ptr<NUClear::Environment> environment) : Reactor(std::move(environment)) {

        imu_reaction = on<Trigger<Sensors>>().then([this](const Sensors& sensors) {
            Eigen::Vector3f RPY =
                utility::math::euler::MatrixToEulerIntrinsic(sensors.Htw.topLeftCorner<3, 3>().cast<float>());

            // compute the pitch offset to the currently wanted pitch of the engine
            float wanted_pitch =
                current_config.params.trunk_pitch
                + current_config.params.trunk_pitch_p_coef_forward * walk_engine.getFootstep().getNext().x()
                + current_config.params.trunk_pitch_p_coef_turn * std::abs(walk_engine.getFootstep().getNext().z());
            RPY.y() += wanted_pitch;

            // threshold pitch and roll
            if (std::abs(RPY.x()) > current_config.imu_roll_threshold) {
                log<NUClear::WARN>(fmt::format("Robot roll exceeds threshold - {} > {}",
                                               std::abs(RPY.x()),
                                               current_config.imu_roll_threshold));
                walk_engine.requestPause();
            }
            else if (std::abs(RPY.y()) > current_config.imu_pitch_threshold) {
                log<NUClear::WARN>(fmt::format("Robot pitch exceeds threshold - {} > {}",
                                               std::abs(RPY.y()),
                                               current_config.imu_pitch_threshold));
                walk_engine.requestPause();
            }
        });

        on<Configuration>("QuinticWalk.yaml").then([this](const Configuration& cfg) {
            log_level = cfg["log_level"].as<NUClear::LogLevel>();

            load_quintic_walk(cfg, normal_config);

            // Make sure the walk engine has the parameters at least once
            if (first_config) {
                // Send these parameters to the walk engine
                walk_engine.setParameters(current_config.params);

                imu_reaction.enable(current_config.imu_active);

                first_config = false;
            }
        });

        on<Configuration>("goalie/QuinticWalk.yaml").then([this](const Configuration& cfg) {
            load_quintic_walk(cfg, goalie_config);
        });

        on<Trigger<Behaviour::State>>().then("Switching walk state", [this](const Behaviour::State& behaviour) {
            imu_reaction.enable(false);

            if (behaviour == Behaviour::State::GOALIE_WALK) {
                current_config = goalie_config;
            }
            else {
                current_config = normal_config;
            }

            // Send these parameters to the walk engine
            walk_engine.setParameters(current_config.params);

            imu_reaction.enable(current_config.imu_active);
        });

        on<Startup, Trigger<KinematicsModel>>().then("Update Kinematics Model", [this](const KinematicsModel& model) {
            kinematicsModel = model;
            first_run       = true;
            current_orders.setZero();
            is_left_support  = true;
            falling          = false;
            last_update_time = NUClear::clock::now();
            walk_engine.reset();
        });

        on<Trigger<ExecuteGetup>>().then([this]() { falling = true; });

        on<Trigger<KillGetup>>().then([this]() { falling = false; });

        on<Trigger<StopCommand>>().then([this](const StopCommand& walkCommand) {
            subsumptionId = walkCommand.subsumption_id;
            current_orders.setZero();
        });

        on<Trigger<WalkCommand>>().then([this](const WalkCommand& walkCommand) {
            subsumptionId = walkCommand.subsumption_id;

            // the engine expects orders in [m] not [m/s]. We have to compute by dividing by step frequency which is
            // a double step factor 2 since the order distance is only for a single step, not double step
            const float factor             = (1.0f / (current_config.params.freq)) * 0.5f;
            const Eigen::Vector3f& command = walkCommand.command.cast<float>() * factor;

            // Clamp velocity command
            Eigen::Vector3f orders =
                command.array().max(-current_config.max_step.array()).min(current_config.max_step.array()).matrix();

            // translational orders (x+y) should not exceed combined limit. scale if necessary
            if (current_config.max_step_xy != 0) {
                float scaling_factor = 1.0f / std::max(1.0f, (orders.x() + orders.y()) / current_config.max_step_xy);
                orders.cwiseProduct(Eigen::Vector3f(scaling_factor, scaling_factor, 1.0f));
            }

            // warn user that speed was limited
            if (command.x() != orders.x() || command.y() != orders.y() || command.z() != orders.z()) {
                log<NUClear::WARN>(
                    fmt::format("Speed command was x: {} y: {} z: {} xy: {} but maximum is x: {} y: {} z: {} xy: {}",
                                command.x(),
                                command.y(),
                                command.z(),
                                command.x() + command.y(),
                                current_config.max_step.x() / factor,
                                current_config.max_step.y() / factor,
                                current_config.max_step.z() / factor,
                                current_config.max_step_xy / factor));
            }

            // Update orders
            current_orders = orders;
        });

        on<Trigger<EnableWalkEngineCommand>>().then([this](const EnableWalkEngineCommand& command) {
            subsumptionId = command.subsumption_id;
            walk_engine.reset();
            update_handle.enable();
        });

        on<Trigger<DisableWalkEngineCommand>>().then([this](const DisableWalkEngineCommand& command) {
            subsumptionId = command.subsumption_id;
            update_handle.disable();
        });

        update_handle = on<Every<UPDATE_FREQUENCY, Per<std::chrono::seconds>>, Single>().then([this]() {
            const float dt = getTimeDelta();

            if (falling) {
                // We are falling, reset walk engine
                walk_engine.reset();
            }
            else {

                // see if the walk engine has new goals for us
                if (walk_engine.updateState(dt, current_orders)) {
                    calculateJointGoals();
                }
            }
        });
    }

    float QuinticWalk::getTimeDelta() {
        // compute time delta depended if we are currently in simulation or reality
        const auto current_time = NUClear::clock::now();
        float dt =
            std::chrono::duration_cast<std::chrono::milliseconds>(current_time - last_update_time).count() / 1000.0f;

        if (dt == 0.0f) {
            // log<NUClear::WARN>(fmt::format("dt was 0 ({})", time_diff_ms.count()));
            dt = 0.001f;
        }

        // time is wrong when we run it for the first time
        if (first_run) {
            first_run = false;
            dt        = 0.0001f;
        }

        last_update_time = current_time;
        return dt;
    }

    void QuinticWalk::calculateJointGoals() {
        /*
        This method computes the next motor goals and publishes them.
        */
        auto setRPY = [&](const float& roll, const float& pitch, const float& yaw) {
            const float halfYaw   = yaw * 0.5f;
            const float halfPitch = pitch * 0.5f;
            const float halfRoll  = roll * 0.5f;
            const float cosYaw    = std::cos(halfYaw);
            const float sinYaw    = std::sin(halfYaw);
            const float cosPitch  = std::cos(halfPitch);
            const float sinPitch  = std::sin(halfPitch);
            const float cosRoll   = std::cos(halfRoll);
            const float sinRoll   = std::sin(halfRoll);
            return Eigen::Quaternionf(Eigen::Vector4f(sinRoll * cosPitch * cosYaw - cosRoll * sinPitch * sinYaw,   // x
                                                      cosRoll * sinPitch * cosYaw + sinRoll * cosPitch * sinYaw,   // y
                                                      cosRoll * cosPitch * sinYaw - sinRoll * sinPitch * cosYaw,   // z
                                                      cosRoll * cosPitch * cosYaw + sinRoll * sinPitch * sinYaw))  // w
                .normalized()  // Rotation quaternions should have unit norm
                .toRotationMatrix();
        };
        // Read the cartesian positions and orientations for trunk and fly foot
        std::tie(trunk_pos, trunk_axis, foot_pos, foot_axis, is_left_support) = walk_engine.computeCartesianPosition();

        // Change goals from support foot based coordinate system to trunk based coordinate system
        Eigen::Affine3f Hst;  // trunk_to_support_foot_goal
        Hst.linear()      = setRPY(trunk_axis.x(), trunk_axis.y(), trunk_axis.z()).transpose();
        Hst.translation() = -Hst.rotation() * trunk_pos;

        Eigen::Affine3f Hfs;  // support_to_flying_foot
        Hfs.linear()      = setRPY(foot_axis.x(), foot_axis.y(), foot_axis.z());
        Hfs.translation() = foot_pos;

        const Eigen::Affine3f Hft = Hfs * Hst;  // trunk_to_flying_foot_goal

        // Calculate leg joints
        const Eigen::Matrix4d left_foot =
            walk_engine.getFootstep().isLeftSupport() ? Hst.matrix().cast<double>() : Hft.matrix().cast<double>();
        const Eigen::Matrix4d right_foot =
            walk_engine.getFootstep().isLeftSupport() ? Hft.matrix().cast<double>() : Hst.matrix().cast<double>();

        const auto joints = calculateLegJoints(kinematicsModel,
                                               Eigen::Affine3f(left_foot.cast<float>()),
                                               Eigen::Affine3f(right_foot.cast<float>()));

        auto waypoints = motion(joints);
        emit(std::move(waypoints));
    }

    std::unique_ptr<ServoCommands> QuinticWalk::motion(const std::vector<std::pair<ServoID, float>>& joints) {
        auto waypoints = std::make_unique<ServoCommands>();
        waypoints->commands.reserve(joints.size() + current_config.arm_positions.size());

        const NUClear::clock::time_point time = NUClear::clock::now() + Per<std::chrono::seconds>(UPDATE_FREQUENCY);

        for (const auto& joint : joints) {
            waypoints->commands.emplace_back(subsumptionId,
                                             time,
                                             joint.first,
                                             joint.second,
                                             current_config.jointGains[joint.first],
                                             100);
        }

<<<<<<< HEAD
        for (const auto& joint : joints) {
            waypoints->push_back({subsumptionId, time, joint.first, joint.second, jointGains[joint.first], 100});
=======
        for (const auto& joint : current_config.arm_positions) {
            waypoints->commands.emplace_back(subsumptionId,
                                             time,
                                             joint.first,
                                             joint.second,
                                             current_config.jointGains[joint.first],
                                             100);
>>>>>>> 6990ca84
        }

        return waypoints;
    }
}  // namespace module::motion<|MERGE_RESOLUTION|>--- conflicted
+++ resolved
@@ -333,10 +333,6 @@
                                              100);
         }
 
-<<<<<<< HEAD
-        for (const auto& joint : joints) {
-            waypoints->push_back({subsumptionId, time, joint.first, joint.second, jointGains[joint.first], 100});
-=======
         for (const auto& joint : current_config.arm_positions) {
             waypoints->commands.emplace_back(subsumptionId,
                                              time,
@@ -344,7 +340,6 @@
                                              joint.second,
                                              current_config.jointGains[joint.first],
                                              100);
->>>>>>> 6990ca84
         }
 
         return waypoints;
