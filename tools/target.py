#!/usr/bin/env python3

import subprocess

from termcolor import cprint

import b
<<<<<<< HEAD
import docker
from dockerise import WrapPty, build_platform, get_selected_platform, platforms, repository
=======
from utility.dockerise import defaults, platform
>>>>>>> 2bdeb683


def register(command):
    command.help = "Select the default platform to use for docker commands"

    command.add_argument(
        "target", nargs="?", choices=platform.list(), help="the platform to select as the default platform"
    )


def run(target, **kwargs):

    if target is None:
        target = platform.selected(defaults.image)
        print("Currently selected platform is {}".format(target))
    else:
        # Ensure the platform image is built
        platform.build(defaults.image, target)

        # Tag the built platform image is the selected image
        tag = "{}:{}".format(defaults.image, target)
        err = subprocess.call(["docker", "image", "tag", tag, "{}:selected".format(defaults.image)])
        if err != 0:
            cprint("docker image tag returned exit code {}".format(err), "red", attrs=["bold"])
            exit(err)<|MERGE_RESOLUTION|>--- conflicted
+++ resolved
@@ -5,12 +5,7 @@
 from termcolor import cprint
 
 import b
-<<<<<<< HEAD
-import docker
-from dockerise import WrapPty, build_platform, get_selected_platform, platforms, repository
-=======
 from utility.dockerise import defaults, platform
->>>>>>> 2bdeb683
 
 
 def register(command):
