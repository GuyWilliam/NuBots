--- conflicted
+++ resolved
@@ -24,19 +24,11 @@
 #include <Eigen/Geometry>
 #include <nuclear>
 
-<<<<<<< HEAD
-#include "utility/math/filter/eigen/UKF.h"
-
-=======
->>>>>>> bbb00cf8
 #include "MotionModel.h"
 #include "VirtualLoadSensor.h"
 
 #include "message/motion/KinematicsModel.h"
-<<<<<<< HEAD
-=======
 #include "utility/math/filter/eigen/UKF.h"
->>>>>>> bbb00cf8
 
 
 namespace module {
@@ -68,15 +60,6 @@
                     struct Noise {
                         Noise() : measurement(), process() {}
                         struct Measurement {
-<<<<<<< HEAD
-                            Measurement()
-                                : accelerometer(Eigen::Matrix3d::Identity())
-                                , accelerometerMagnitude(Eigen::Matrix3d::Identity())
-                                , gyroscope(Eigen::Matrix3d::Identity())
-                                , flatFootOdometry(Eigen::Matrix3d::Identity())
-                                , flatFootOrientation(Eigen::Matrix4d::Identity()) {}
-=======
->>>>>>> bbb00cf8
                             Eigen::Matrix3d accelerometer;
                             Eigen::Matrix3d accelerometerMagnitude;
                             Eigen::Matrix3d gyroscope;
@@ -84,14 +67,6 @@
                             Eigen::Matrix4d flatFootOrientation;
                         } measurement;
                         struct Process {
-<<<<<<< HEAD
-                            Process()
-                                : position(Eigen::Vector3d::Ones())
-                                , velocity(Eigen::Vector3d::Ones())
-                                , rotation(Eigen::Vector4d::Ones())
-                                , rotationalVelocity(Eigen::Vector3d::Ones()) {}
-=======
->>>>>>> bbb00cf8
                             Eigen::Vector3d position;
                             Eigen::Vector3d velocity;
                             Eigen::Vector4d rotation;
@@ -102,14 +77,6 @@
                     struct Initial {
                         Initial() : mean(), covariance() {}
                         struct Mean {
-<<<<<<< HEAD
-                            Mean()
-                                : position(Eigen::Vector3d::Ones())
-                                , velocity(Eigen::Vector3d::Ones())
-                                , rotation(Eigen::Vector4d::Ones())
-                                , rotationalVelocity(Eigen::Vector3d::Ones()) {}
-=======
->>>>>>> bbb00cf8
                             Eigen::Vector3d position;
                             Eigen::Vector3d velocity;
                             Eigen::Vector4d rotation;
@@ -117,14 +84,6 @@
                             Eigen::Vector3d gyroscopeBias;
                         } mean;
                         struct Covariance {
-<<<<<<< HEAD
-                            Covariance()
-                                : position(Eigen::Vector3d::Ones())
-                                , velocity(Eigen::Vector3d::Ones())
-                                , rotation(Eigen::Vector4d::Ones())
-                                , rotationalVelocity(Eigen::Vector3d::Ones()) {}
-=======
->>>>>>> bbb00cf8
                             Eigen::Vector3d position;
                             Eigen::Vector3d velocity;
                             Eigen::Vector4d rotation;
