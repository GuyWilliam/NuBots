--- conflicted
+++ resolved
@@ -23,11 +23,8 @@
 /* Motion model Motion Unit*/
 #include <Eigen/Core>
 #include <Eigen/Geometry>
-<<<<<<< HEAD
-=======
 
 #include "utility/math/quaternion.h"
->>>>>>> cb90b3ce
 
 namespace module {
 namespace platform {
@@ -35,7 +32,6 @@
 
         // Gravity
         static constexpr double G = -9.80665;
-<<<<<<< HEAD
 
         namespace MeasurementType {
             struct GYROSCOPE {};
@@ -44,16 +40,6 @@
             struct FLAT_FOOT_ORIENTATION {};
         }  // namespace MeasurementType
 
-=======
-
-        namespace MeasurementType {
-            struct GYROSCOPE {};
-            struct ACCELEROMETER {};
-            struct FLAT_FOOT_ODOMETRY {};
-            struct FLAT_FOOT_ORIENTATION {};
-        }  // namespace MeasurementType
-
->>>>>>> cb90b3ce
         template <typename Scalar>
         class MotionModel {
         public:
@@ -65,11 +51,7 @@
                 PZ = 2,
 
                 // Our velocity in global space
-<<<<<<< HEAD
-                // rTWw
-=======
                 // vTw
->>>>>>> cb90b3ce
                 VX = 3,
                 VY = 4,
                 VZ = 5,
@@ -81,11 +63,7 @@
                 QZ = 8,
                 QW = 9,
 
-<<<<<<< HEAD
-                // Our rotational velocity in robot space
-=======
                 // Our rotational velocity in torso space
->>>>>>> cb90b3ce
                 // Gyroscope measures the angular velocity of the torso in torso space
                 // omegaTTt
                 WX = 10,
@@ -102,64 +80,6 @@
             // The size of our state
             static constexpr size_t size = 16;
 
-<<<<<<< HEAD
-            using State      = Eigen::Matrix<Scalar, size, 1>;
-            using Covariance = Eigen::Matrix<Scalar, size, size>;
-
-            // Our static process noise matrix
-            State process_noise;
-
-            // The velocity decay for x/y/z velocities (1.0 = no decay)
-            Eigen::Matrix<Scalar, 3, 1> timeUpdateVelocityDecay = Eigen::Matrix<Scalar, 3, 1>::Ones();
-
-            State time(const State& state, Scalar deltaT) {
-
-                // Prepare our new state
-                State newState = state;
-
-                // ********************************
-                // UPDATE LINEAR POSITION/VELOCITY
-                // ********************************
-
-                // Add our velocity to our position
-                newState.template segment<3>(PX) += state.template segment<3>(VX) * deltaT;
-
-                // add velocity decay
-                newState.template segment<3>(VX) =
-                    newState.template segment<3>(VX).cwiseProduct(timeUpdateVelocityDecay);
-
-
-                // ********************************
-                // UPDATE ANGULAR POSITION/VELOCITY
-                // ********************************
-
-                // Extract our unit quaternion rotation
-                Eigen::Quaternion<Scalar> Rwt(state.template segment<4>(QX));
-
-                // Apply our rotational velocity to our orientation
-                Eigen::Quaternion<Scalar> qGyro;
-                qGyro.vec() = state.template segment<3>(WX) * deltaT * Scalar(0.5);
-                qGyro.w()   = Scalar(1.0) - Scalar(0.5) * qGyro.vec().squaredNorm();
-                qGyro       = Rwt * qGyro;
-
-                newState(QW)                     = qGyro.w();
-                newState.template segment<3>(QX) = qGyro.vec();
-
-                return newState;
-            }
-
-            auto predict(const State& state, const MeasurementType::ACCELEROMETER&) {
-
-                // Extract our rotation quaternion
-                Eigen::Quaternion<Scalar> Rwt(state.template segment<4>(QX));
-
-                // Make a world gravity vector and rotate it into torso space
-                // Where is world gravity with respest to robot orientation?
-                return Rwt.inverse()._transformVector(Eigen::Vector3d(0.0, 0.0, G));
-            }
-
-            auto predict(const State& state, const MeasurementType::GYROSCOPE&) {
-=======
             using StateVec = Eigen::Matrix<Scalar, size, 1>;
             using StateMat = Eigen::Matrix<Scalar, size, size>;
 
@@ -216,38 +136,10 @@
             }
 
             Eigen::Matrix<Scalar, 3, 1> predict(const StateVec& state, const MeasurementType::GYROSCOPE&) {
->>>>>>> cb90b3ce
                 // Add predicted gyroscope bias to our predicted gyroscope
                 return state.template segment<3>(WX) + state.template segment<3>(BX);
             }
 
-<<<<<<< HEAD
-            auto predict(const State& state, const MeasurementType::FLAT_FOOT_ODOMETRY&) {
-                return state.template segment<3>(PX);
-            }
-
-            auto predict(const State& state, const MeasurementType::FLAT_FOOT_ORIENTATION&) {
-                return state.template segment<4>(QX);
-            }
-
-            template <typename T, typename U>
-            auto difference(const T& a, const U& b) {
-                return a - b;
-            }
-
-            State limit(const State& state) {
-                State newState                   = state;
-                newState.template segment<4>(QX) = newState.template segment<4>(QX).normalized();
-                return newState;
-            }
-
-            auto noise(const Scalar& dt) {
-                // Return our process noise matrix
-                return process_noise.asDiagonal();
-            }
-        };  // namespace darwin
-    }       // namespace darwin
-=======
             Eigen::Matrix<Scalar, 3, 1> predict(const StateVec& state, const MeasurementType::FLAT_FOOT_ODOMETRY&) {
                 return state.template segment<3>(PX);
             }
@@ -294,7 +186,6 @@
             }
         };
     }  // namespace darwin
->>>>>>> cb90b3ce
 }  // namespace platform
 }  // namespace module
 
