/*
 * This file is part of NUbots Codebase.
 *
 * The NUbots Codebase is free software: you can redistribute it and/or modify
 * it under the terms of the GNU General Public License as published by
 * the Free Software Foundation, either version 3 of the License, or
 * (at your option) any later version.
 *
 * The NUbots Codebase is distributed in the hope that it will be useful,
 * but WITHOUT ANY WARRANTY; without even the implied warranty of
 * MERCHANTABILITY or FITNESS FOR A PARTICULAR PURPOSE.  See the
 * GNU General Public License for more details.
 *
 * You should have received a copy of the GNU General Public License
 * along with the NUbots Codebase.  If not, see <http://www.gnu.org/licenses/>.
 *
 * Copyright 2013 NUBots <nubots@nubots.net>
 */

#include "IKKick.h"

#include "extension/Configuration.h"

#include "message/behaviour/KickPlan.h"
#include "message/behaviour/ServoCommand.h"
#include "message/input/Sensors.h"
#include "message/motion/KickCommand.h"
#include "message/motion/KinematicsModels.h"
#include "message/motion/WalkCommand.h"
#include "message/support/FieldDescription.h"


#include "utility/behaviour/Action.h"
#include "utility/input/LimbID.h"
#include "utility/input/ServoID.h"
#include "utility/math/matrix/Transform3D.h"
#include "utility/motion/InverseKinematics.h"
#include "utility/nubugger/NUhelpers.h"
#include "utility/support/eigen_armadillo.h"
#include "utility/support/yaml_armadillo.h"

namespace module {
namespace motion {

    using extension::Configuration;

    using message::input::Sensors;
    using LimbID  = utility::input::LimbID;
    using ServoID = utility::input::ServoID;
    using message::motion::StopCommand;
    using message::motion::KickCommand;
    using message::motion::IKKickParams;
    using message::motion::KickFinished;
    using message::behaviour::ServoCommand;
    using message::behaviour::KickPlan;
    using KickType = message::behaviour::KickPlan::KickType;
    using message::support::FieldDescription;
    using message::motion::KinematicsModel;

    using utility::behaviour::RegisterAction;
    using utility::behaviour::ActionPriorites;
    using utility::math::matrix::Transform3D;
    using utility::motion::kinematics::calculateLegJoints;
    using utility::motion::kinematics::calculateLegJoints;
    using utility::nubugger::graph;

    struct ExecuteKick {};
    struct FinishKick {};

    IKKick::IKKick(std::unique_ptr<NUClear::Environment> environment)
        : Reactor(std::move(environment))
        , supportFoot()
        , ballPosition(arma::fill::zeros)
        , goalPosition(arma::fill::zeros)
        , subsumptionId(size_t(this) * size_t(this) - size_t(this))
        , leftFootIsSupport(false)
        , foot_separation(0.0f)
        , KICK_PRIORITY(0.0f)
        , EXECUTION_PRIORITY(0.0f)
        , feedback_active(false)
        , feedbackBalancer()
        , balancer()
        , kicker()
        , updater() {

        on<Configuration>("IKKick.yaml").then([this](const Configuration& config) {
            balancer.configure(config);
            kicker.configure(config);

            KICK_PRIORITY      = config["kick_priority"].as<float>();
            EXECUTION_PRIORITY = config["execution_priority"].as<float>();

            foot_separation = config["balancer"]["foot_separation"].as<float>();

            gain_legs = config["servo"]["gain"].as<float>();
            torque    = config["servo"]["torque"].as<float>();

            auto& balanceConfig = config["active_balance"];
            feedback_active     = balanceConfig["enabled"].as<bool>();
            feedbackBalancer.configure(balanceConfig);

            // Emit useful info to KickPlanner
            emit(std::make_unique<IKKickParams>(IKKickParams(config["balancer"]["stand_height"].as<float>())));
<<<<<<< HEAD
            // emit(std::make_unique<KickPlan>(KickPlan(Eigen::Vector2d(4.5, 0), KickPlan::KickType::IK_KICK)));

=======
>>>>>>> 5340b184
        });

        on<Startup>().then("IKKick Startup", [this] {
            // Default kick plan at enemy goals
            emit(std::make_unique<KickPlan>(KickPlan(Eigen::Vector2d(4.5, 0), KickPlan::KickType::IK_KICK)));
        });

        on<Trigger<KickCommand>>().then([this] {
            // We want to kick!

            emit(std::make_unique<StopCommand>(subsumptionId));  // Stop the walk

            updatePriority(KICK_PRIORITY);
        });

        on<Trigger<ExecuteKick>, With<KickCommand, Sensors, KinematicsModel>>().then(
            [this](const KickCommand& command, const Sensors& sensors, const KinematicsModel& kinematicsModel) {

                // Enable our kick pather
                updater.enable();
                updatePriority(EXECUTION_PRIORITY);


                // 4x4 homogeneous transform matrices for left foot and right foot relative to torso
                Transform3D leftFoot  = convert<double, 4, 4>(sensors.forwardKinematics.at(ServoID::L_ANKLE_ROLL));
                Transform3D rightFoot = convert<double, 4, 4>(sensors.forwardKinematics.at(ServoID::R_ANKLE_ROLL));

                // Work out which of our feet are going to be the support foot
                // Store the support foot and kick foot
                if (command.target[1] < 0) {
                    supportFoot = LimbID::LEFT_LEG;
                }
                else {
                    supportFoot = LimbID::RIGHT_LEG;
                }

                Transform3D torsoPose = (supportFoot == LimbID::LEFT_LEG) ? leftFoot.i() : rightFoot.i();

                // Put the ball position from vision into torso coordinates
                arma::vec3 targetTorso;  // = Transform3D(convert<double, 4,
                                         // 4>(sensors.kinematicsBodyToGround)).i().transformPoint(convert<double,
                                         // 3>(command.target)); //TODO fix
                // Put the ball position into support foot coordinates
                arma::vec3 targetSupportFoot = torsoPose.transformPoint(targetTorso);
<<<<<<< HEAD

                // Put the goal from vision into torso coordinates
                arma::vec3 directionTorso;  // = Transform3D(convert<double, 4,
                                            // 4>(sensors.kinematicsBodyToGround)).i().transformVector(convert<double,
                                            // 3>(command.direction)); //TODO fix
                // Put the goal into support foot coordinates
                arma::vec3 directionSupportFoot = torsoPose.transformVector(directionTorso);

                arma::vec3 ballPosition = targetSupportFoot;
                ballPosition[2]         = 0.05;  // TODO: figure out why ball height is unreliable
                arma::vec3 goalPosition = directionSupportFoot;
                goalPosition[2]         = 0.0;  // TODO: figure out why ball height is unreliable

                balancer.setKickParameters(supportFoot, ballPosition, goalPosition);
                kicker.setKickParameters(supportFoot, ballPosition, goalPosition);

                balancer.start(kinematicsModel, sensors);
            });

        updater = on<Every<UPDATE_FREQUENCY, Per<std::chrono::seconds>>, With<Sensors, KinematicsModel>, Single>().then(
            [this](const Sensors& sensors, const KinematicsModel& kinematicsModel) {

                // Setup kick variables
                LimbID kickFoot;
                if (supportFoot == LimbID::RIGHT_LEG) {
                    kickFoot = LimbID::LEFT_LEG;
                }
                else {
                    kickFoot = LimbID::RIGHT_LEG;
                }

                int negativeIfKickRight = kickFoot == LimbID::RIGHT_LEG ? -1 : 1;

                // State checker
                if (balancer.isStable()) {
                    kicker.start(kinematicsModel, sensors);
                }

                if (kicker.isStable()) {
                    kicker.stop(sensors);
                    balancer.stop(sensors);
                }

                if (balancer.isFinished()) {
                    emit(std::move(std::make_unique<FinishKick>()));
                }

                // Do things based on current state

                Transform3D kickFootGoal;
                Transform3D supportFootGoal;

                // Move torso over support foot
                if (balancer.isRunning()) {
                    Transform3D supportFootPose = balancer.getFootPose(sensors);
                    supportFootGoal             = supportFootPose;
                    kickFootGoal = supportFootPose.translate(arma::vec3({0, negativeIfKickRight * foot_separation, 0}));
                }

                // Move foot to ball to kick
                if (kicker.isRunning()) {
                    kickFootGoal *= kicker.getFootPose(sensors);
                }

                // Balance based on the IMU

                if (feedback_active) {
                    feedbackBalancer.balance(kinematicsModel, supportFootGoal, supportFoot, sensors);
                }

                // Calculate IK and send waypoints
                std::vector<std::pair<ServoID, float>> joints;

                // IK
                auto kickJoints    = calculateLegJoints(kinematicsModel, kickFootGoal, kickFoot);
                auto supportJoints = calculateLegJoints(kinematicsModel, supportFootGoal, supportFoot);

                // Combine left and right legs
                joints.insert(joints.end(), kickJoints.begin(), kickJoints.end());
                joints.insert(joints.end(), supportJoints.begin(), supportJoints.end());

                // Create message to send to servos
                auto waypoints = std::make_unique<std::vector<ServoCommand>>();
                waypoints->reserve(16);

                // Goal time is by next frame
                NUClear::clock::time_point time = NUClear::clock::now();

                // Push back each servo command
                for (auto& joint : joints) {
                    waypoints->push_back(
                        ServoCommand(subsumptionId, time, joint.first, joint.second, gain_legs, torque));
                }

                // Send message
                emit(std::move(waypoints));

=======

                // Put the goal from vision into torso coordinates
                arma::vec3 directionTorso;  // = Transform3D(convert<double, 4,
                                            // 4>(sensors.kinematicsBodyToGround)).i().transformVector(convert<double,
                                            // 3>(command.direction)); //TODO fix
                // Put the goal into support foot coordinates
                arma::vec3 directionSupportFoot = torsoPose.transformVector(directionTorso);

                arma::vec3 ballPosition = targetSupportFoot;
                ballPosition[2]         = 0.05;  // TODO: figure out why ball height is unreliable
                arma::vec3 goalPosition = directionSupportFoot;
                goalPosition[2]         = 0.0;  // TODO: figure out why ball height is unreliable

                balancer.setKickParameters(supportFoot, ballPosition, goalPosition);
                kicker.setKickParameters(supportFoot, ballPosition, goalPosition);

                balancer.start(kinematicsModel, sensors);
            });

        updater = on<Every<UPDATE_FREQUENCY, Per<std::chrono::seconds>>, With<Sensors, KinematicsModel>, Single>().then(
            [this](const Sensors& sensors, const KinematicsModel& kinematicsModel) {

                // Setup kick variables
                LimbID kickFoot;
                if (supportFoot == LimbID::RIGHT_LEG) {
                    kickFoot = LimbID::LEFT_LEG;
                }
                else {
                    kickFoot = LimbID::RIGHT_LEG;
                }

                int negativeIfKickRight = kickFoot == LimbID::RIGHT_LEG ? -1 : 1;

                // State checker
                if (balancer.isStable()) {
                    kicker.start(kinematicsModel, sensors);
                }

                if (kicker.isStable()) {
                    kicker.stop(sensors);
                    balancer.stop(sensors);
                }

                if (balancer.isFinished()) {
                    emit(std::move(std::make_unique<FinishKick>()));
                }

                // Do things based on current state

                Transform3D kickFootGoal;
                Transform3D supportFootGoal;

                // Move torso over support foot
                if (balancer.isRunning()) {
                    Transform3D supportFootPose = balancer.getFootPose(sensors);
                    supportFootGoal             = supportFootPose;
                    kickFootGoal = supportFootPose.translate(arma::vec3({0, negativeIfKickRight * foot_separation, 0}));
                }

                // Move foot to ball to kick
                if (kicker.isRunning()) {
                    kickFootGoal *= kicker.getFootPose(sensors);
                }

                // Balance based on the IMU

                if (feedback_active) {
                    feedbackBalancer.balance(kinematicsModel, supportFootGoal, supportFoot, sensors);
                }

                // Calculate IK and send waypoints
                std::vector<std::pair<ServoID, float>> joints;

                // IK
                auto kickJoints    = calculateLegJoints(kinematicsModel, kickFootGoal, kickFoot);
                auto supportJoints = calculateLegJoints(kinematicsModel, supportFootGoal, supportFoot);

                // Combine left and right legs
                joints.insert(joints.end(), kickJoints.begin(), kickJoints.end());
                joints.insert(joints.end(), supportJoints.begin(), supportJoints.end());

                // Create message to send to servos
                auto waypoints = std::make_unique<std::vector<ServoCommand>>();
                waypoints->reserve(16);

                // Goal time is by next frame
                NUClear::clock::time_point time = NUClear::clock::now();

                // Push back each servo command
                for (auto& joint : joints) {
                    waypoints->push_back(
                        ServoCommand(subsumptionId, time, joint.first, joint.second, gain_legs, torque));
                }

                // Send message
                emit(std::move(waypoints));

>>>>>>> 5340b184
            });

        updater.disable();

        on<Trigger<FinishKick>>().then([this] {
            emit(std::move(std::make_unique<KickFinished>()));
            updater.disable();
            updatePriority(0);
        });

        emit<Scope::INITIALIZE>(std::make_unique<RegisterAction>(
            RegisterAction{subsumptionId,
                           "IK Kick",
                           {std::pair<float, std::set<LimbID>>(
                               0, {LimbID::LEFT_LEG, LimbID::RIGHT_LEG, LimbID::LEFT_ARM, LimbID::RIGHT_ARM})},
                           [this](const std::set<LimbID>&) { emit(std::make_unique<ExecuteKick>()); },
                           [this](const std::set<LimbID>&) { emit(std::make_unique<FinishKick>()); },
                           [this](const std::set<ServoID>&) {}}));
    }

    void IKKick::updatePriority(const float& priority) {
        emit(std::make_unique<ActionPriorites>(ActionPriorites{subsumptionId, {priority}}));
    }


<<<<<<< HEAD
}  // namespace motion
}  // namespace module
=======
}  // motion
}  // modules
>>>>>>> 5340b184
<|MERGE_RESOLUTION|>--- conflicted
+++ resolved
@@ -101,11 +101,6 @@
 
             // Emit useful info to KickPlanner
             emit(std::make_unique<IKKickParams>(IKKickParams(config["balancer"]["stand_height"].as<float>())));
-<<<<<<< HEAD
-            // emit(std::make_unique<KickPlan>(KickPlan(Eigen::Vector2d(4.5, 0), KickPlan::KickType::IK_KICK)));
-
-=======
->>>>>>> 5340b184
         });
 
         on<Startup>().then("IKKick Startup", [this] {
@@ -150,7 +145,6 @@
                                          // 3>(command.target)); //TODO fix
                 // Put the ball position into support foot coordinates
                 arma::vec3 targetSupportFoot = torsoPose.transformPoint(targetTorso);
-<<<<<<< HEAD
 
                 // Put the goal from vision into torso coordinates
                 arma::vec3 directionTorso;  // = Transform3D(convert<double, 4,
@@ -248,105 +242,6 @@
                 // Send message
                 emit(std::move(waypoints));
 
-=======
-
-                // Put the goal from vision into torso coordinates
-                arma::vec3 directionTorso;  // = Transform3D(convert<double, 4,
-                                            // 4>(sensors.kinematicsBodyToGround)).i().transformVector(convert<double,
-                                            // 3>(command.direction)); //TODO fix
-                // Put the goal into support foot coordinates
-                arma::vec3 directionSupportFoot = torsoPose.transformVector(directionTorso);
-
-                arma::vec3 ballPosition = targetSupportFoot;
-                ballPosition[2]         = 0.05;  // TODO: figure out why ball height is unreliable
-                arma::vec3 goalPosition = directionSupportFoot;
-                goalPosition[2]         = 0.0;  // TODO: figure out why ball height is unreliable
-
-                balancer.setKickParameters(supportFoot, ballPosition, goalPosition);
-                kicker.setKickParameters(supportFoot, ballPosition, goalPosition);
-
-                balancer.start(kinematicsModel, sensors);
-            });
-
-        updater = on<Every<UPDATE_FREQUENCY, Per<std::chrono::seconds>>, With<Sensors, KinematicsModel>, Single>().then(
-            [this](const Sensors& sensors, const KinematicsModel& kinematicsModel) {
-
-                // Setup kick variables
-                LimbID kickFoot;
-                if (supportFoot == LimbID::RIGHT_LEG) {
-                    kickFoot = LimbID::LEFT_LEG;
-                }
-                else {
-                    kickFoot = LimbID::RIGHT_LEG;
-                }
-
-                int negativeIfKickRight = kickFoot == LimbID::RIGHT_LEG ? -1 : 1;
-
-                // State checker
-                if (balancer.isStable()) {
-                    kicker.start(kinematicsModel, sensors);
-                }
-
-                if (kicker.isStable()) {
-                    kicker.stop(sensors);
-                    balancer.stop(sensors);
-                }
-
-                if (balancer.isFinished()) {
-                    emit(std::move(std::make_unique<FinishKick>()));
-                }
-
-                // Do things based on current state
-
-                Transform3D kickFootGoal;
-                Transform3D supportFootGoal;
-
-                // Move torso over support foot
-                if (balancer.isRunning()) {
-                    Transform3D supportFootPose = balancer.getFootPose(sensors);
-                    supportFootGoal             = supportFootPose;
-                    kickFootGoal = supportFootPose.translate(arma::vec3({0, negativeIfKickRight * foot_separation, 0}));
-                }
-
-                // Move foot to ball to kick
-                if (kicker.isRunning()) {
-                    kickFootGoal *= kicker.getFootPose(sensors);
-                }
-
-                // Balance based on the IMU
-
-                if (feedback_active) {
-                    feedbackBalancer.balance(kinematicsModel, supportFootGoal, supportFoot, sensors);
-                }
-
-                // Calculate IK and send waypoints
-                std::vector<std::pair<ServoID, float>> joints;
-
-                // IK
-                auto kickJoints    = calculateLegJoints(kinematicsModel, kickFootGoal, kickFoot);
-                auto supportJoints = calculateLegJoints(kinematicsModel, supportFootGoal, supportFoot);
-
-                // Combine left and right legs
-                joints.insert(joints.end(), kickJoints.begin(), kickJoints.end());
-                joints.insert(joints.end(), supportJoints.begin(), supportJoints.end());
-
-                // Create message to send to servos
-                auto waypoints = std::make_unique<std::vector<ServoCommand>>();
-                waypoints->reserve(16);
-
-                // Goal time is by next frame
-                NUClear::clock::time_point time = NUClear::clock::now();
-
-                // Push back each servo command
-                for (auto& joint : joints) {
-                    waypoints->push_back(
-                        ServoCommand(subsumptionId, time, joint.first, joint.second, gain_legs, torque));
-                }
-
-                // Send message
-                emit(std::move(waypoints));
-
->>>>>>> 5340b184
             });
 
         updater.disable();
@@ -372,10 +267,5 @@
     }
 
 
-<<<<<<< HEAD
-}  // namespace motion
-}  // namespace module
-=======
 }  // motion
-}  // modules
->>>>>>> 5340b184
+}  // modules