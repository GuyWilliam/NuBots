--- conflicted
+++ resolved
@@ -182,11 +182,7 @@
     void setButtonValues(double time, const vector<float>& data, bool iscalculated = false);
     void setBatteryValues(double time, const vector<float>& data, bool iscalculated = false);
     void setGPSValues(double time, const vector<float>& data, bool iscalculated = false);
-<<<<<<< HEAD
-
-=======
     void setCompassValues(double time, const vector<float>& data, bool iscalculated = false);
->>>>>>> bb9151d7
     
     void summaryTo(ostream& output) const;
     void csvTo(ostream& output);
