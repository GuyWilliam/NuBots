--- conflicted
+++ resolved
@@ -234,14 +234,11 @@
 		   
 		    return horizon_points;
         }
-<<<<<<< HEAD
 
         std::vector<int> LUTClassifier::GenerateScanLines(const messages::input::Image& image, const std::vector<arma::vec>& green_horizon_points){
 
-        }
-          
-=======
->>>>>>> ecc794c9
+        }          
+
 
 		std::vector<std::vector<ColourSegment>> LUTClassifier::classifyHorizontalScanLines(const Image& originalImage, const std::vector<int>& horizontalScanLines, const LookUpTable& LUT)
 		{
