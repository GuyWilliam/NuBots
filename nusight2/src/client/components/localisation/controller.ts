import { action } from "mobx";
import * as THREE from "three";

import { Vector3 } from "../../../shared/math/vector3";

import { KeyCode } from "./keycodes";
import { LocalisationModel } from "./model";
import { ViewMode } from "./model";

interface KeyModifiers {
  shiftKey: boolean;
  ctrlKey: boolean;
}

export class LocalisationController {
  static of(): LocalisationController {
    return new LocalisationController();
  }

  @action
  onAnimationFrame(model: LocalisationModel, time: number) {
    model.time.time = time / 1000;
    this.updatePosition(model);
    model.time.lastPhysicsUpdate = time / 1000;
  }

  @action
  onLeftClick(model: LocalisationModel, requestPointerLock: () => void) {
    if (!model.locked) {
      requestPointerLock();
    } else {
      model.target = this.getNextTarget(model);
    }
  }

  @action
  onRightClick(model: LocalisationModel) {
    if (model.locked) {
      model.target = this.getPreviousTarget(model);
    }
  }

  @action
  onHawkEyeClick(model: LocalisationModel) {
    model.controls.pitch = -Math.PI / 2;
    model.controls.yaw = Math.PI / 2;
    model.camera.position = new Vector3(0, 0, 5);
    model.viewMode = ViewMode.FreeCamera;
    this.updatePosition(model);
  }

  @action
  onPointerLockChange(model: LocalisationModel, locked: boolean): void {
    model.locked = locked;
  }

  @action
  onMouseMove(model: LocalisationModel, movementX: number, movementY: number): void {
    if (!model.locked || model.viewMode === ViewMode.FirstPerson) {
      return;
    }

    const pitch = Math.max(-Math.PI / 2, Math.min(Math.PI / 2, model.controls.pitch - movementY / 200));
    model.controls.pitch = pitch;
    model.controls.yaw = model.controls.yaw - movementX / 200;
  }

  @action
  onWheel(model: LocalisationModel, deltaY: number): void {
    const newDistance = model.camera.distance + deltaY / 1000;
    model.camera.distance = Math.min(10, Math.max(0.1, newDistance));
  }

  @action
  onKeyDown(model: LocalisationModel, key: KeyCode, modifiers: KeyModifiers): void {
    if (model.locked) {
      switch (key) {
        case KeyCode.W:
          model.controls.forward = true;
          return;
        case KeyCode.A:
          model.controls.left = true;
          return;
        case KeyCode.S:
          model.controls.back = true;
          return;
        case KeyCode.D:
          model.controls.right = true;
          return;
        case KeyCode.R:
          model.controls.up = true;
          return;
        case KeyCode.F:
          model.controls.down = true;
          return;
        case KeyCode.Space:
          model.viewMode = this.getNextViewMode(model);

          // TODO (Annable): move this somewhere.
          if (model.viewMode === ViewMode.FreeCamera) {
            model.controls.pitch = model.camera.pitch;
            model.controls.yaw = model.camera.yaw;
          } else if (model.viewMode === ViewMode.FirstPerson) {
            model.controls.pitch = 0;
            model.controls.yaw = 0;
          }

          this.updatePosition(model);
          return;
        case KeyCode.Enter:
          if (modifiers.shiftKey) {
            model.target = this.getPreviousTarget(model);
          } else {
            model.target = this.getNextTarget(model);
          }
          return;
      }
    }
  }

  @action
  onKeyUp(model: LocalisationModel, key: KeyCode): void {
    if (model.locked) {
      switch (key) {
        case KeyCode.W:
          model.controls.forward = false;
          return;
        case KeyCode.A:
          model.controls.left = false;
          return;
        case KeyCode.S:
          model.controls.back = false;
          return;
        case KeyCode.D:
          model.controls.right = false;
          return;
        case KeyCode.R:
          model.controls.up = false;
          return;
        case KeyCode.F:
          model.controls.down = false;
          return;
      }
    }
  }

  private updatePosition(model: LocalisationModel) {
    switch (model.viewMode) {
      case ViewMode.FreeCamera:
        this.updatePositionNoClip(model);
        return;
      case ViewMode.FirstPerson:
        this.updatePositionFirstPerson(model);
        return;
      case ViewMode.ThirdPerson:
        this.updatePositionThirdPerson(model);
        return;
      default:
        throw new Error(`No view behaviour defined for ${model.viewMode}`);
    }
  }

  private updatePositionNoClip(model: LocalisationModel) {
    const delta = model.time.timeSinceLastPhysicsUpdate;
    // TODO (Annable): remove THREE dependency from controller.
    const movement = new THREE.Vector3();
    const movementSpeed = 1;
    const actualSpeed = delta * movementSpeed;

    if (model.controls.forward) {
      movement.x += 1;
    }

    if (model.controls.back) {
      movement.x -= 1;
    }

    if (model.controls.left) {
      movement.y += 1;
    }

    if (model.controls.right) {
      movement.y -= 1;
    }

    movement.applyEuler(new THREE.Euler(0, -model.controls.pitch, model.controls.yaw, "ZXY"));

    // Apply up/down after rotation to keep movement vertical.
    if (model.controls.up) {
      movement.z += 1;
    }

    if (model.controls.down) {
      movement.z -= 1;
    }

    model.camera.pitch = model.controls.pitch;
    model.camera.yaw = model.controls.yaw;

    movement.normalize();
    movement.multiplyScalar(actualSpeed);

    model.camera.position = model.camera.position.add(new Vector3(movement.x, movement.y, movement.z));
  }

  private updatePositionFirstPerson(model: LocalisationModel) {
    if (model.robots.length === 0) {
      return;
    }

    if (!model.target) {
      // TODO (Annable): Handle no robots.
      model.target = model.robots[0];
    }

    const target = model.target;

    // This camera position hack will not work with orientation/head movement.
    // TODO (Annable): Sync camera position/rotation properly using kinematic chain.
    const { translation, rotation } = target.Hft.decompose();
    model.camera.position = translation.add(new Vector3(0, 0, 0.15));
    model.camera.yaw = new THREE.Euler().setFromQuaternion(rotation.toThree()).z;
    model.camera.pitch = 0;
  }

  private updatePositionThirdPerson(model: LocalisationModel) {
    if (model.robots.length === 0) {
      return;
    }

    if (!model.target) {
      // TODO: Handle no robots.
      model.target = model.robots[0];
    }

    const target = model.target;

    const distance = model.camera.distance;

    const targetPosition = target.Hft.decompose().translation;

    const yaw = -model.controls.yaw;
    const pitch = -model.controls.pitch + Math.PI / 2;
    const offset = new Vector3(
      Math.sin(pitch) * Math.cos(yaw),
      Math.sin(pitch) * Math.sin(yaw),
      Math.cos(pitch),
    ).multiplyScalar(distance);
    model.camera.position = targetPosition.add(offset);
    model.camera.pitch = pitch - Math.PI / 2;
    model.camera.yaw = yaw + Math.PI;
  }

  private getNextViewMode(model: LocalisationModel) {
    switch (model.viewMode) {
      case ViewMode.FreeCamera:
        return ViewMode.FirstPerson;
      case ViewMode.FirstPerson:
        return ViewMode.ThirdPerson;
      case ViewMode.ThirdPerson:
        return ViewMode.FreeCamera;
      default:
        throw new Error(`No next view mode defined for ${model.viewMode}`);
    }
  }

  private getNextTarget(model: LocalisationModel) {
    // TODO (Annable): ignore robots with visible === false
    const targetIndex = model.robots.findIndex((robot) => robot === model.target);
    return model.robots[targetIndex + 1] || model.robots[0];
  }

  private getPreviousTarget(model: LocalisationModel) {
    // TODO (Annable): ignore robots with visible === false
    const targetIndex = model.robots.findIndex((robot) => robot === model.target);
    return model.robots[targetIndex - 1] || model.robots[model.robots.length - 1];
  }

  @action
  toggleFieldVisibility = (model: LocalisationModel) => {
    model.fieldVisible = !model.fieldVisible;
  };

  @action
  toggleGridVisibility = (model: LocalisationModel) => {
    model.gridVisible = !model.gridVisible;
  };

  @action
  toggleBallVisibility = (model: LocalisationModel) => {
    model.ballVisible = !model.ballVisible;
  };

  @action
<<<<<<< HEAD
  toggleParticlesVisibility = (model: LocalisationModel) => {
    model.particlesVisible = !model.particlesVisible;
=======
  toggleGoalVisibility = (model: LocalisationModel) => {
    model.goalVisible = !model.goalVisible;
>>>>>>> 6808b41c
  };

  @action
  toggleRobotVisibility = (model: LocalisationModel) => {
    model.robotVisible = !model.robotVisible;
  };

  @action
  toggleFieldLinePointsVisibility = (model: LocalisationModel) => {
    model.fieldLinePointsVisible = !model.fieldLinePointsVisible;
  };
}<|MERGE_RESOLUTION|>--- conflicted
+++ resolved
@@ -292,13 +292,12 @@
   };
 
   @action
-<<<<<<< HEAD
   toggleParticlesVisibility = (model: LocalisationModel) => {
     model.particlesVisible = !model.particlesVisible;
-=======
+  };
+
   toggleGoalVisibility = (model: LocalisationModel) => {
     model.goalVisible = !model.goalVisible;
->>>>>>> 6808b41c
   };
 
   @action
