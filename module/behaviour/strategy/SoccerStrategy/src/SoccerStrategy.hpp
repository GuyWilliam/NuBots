/*
 * This file is part of the NUbots Codebase.
 *
 * The NUbots Codebase is free software: you can redistribute it and/or modify
 * it under the terms of the GNU General Public License as published by
 * the Free Software Foundation, either version 3 of the License, or
 * (at your option) any later version.
 *
 * The NUbots Codebase is distributed in the hope that it will be useful,
 * but WITHOUT ANY WARRANTY; without even the implied warranty of
 * MERCHANTABILITY or FITNESS FOR A PARTICULAR PURPOSE.  See the
 * GNU General Public License for more details.
 *
 * You should have received a copy of the GNU General Public License
 * along with the NUbots Codebase.  If not, see <http://www.gnu.org/licenses/>.
 *
 * Copyright 2013 NUbots <nubots@nubots.net>
 */

#ifndef MODULES_BEHAVIOUR_STRATEGY_SOCCERSTRATEGGY_HPP
#define MODULES_BEHAVIOUR_STRATEGY_SOCCERSTRATEGGY_HPP

#include <Eigen/Core>
#include <nuclear>

#include "message/behaviour/Behaviour.hpp"
#include "message/behaviour/FieldTarget.hpp"
#include "message/behaviour/KickPlan.hpp"
#include "message/input/GameEvents.hpp"
#include "message/input/GameState.hpp"
#include "message/input/Sensors.hpp"
#include "message/localisation/Ball.hpp"
#include "message/localisation/Field.hpp"
#include "message/support/FieldDescription.hpp"

namespace module::behaviour::strategy {

    class SoccerStrategy : public NUClear::Reactor {
    private:
        struct Config {
            Config()
                : ball_last_seen_max_time()
                , goal_last_seen_max_time()
                , ball_search_walk_start_speed(0.0f)
                , ball_search_walk_stop_speed(0.0f)
                , ball_search_walk_slow_time(0.0f)
                , start_position_offensive(Eigen::Vector2d::Zero())
                , start_position_defensive(Eigen::Vector2d::Zero())
                , is_goalie(false)
                , goalie_command_timeout(0.0f)
                , goalie_rotation_speed_factor(0.0f)
                , goalie_max_rotation_speed(0.0f)
                , goalie_translation_speed_factor(0.0f)
                , goalie_max_translation_speed(0.0f)
                , goalie_side_walk_angle_threshold(0.0f)
                , localisation_interval()
                , localisation_duration()
                , alwaysPowerKick(false)
                , forcePlaying(false)
                , forcePenaltyShootout(false) {}
            NUClear::clock::duration ball_last_seen_max_time;
            NUClear::clock::duration goal_last_seen_max_time;

            float ball_search_walk_start_speed;
            float ball_search_walk_stop_speed;
            float ball_search_walk_slow_time;

            Eigen::Vector2d start_position_offensive;
            Eigen::Vector2d start_position_defensive;
            bool is_goalie;

            float goalie_command_timeout;
            float goalie_rotation_speed_factor;
            float goalie_max_rotation_speed;
            float goalie_translation_speed_factor;
            float goalie_max_translation_speed;
            float goalie_side_walk_angle_threshold;
            NUClear::clock::duration localisation_interval;
            NUClear::clock::duration localisation_duration;
            bool alwaysPowerKick;
            bool forcePlaying         = false;
            bool forcePenaltyShootout = false;
        } cfg_;

        message::behaviour::FieldTarget walkTarget;

        std::vector<message::behaviour::FieldTarget> lookTarget;

        bool isGettingUp                                     = false;
        bool hasKicked                                       = false;
        bool selfPenalised                                   = false;
        bool manualOrientationReset                          = false;
        bool resetInInitial                                  = true;
<<<<<<< HEAD
        bool absoluteStopped                                 = false;
=======

        Eigen::Vector3f rBTt     = Eigen::Vector3f(1.0, 0.0, 0.0);

        bool startedWalkingToReady                           = false;
        NUClear::clock::time_point startedWalkingToReadyAt;

>>>>>>> 1c799bb1
        double manualOrientation                             = 0.0;
        message::input::GameEvents::Context team_kicking_off = message::input::GameEvents::Context::UNKNOWN;
        message::behaviour::KickPlan::KickType kickType;
        message::behaviour::Behaviour::State currentState = message::behaviour::Behaviour::State::INIT;
        const size_t subsumptionId;

        NUClear::clock::time_point lastLocalised = NUClear::clock::now();

        NUClear::clock::time_point ballLastMeasured =
            NUClear::clock::now() - std::chrono::seconds(600);  // TODO: unhack
        NUClear::clock::time_point ballSearchStartTime;
        NUClear::clock::time_point goalLastMeasured;
        void initialLocalisationReset();
        void penaltyShootoutLocalisationReset(const message::support::FieldDescription& fieldDescription);
        void unpenalisedLocalisationReset();

        void standStill();
        void walkTo(const message::support::FieldDescription& fieldDescription,
                    const message::behaviour::FieldTarget::Target& object);
        void walkTo(const message::support::FieldDescription& fieldDescription, const Eigen::Vector2d& position);
        void find(const std::vector<message::behaviour::FieldTarget>& objects);
        void spinWalk();
        bool pickedUp(const message::input::Sensors& sensors);
        bool penalised();
        bool ballDistance(const message::localisation::Ball& ball);
        void goalieWalk(const message::localisation::Field& field, const message::localisation::Ball& ball);
        Eigen::Vector2d getKickPlan(const message::localisation::Field& field,
                                    const message::support::FieldDescription& fieldDescription);
        void play(const message::localisation::Field& field,
                  const message::localisation::Ball& ball,
                  const message::support::FieldDescription& fieldDescription,
                  const message::input::GameState::Data::Mode& mode);

        void penaltyShootout(const message::input::GameState::Data::Phase& phase,
                             const message::support::FieldDescription& fieldDescription,
                             const message::localisation::Field& field,
                             const message::localisation::Ball& ball);

        void normal(const message::input::GameState& gameState,
                    const message::input::GameState::Data::Phase& phase,
                    const message::support::FieldDescription& fieldDescription,
                    const message::localisation::Field& field,
                    const message::localisation::Ball& ball);

        // PENALTY mode functions
        void penaltyShootoutInitial();
        void penaltyShootoutReady();
        void penaltyShootoutSet(const message::support::FieldDescription& fieldDescription);
        void penaltyShootoutPlaying(const message::localisation::Field& field, const message::localisation::Ball& ball);
        void penaltyShootoutTimeout();
        void penaltyShootoutFinished();

        // NORMAL mode functions
        void normalInitial();
        void normalReady(const message::input::GameState& gameState,
                         const message::support::FieldDescription& fieldDescription);
        void normalSet();
        void normalPlaying(const message::localisation::Field& field,
                           const message::localisation::Ball& ball,
                           const message::support::FieldDescription& fieldDescription);
        void normalFinished();
        void normalTimeout();

    public:
        explicit SoccerStrategy(std::unique_ptr<NUClear::Environment> environment);
    };
}  // namespace module::behaviour::strategy

#endif  // MODULES_BEHAVIOUR_STRATEGY_SOCCERSTRATEGGY_HPP<|MERGE_RESOLUTION|>--- conflicted
+++ resolved
@@ -91,16 +91,12 @@
         bool selfPenalised                                   = false;
         bool manualOrientationReset                          = false;
         bool resetInInitial                                  = true;
-<<<<<<< HEAD
         bool absoluteStopped                                 = false;
-=======
-
         Eigen::Vector3f rBTt     = Eigen::Vector3f(1.0, 0.0, 0.0);
 
         bool startedWalkingToReady                           = false;
         NUClear::clock::time_point startedWalkingToReadyAt;
 
->>>>>>> 1c799bb1
         double manualOrientation                             = 0.0;
         message::input::GameEvents::Context team_kicking_off = message::input::GameEvents::Context::UNKNOWN;
         message::behaviour::KickPlan::KickType kickType;
