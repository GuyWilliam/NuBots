/*
 * MIT License
 *
 * Copyright (c) 2014 NUbots
 *
 * This file is part of the NUbots codebase.
 * See https://github.com/NUbots/NUbots for further info.
 *
 * Permission is hereby granted, free of charge, to any person obtaining a copy
 * of this software and associated documentation files (the "Software"), to deal
 * in the Software without restriction, including without limitation the rights
 * to use, copy, modify, merge, publish, distribute, sublicense, and/or sell
 * copies of the Software, and to permit persons to whom the Software is
 * furnished to do so, subject to the following conditions:
 *
 * The above copyright notice and this permission notice shall be included in all
 * copies or substantial portions of the Software.
 *
 * THE SOFTWARE IS PROVIDED "AS IS", WITHOUT WARRANTY OF ANY KIND, EXPRESS OR
 * IMPLIED, INCLUDING BUT NOT LIMITED TO THE WARRANTIES OF MERCHANTABILITY,
 * FITNESS FOR A PARTICULAR PURPOSE AND NONINFRINGEMENT. IN NO EVENT SHALL THE
 * AUTHORS OR COPYRIGHT HOLDERS BE LIABLE FOR ANY CLAIM, DAMAGES OR OTHER
 * LIABILITY, WHETHER IN AN ACTION OF CONTRACT, TORT OR OTHERWISE, ARISING FROM,
 * OUT OF OR IN CONNECTION WITH THE SOFTWARE OR THE USE OR OTHER DEALINGS IN THE
 * SOFTWARE.
 */

#include "GoalDetector.hpp"

#include <Eigen/Core>
#include <Eigen/Geometry>
#include <fmt/format.h>
#include <numeric>

#include "extension/Configuration.hpp"

#include "message/support/FieldDescription.hpp"
#include "message/vision/Goal.hpp"
#include "message/vision/GreenHorizon.hpp"

#include "utility/support/yaml_expression.hpp"
#include "utility/vision/visualmesh/VisualMesh.hpp"

namespace module::vision {

    using extension::Configuration;

    using message::support::FieldDescription;
    using message::vision::Goal;
    using message::vision::Goals;
    using message::vision::GreenHorizon;

    using utility::support::Expression;
    using utility::vision::visualmesh::cluster_points;
    using utility::vision::visualmesh::partition_points;

    GoalDetector::GoalDetector(std::unique_ptr<NUClear::Environment> environment) : Reactor(std::move(environment)) {

        on<Configuration>("GoalDetector.yaml").then([this](const Configuration& config) {
            log_level = config["log_level"].as<NUClear::LogLevel>();

            cfg.confidence_threshold = config["confidence_threshold"].as<double>();
            cfg.cluster_points       = config["cluster_points"].as<int>();
            cfg.disagreement_ratio   = config["disagreement_ratio"].as<double>();
        });

        on<Trigger<GreenHorizon>, With<FieldDescription>, Buffer<2>>().then(
            "Goal Detector",
            [this](const GreenHorizon& horizon, const FieldDescription& field) {
                // Convenience variables
                const auto& cls                                      = horizon.mesh->classifications;
                const auto& neighbours                               = horizon.mesh->neighbourhood;
<<<<<<< HEAD
                const Eigen::Matrix<double, 3, Eigen::Dynamic>& rays = horizon.mesh->rays.cast<double>();
=======
                const Eigen::Matrix<double, 3, Eigen::Dynamic>& uPCw = horizon.mesh->uPCw.cast<double>();
                const Eigen::Matrix<double, 3, Eigen::Dynamic>& rPWw = horizon.mesh->rPWw.cast<double>();
                const double world_offset                            = std::atan2(horizon.Hcw(0, 1), horizon.Hcw(0, 0));
>>>>>>> d8962e84
                const int GOAL_INDEX                                 = horizon.class_map.at("goal");

                // Get some indices to partition
                std::vector<int> indices(horizon.mesh->indices.size());
                std::iota(indices.begin(), indices.end(), 0);

                // Partition the indices such that we only have the goal points that dont have goal surrounding them
                auto boundary = partition_points(indices.begin(), indices.end(), neighbours, [&](const int& idx) {
                    return cls(GOAL_INDEX, idx) >= cfg.confidence_threshold;
                });
                indices.resize(std::distance(indices.begin(), boundary));

                // Cluster all points into goal post candidates
                std::vector<std::vector<int>> clusters;
                cluster_points(indices.begin(), indices.end(), neighbours, cfg.cluster_points, clusters);

                log<NUClear::DEBUG>(fmt::format("Found {} clusters", clusters.size()));

<<<<<<< HEAD
=======
                auto green_boundary = utility::vision::visualmesh::check_green_horizon_side(clusters,
                                                                                            horizon.horizon,
                                                                                            rPWw,
                                                                                            false,
                                                                                            false,
                                                                                            true);
                clusters.resize(std::distance(clusters.begin(), green_boundary));

                log<NUClear::DEBUG>(fmt::format("Found {} clusters that intersect the green horizon", clusters.size()));

                // Find overlapping clusters and merge them
                for (auto it = clusters.begin(); it != clusters.end(); it = std::next(it)) {
                    // Get the largest and smallest theta values
                    auto range_a = std::minmax_element(it->begin(), it->end(), [&uPCw](const int& a, const int& b) {
                        return std::atan2(uPCw(1, a), uPCw(0, a)) < std::atan2(uPCw(1, b), uPCw(0, b));
                    });

                    const double min_a = std::atan2(uPCw(1, *range_a.first), uPCw(0, *range_a.first));
                    const double max_a = std::atan2(uPCw(1, *range_a.second), uPCw(0, *range_a.second));

                    for (auto it2 = std::next(it); it2 != clusters.end();) {
                        // Get the largest and smallest theta values
                        auto range_b =
                            std::minmax_element(it2->begin(), it2->end(), [&uPCw](const int& a, const int& b) {
                                return std::atan2(uPCw(1, a), uPCw(0, a)) < std::atan2(uPCw(1, b), uPCw(0, b));
                            });

                        const double min_b = std::atan2(uPCw(1, *range_b.first), uPCw(0, *range_b.first));
                        const double max_b = std::atan2(uPCw(1, *range_b.second), uPCw(0, *range_b.second));

                        // The clusters are overlapping, merge them
                        if (((min_a <= min_b) && (min_b <= max_a)) || ((min_b <= min_a) && (min_a <= max_b))) {
                            // Append the second cluster on to the first
                            it->insert(it->end(), it2->begin(), it2->end());
                            // Delete the second cluster
                            it2 = clusters.erase(it2);
                        }
                        else {
                            it2 = std::next(it2);
                        }
                    }
                }

                log<NUClear::DEBUG>(fmt::format("{} clusters remaining after merging overlaps", clusters.size()));

>>>>>>> d8962e84
                if (!clusters.empty()) {
                    auto goals = std::make_unique<Goals>();
                    goals->goals.reserve(clusters.size());

                    goals->id        = horizon.id;
                    goals->timestamp = horizon.timestamp;
                    goals->Hcw       = horizon.Hcw;

                    for (auto& cluster : clusters) {
                        Goal g;
<<<<<<< HEAD
=======
                        // Split cluster into left-side and right-side
                        // Return true if the left neighbour is NOT a goal point
                        auto right = utility::vision::visualmesh::partition_points(
                            cluster.begin(),
                            cluster.end(),
                            neighbours,
                            [&](const int& idx) {
                                return idx == int(indices.size())
                                       || (cls(GOAL_INDEX, idx) >= config.confidence_threshold);
                            },
                            {0});
                        // Return true if the right neighbour is NOT a goal point
                        auto other = utility::vision::visualmesh::partition_points(
                            right,
                            cluster.end(),
                            neighbours,
                            [&](const int& idx) {
                                return idx == int(indices.size())
                                       || (cls(GOAL_INDEX, idx) >= config.confidence_threshold);
                            },
                            {3});
                        log<NUClear::DEBUG>(
                            fmt::format("Cluster split into {} left points, {} right points, {} top/bottom points",
                                        std::distance(cluster.begin(), right),
                                        std::distance(right, other),
                                        std::distance(other, cluster.end())));

                        if ((std::distance(cluster.begin(), right) != 0) && (std::distance(right, other) != 0)) {
                            Eigen::Vector3d left_side    = Eigen::Vector3d::Zero();
                            Eigen::Vector3d right_side   = Eigen::Vector3d::Zero();
                            Eigen::Vector3d bottom_point = Eigen::Vector3d::Zero();

                            // Find the median of the left side and the right side
                            if (config.use_median) {
                                utility::math::geometry::sort_by_theta(cluster.begin(), right, uPCw, world_offset);
                                utility::math::geometry::sort_by_theta(right, other, uPCw, world_offset);
                                left_side =
                                    uPCw.col(*std::next(cluster.begin(), std::distance(cluster.begin(), right) / 2));
                                right_side = uPCw.col(*std::next(right, std::distance(right, other) / 2));
                                for (auto it = cluster.begin(); it != cluster.end(); it = std::next(it)) {
                                    const Eigen::Vector3d& p0(uPCw.col(*it));
                                    if (p0.z() < bottom_point.z()) {
                                        bottom_point = p0;
                                    }
                                }
                            }
                            // Find the average of the left side and the right side
                            else {
                                // Calculate average of left_xy and right_xy and find lowest z point
                                for (auto it = cluster.begin(); it != right; it = std::next(it)) {
                                    const Eigen::Vector3d& p0(uPCw.col(*it));
                                    left_side += p0;
                                    if (p0.z() < bottom_point.z()) {
                                        bottom_point = p0;
                                    }
                                }
                                for (auto it = right; it != other; it = std::next(it)) {
                                    const Eigen::Vector3d& p0(uPCw.col(*it));
                                    right_side += p0;
                                    if (p0.z() < bottom_point.z()) {
                                        bottom_point = p0;
                                    }
                                }
                                for (auto it = other; it != cluster.end(); it = std::next(it)) {
                                    const Eigen::Vector3d& p0(uPCw.col(*it));
                                    if (p0.z() < bottom_point.z()) {
                                        bottom_point = p0;
                                    }
                                }
                                left_side /= std::distance(cluster.begin(), right);
                                right_side /= std::distance(right, other);
                            }

                            // Calculate bottom middle of goal post, z is calculated above
                            bottom_point.x() = (left_side.x() + right_side.x()) * 0.5f;
                            bottom_point.y() = (left_side.y() + right_side.y()) * 0.5f;

                            // https://en.wikipedia.org/wiki/Angular_diameter
                            Eigen::Vector3d middle = ((left_side + right_side) * 0.5f).normalized();
                            double radius          = middle.dot(left_side.normalized());
                            double distance =
                                field.dimensions.goalpost_width * radius * 0.5f / std::sqrt(1.0f - radius * radius);

                            Eigen::Vector3d top_point(bottom_point * distance);
                            top_point.z() += field.dimensions.goal_crossbar_height;
                            g.post.top      = horizon.Hcw.rotation().cast<double>() * top_point.normalized();
                            g.post.bottom   = horizon.Hcw.rotation().cast<double>() * bottom_point.normalized();
                            g.post.distance = distance;

                            // Attach the measurement to the object (distance from camera to bottom center of post)
                            g.measurements.emplace_back();  // Emplaces default constructed object
                            g.measurements.back().type = Goal::MeasurementType::CENTRE;

                            // Spherical Reciprocal Coordinates (1/distance, phi, theta)
                            g.measurements.back().srGCc =
                                cartesianToReciprocalSpherical(Eigen::Vector3d(g.post.bottom * distance));

                            g.measurements.back().covariance = config.goal_projection_covariance.asDiagonal();

                            // Angular positions from the camera
                            g.screen_angular = cartesianToSpherical(g.post.bottom).tail<2>();
                            g.angular_size   = Eigen::Vector2d::Constant(std::acos(radius));

                            /***********************************************
                             *                  THROWOUTS                  *
                             ***********************************************/

>>>>>>> d8962e84

                        // Grab the goal point closest in the cluster and assume it is the bottom of the post
                        auto closest_uGCw_idx =
                            std::min_element(cluster.begin(), cluster.end(), [&](const int& a, const int& b) {
                                return rays.col(a).z() < rays.col(b).z();
                            });
                        Eigen::Vector3d closest_uGCw = Eigen::Vector3d(rays.col(*closest_uGCw_idx));

                        // Project goal point onto the ground plane
                        Eigen::Vector3d rCWw = horizon.Hcw.inverse().translation();
                        Eigen::Vector3d rGWw = closest_uGCw * std::abs(rCWw.z() / closest_uGCw.z()) + rCWw;

                        // Calculate the distance from the camera to the bottom of the post
                        Eigen::Vector3d rGCw = rGWw - rCWw;
                        g.post.distance      = rGCw.norm();

                        // Create unit vectors pointing to the top and bottom of the post in camera {c} space
                        g.post.bottom = (horizon.Hcw * rGWw).normalized();
                        g.post.top =
                            (horizon.Hcw * (rGWw + Eigen::Vector3d(0, 0, field.goalpost_top_height))).normalized();
                        g.measurements.emplace_back();  // Emplaces default constructed object
                        g.measurements.back().type = Goal::MeasurementType::CENTRE;
                        g.measurements.back().rGCc = horizon.Hcw * rGWw;
                        goals->goals.push_back(std::move(g));
                    }

                    // Returns true if uGCc0 is to the left of uGCc1, with respect to camera z
                    auto is_left_of = [&](const Eigen::Vector3d& uGCc0, const Eigen::Vector3d& uGCc1) {
                        const Eigen::Vector3d cam_space_z = horizon.Hcw.matrix().block<3, 1>(0, 2);
                        return uGCc0.cross(uGCc1).dot(cam_space_z) < 0.0f;
                    };

                    // Calculates the distance between 2 goal posts using the law of cosines
                    auto distance_between = [&](const Eigen::Vector3d& uGCc0,
                                                const double& rGCc0_norm,
                                                const Eigen::Vector3d& uGCc1,
                                                const double& rGCc1_norm) {
                        const double a2 = rGCc0_norm * rGCc0_norm;
                        const double b2 = rGCc1_norm * rGCc1_norm;
                        return std::sqrt(a2 + b2 - 2.0f * rGCc0_norm * rGCc1_norm * uGCc0.dot(uGCc1));
                    };

                    // Find goal post pairs
                    std::map<std::vector<Goal>::iterator, std::pair<std::vector<Goal>::iterator, double>> pairs;
                    const double actual_width = field.dimensions.goal_width;
                    for (auto uGCc0 = goals->goals.begin(); uGCc0 != goals->goals.end(); uGCc0 = std::next(uGCc0)) {
                        for (auto uGCc1 = std::next(uGCc0); uGCc1 != goals->goals.end(); uGCc1 = std::next(uGCc1)) {

                            const double width = distance_between(uGCc0->post.bottom,
                                                                  uGCc0->post.distance,
                                                                  uGCc1->post.bottom,
                                                                  uGCc1->post.distance);

                            const double disagreement = std::abs(width - actual_width) / std::max(width, actual_width);

                            // Check the width between the posts
                            log<NUClear::DEBUG>(
                                fmt::format("Camera {}: Goal post 0 distance = {}", horizon.id, uGCc0->post.distance));
                            log<NUClear::DEBUG>(
                                fmt::format("Camera {}: Goal post 1 distance = {}", horizon.id, uGCc1->post.distance));
                            log<NUClear::DEBUG>(
                                fmt::format("Camera {}: Goal width = {} ({})", horizon.id, width, disagreement));

                            if (disagreement < cfg.disagreement_ratio) {
                                auto it = pairs.find(uGCc0);
                                if (it != pairs.end()) {
                                    if (disagreement < it->second.second) {
                                        pairs[uGCc0] = std::make_pair(uGCc1, disagreement);
                                    }
                                }
                                else {
                                    pairs[uGCc0] = std::make_pair(uGCc1, disagreement);
                                }
                            }
                        }
                    }

                    // We now have all the valid goal post pairs, determine which is left and right
                    for (const auto& pair : pairs) {
                        bool is_left            = is_left_of(pair.first->post.bottom, pair.second.first->post.bottom);
                        pair.first->side        = is_left ? Goal::Side::LEFT : Goal::Side::RIGHT;
                        pair.second.first->side = is_left ? Goal::Side::RIGHT : Goal::Side::LEFT;
                    }

                    log<NUClear::DEBUG>(fmt::format("Found {} goal posts", goals->goals.size()));

                    emit(std::move(goals));
                }
            });
    }
}  // namespace module::vision<|MERGE_RESOLUTION|>--- conflicted
+++ resolved
@@ -70,13 +70,9 @@
                 // Convenience variables
                 const auto& cls                                      = horizon.mesh->classifications;
                 const auto& neighbours                               = horizon.mesh->neighbourhood;
-<<<<<<< HEAD
-                const Eigen::Matrix<double, 3, Eigen::Dynamic>& rays = horizon.mesh->rays.cast<double>();
-=======
                 const Eigen::Matrix<double, 3, Eigen::Dynamic>& uPCw = horizon.mesh->uPCw.cast<double>();
                 const Eigen::Matrix<double, 3, Eigen::Dynamic>& rPWw = horizon.mesh->rPWw.cast<double>();
                 const double world_offset                            = std::atan2(horizon.Hcw(0, 1), horizon.Hcw(0, 0));
->>>>>>> d8962e84
                 const int GOAL_INDEX                                 = horizon.class_map.at("goal");
 
                 // Get some indices to partition
@@ -95,8 +91,6 @@
 
                 log<NUClear::DEBUG>(fmt::format("Found {} clusters", clusters.size()));
 
-<<<<<<< HEAD
-=======
                 auto green_boundary = utility::vision::visualmesh::check_green_horizon_side(clusters,
                                                                                             horizon.horizon,
                                                                                             rPWw,
@@ -142,7 +136,6 @@
 
                 log<NUClear::DEBUG>(fmt::format("{} clusters remaining after merging overlaps", clusters.size()));
 
->>>>>>> d8962e84
                 if (!clusters.empty()) {
                     auto goals = std::make_unique<Goals>();
                     goals->goals.reserve(clusters.size());
@@ -153,116 +146,6 @@
 
                     for (auto& cluster : clusters) {
                         Goal g;
-<<<<<<< HEAD
-=======
-                        // Split cluster into left-side and right-side
-                        // Return true if the left neighbour is NOT a goal point
-                        auto right = utility::vision::visualmesh::partition_points(
-                            cluster.begin(),
-                            cluster.end(),
-                            neighbours,
-                            [&](const int& idx) {
-                                return idx == int(indices.size())
-                                       || (cls(GOAL_INDEX, idx) >= config.confidence_threshold);
-                            },
-                            {0});
-                        // Return true if the right neighbour is NOT a goal point
-                        auto other = utility::vision::visualmesh::partition_points(
-                            right,
-                            cluster.end(),
-                            neighbours,
-                            [&](const int& idx) {
-                                return idx == int(indices.size())
-                                       || (cls(GOAL_INDEX, idx) >= config.confidence_threshold);
-                            },
-                            {3});
-                        log<NUClear::DEBUG>(
-                            fmt::format("Cluster split into {} left points, {} right points, {} top/bottom points",
-                                        std::distance(cluster.begin(), right),
-                                        std::distance(right, other),
-                                        std::distance(other, cluster.end())));
-
-                        if ((std::distance(cluster.begin(), right) != 0) && (std::distance(right, other) != 0)) {
-                            Eigen::Vector3d left_side    = Eigen::Vector3d::Zero();
-                            Eigen::Vector3d right_side   = Eigen::Vector3d::Zero();
-                            Eigen::Vector3d bottom_point = Eigen::Vector3d::Zero();
-
-                            // Find the median of the left side and the right side
-                            if (config.use_median) {
-                                utility::math::geometry::sort_by_theta(cluster.begin(), right, uPCw, world_offset);
-                                utility::math::geometry::sort_by_theta(right, other, uPCw, world_offset);
-                                left_side =
-                                    uPCw.col(*std::next(cluster.begin(), std::distance(cluster.begin(), right) / 2));
-                                right_side = uPCw.col(*std::next(right, std::distance(right, other) / 2));
-                                for (auto it = cluster.begin(); it != cluster.end(); it = std::next(it)) {
-                                    const Eigen::Vector3d& p0(uPCw.col(*it));
-                                    if (p0.z() < bottom_point.z()) {
-                                        bottom_point = p0;
-                                    }
-                                }
-                            }
-                            // Find the average of the left side and the right side
-                            else {
-                                // Calculate average of left_xy and right_xy and find lowest z point
-                                for (auto it = cluster.begin(); it != right; it = std::next(it)) {
-                                    const Eigen::Vector3d& p0(uPCw.col(*it));
-                                    left_side += p0;
-                                    if (p0.z() < bottom_point.z()) {
-                                        bottom_point = p0;
-                                    }
-                                }
-                                for (auto it = right; it != other; it = std::next(it)) {
-                                    const Eigen::Vector3d& p0(uPCw.col(*it));
-                                    right_side += p0;
-                                    if (p0.z() < bottom_point.z()) {
-                                        bottom_point = p0;
-                                    }
-                                }
-                                for (auto it = other; it != cluster.end(); it = std::next(it)) {
-                                    const Eigen::Vector3d& p0(uPCw.col(*it));
-                                    if (p0.z() < bottom_point.z()) {
-                                        bottom_point = p0;
-                                    }
-                                }
-                                left_side /= std::distance(cluster.begin(), right);
-                                right_side /= std::distance(right, other);
-                            }
-
-                            // Calculate bottom middle of goal post, z is calculated above
-                            bottom_point.x() = (left_side.x() + right_side.x()) * 0.5f;
-                            bottom_point.y() = (left_side.y() + right_side.y()) * 0.5f;
-
-                            // https://en.wikipedia.org/wiki/Angular_diameter
-                            Eigen::Vector3d middle = ((left_side + right_side) * 0.5f).normalized();
-                            double radius          = middle.dot(left_side.normalized());
-                            double distance =
-                                field.dimensions.goalpost_width * radius * 0.5f / std::sqrt(1.0f - radius * radius);
-
-                            Eigen::Vector3d top_point(bottom_point * distance);
-                            top_point.z() += field.dimensions.goal_crossbar_height;
-                            g.post.top      = horizon.Hcw.rotation().cast<double>() * top_point.normalized();
-                            g.post.bottom   = horizon.Hcw.rotation().cast<double>() * bottom_point.normalized();
-                            g.post.distance = distance;
-
-                            // Attach the measurement to the object (distance from camera to bottom center of post)
-                            g.measurements.emplace_back();  // Emplaces default constructed object
-                            g.measurements.back().type = Goal::MeasurementType::CENTRE;
-
-                            // Spherical Reciprocal Coordinates (1/distance, phi, theta)
-                            g.measurements.back().srGCc =
-                                cartesianToReciprocalSpherical(Eigen::Vector3d(g.post.bottom * distance));
-
-                            g.measurements.back().covariance = config.goal_projection_covariance.asDiagonal();
-
-                            // Angular positions from the camera
-                            g.screen_angular = cartesianToSpherical(g.post.bottom).tail<2>();
-                            g.angular_size   = Eigen::Vector2d::Constant(std::acos(radius));
-
-                            /***********************************************
-                             *                  THROWOUTS                  *
-                             ***********************************************/
-
->>>>>>> d8962e84
 
                         // Grab the goal point closest in the cluster and assume it is the bottom of the post
                         auto closest_uGCw_idx =
