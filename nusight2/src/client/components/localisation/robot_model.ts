import { observable } from "mobx";
import { computed } from "mobx";

import { Matrix4 } from "../../../shared/math/matrix4";
import { Quaternion } from "../../../shared/math/quaternion";
import { Vector3 } from "../../../shared/math/vector3";
import { memoize } from "../../base/memoize";
import { RobotModel } from "../robot/model";

class ServoMotor {
  @observable angle: number;

  constructor({ angle }: ServoMotor) {
    this.angle = angle;
  }

  static of() {
    return new ServoMotor({ angle: 0 });
  }
}

export class ServoMotorSet {
  @observable rightShoulderPitch: ServoMotor;
  @observable leftShoulderPitch: ServoMotor;
  @observable rightShoulderRoll: ServoMotor;
  @observable leftShoulderRoll: ServoMotor;
  @observable rightElbow: ServoMotor;
  @observable leftElbow: ServoMotor;
  @observable rightHipYaw: ServoMotor;
  @observable leftHipYaw: ServoMotor;
  @observable rightHipRoll: ServoMotor;
  @observable leftHipRoll: ServoMotor;
  @observable rightHipPitch: ServoMotor;
  @observable leftHipPitch: ServoMotor;
  @observable rightKnee: ServoMotor;
  @observable leftKnee: ServoMotor;
  @observable rightAnklePitch: ServoMotor;
  @observable leftAnklePitch: ServoMotor;
  @observable rightAnkleRoll: ServoMotor;
  @observable leftAnkleRoll: ServoMotor;
  @observable headPan: ServoMotor;
  @observable headTilt: ServoMotor;

  constructor({
    rightShoulderPitch,
    leftShoulderPitch,
    rightShoulderRoll,
    leftShoulderRoll,
    rightElbow,
    leftElbow,
    rightHipYaw,
    leftHipYaw,
    rightHipRoll,
    leftHipRoll,
    rightHipPitch,
    leftHipPitch,
    rightKnee,
    leftKnee,
    rightAnklePitch,
    leftAnklePitch,
    rightAnkleRoll,
    leftAnkleRoll,
    headPan,
    headTilt,
  }: ServoMotorSet) {
    this.rightShoulderPitch = rightShoulderPitch;
    this.leftShoulderPitch = leftShoulderPitch;
    this.rightShoulderRoll = rightShoulderRoll;
    this.leftShoulderRoll = leftShoulderRoll;
    this.rightElbow = rightElbow;
    this.leftElbow = leftElbow;
    this.rightHipYaw = rightHipYaw;
    this.leftHipYaw = leftHipYaw;
    this.rightHipRoll = rightHipRoll;
    this.leftHipRoll = leftHipRoll;
    this.rightHipPitch = rightHipPitch;
    this.leftHipPitch = leftHipPitch;
    this.rightKnee = rightKnee;
    this.leftKnee = leftKnee;
    this.rightAnklePitch = rightAnklePitch;
    this.leftAnklePitch = leftAnklePitch;
    this.rightAnkleRoll = rightAnkleRoll;
    this.leftAnkleRoll = leftAnkleRoll;
    this.headPan = headPan;
    this.headTilt = headTilt;
  }

  static of() {
    return new ServoMotorSet({
      rightShoulderPitch: ServoMotor.of(),
      leftShoulderPitch: ServoMotor.of(),
      rightShoulderRoll: ServoMotor.of(),
      leftShoulderRoll: ServoMotor.of(),
      rightElbow: ServoMotor.of(),
      leftElbow: ServoMotor.of(),
      rightHipYaw: ServoMotor.of(),
      leftHipYaw: ServoMotor.of(),
      rightHipRoll: ServoMotor.of(),
      leftHipRoll: ServoMotor.of(),
      rightHipPitch: ServoMotor.of(),
      leftHipPitch: ServoMotor.of(),
      rightKnee: ServoMotor.of(),
      leftKnee: ServoMotor.of(),
      rightAnklePitch: ServoMotor.of(),
      leftAnklePitch: ServoMotor.of(),
      rightAnkleRoll: ServoMotor.of(),
      leftAnkleRoll: ServoMotor.of(),
      headPan: ServoMotor.of(),
      headTilt: ServoMotor.of(),
    });
  }
}

export class FieldIntersection {
  @observable type: string;
  @observable position: Vector3;
  constructor({ type, position }: { type: string; position: Vector3 }) {
    this.type = type;
    this.position = position;
  }
}

export class LocalisationRobotModel {
  @observable private model: RobotModel;
  @observable name: string;
  @observable color?: string;
  @observable Htw: Matrix4; // World to torso
  @observable Hrw: Matrix4; // World to robot
  @observable Hfw: Matrix4; // World to field
  @observable Hrd?: Matrix4; // Walk path desired pose in robot space.
  @observable Rwt: Quaternion; // Torso to world rotation.
  @observable motors: ServoMotorSet;
  @observable fieldLinePoints: { rPWw: Vector3[] };
  @observable particles: { particle: Vector3[] }; // Particle filter particles.
  @observable ball?: { rBWw: Vector3 };
  @observable fieldIntersections?: FieldIntersection[];
  // Both bottom and top points of goal are in world space.
  @observable goals: { points: { bottom: Vector3; top: Vector3 }[] };
  @observable robots: { id: number; rRWw: Vector3 }[];
<<<<<<< HEAD
  @observable purpose: string;

=======
  @observable max_align_radius: number;
  @observable min_align_radius: number;
  @observable angle_to_final_heading: number;
  @observable angle_to_target: number;
  @observable translational_error: number;
  @observable min_angle_error: number;
  @observable max_angle_error: number;
  @observable velocity_target: Vector3;
>>>>>>> ae007226
  constructor({
    model,
    name,
    color,
    Htw,
    Hrw,
    Hfw,
    Hrd,
    Rwt,
    motors,
    fieldLinePoints,
    particles,
    ball,
    fieldIntersections,
    goals,
    robots,
<<<<<<< HEAD
    purpose,
=======
    max_align_radius,
    min_align_radius,
    angle_to_final_heading,
    angle_to_target,
    translational_error,
    min_angle_error,
    max_angle_error,
    velocity_target,
>>>>>>> ae007226
  }: {
    model: RobotModel;
    name: string;
    color?: string;
    Htw: Matrix4;
    Hrw: Matrix4;
    Hfw: Matrix4;
    Hrd?: Matrix4;
    Rwt: Quaternion;
    motors: ServoMotorSet;
    fieldLinePoints: { rPWw: Vector3[] };
    particles: { particle: Vector3[] };
    ball?: { rBWw: Vector3 };
    fieldIntersections?: FieldIntersection[];
    goals: { points: { bottom: Vector3; top: Vector3 }[] };
    robots: { id: number; rRWw: Vector3 }[];
<<<<<<< HEAD
    purpose: string;
=======
    max_align_radius: number;
    min_align_radius: number;
    angle_to_final_heading: number;
    angle_to_target: number;
    translational_error: number;
    min_angle_error: number;
    max_angle_error: number;
    velocity_target: Vector3;
>>>>>>> ae007226
  }) {
    this.model = model;
    this.name = name;
    this.color = color;
    this.Htw = Htw;
    this.Hrw = Hrw;
    this.Hfw = Hfw;
    this.Hrd = Hrd;
    this.Rwt = Rwt;
    this.motors = motors;
    this.fieldLinePoints = fieldLinePoints;
    this.particles = particles;
    this.ball = ball;
    this.fieldIntersections = fieldIntersections;
    this.goals = goals;
    this.robots = robots;
<<<<<<< HEAD
    this.purpose = purpose;
=======
    this.max_align_radius = max_align_radius;
    this.min_align_radius = min_align_radius;
    this.angle_to_final_heading = angle_to_final_heading;
    this.angle_to_target = angle_to_target;
    this.translational_error = translational_error;
    this.min_angle_error = min_angle_error;
    this.max_angle_error = max_angle_error;
    this.velocity_target = velocity_target;
>>>>>>> ae007226
  }

  static of = memoize((model: RobotModel): LocalisationRobotModel => {
    return new LocalisationRobotModel({
      model,
      name: model.name,
      Htw: Matrix4.of(),
      Hrw: Matrix4.of(),
      Hfw: Matrix4.of(),
      Rwt: Quaternion.of(),
      motors: ServoMotorSet.of(),
      fieldLinePoints: { rPWw: [] },
      particles: { particle: [] },
      goals: { points: [] },
      robots: [],
<<<<<<< HEAD
      purpose: "",
=======
      max_align_radius: 0,
      min_align_radius: 0,
      angle_to_final_heading: 0,
      angle_to_target: 0,
      translational_error: 0,
      min_angle_error: 0,
      max_angle_error: 0,
      velocity_target: Vector3.of(),
>>>>>>> ae007226
    });
  });

  @computed get id() {
    return this.model.id;
  }

  @computed get visible() {
    return this.model.enabled;
  }

  /** Torso to field transformation */
  @computed
  get Hft(): Matrix4 {
    return this.Hfw.multiply(this.Htw.invert());
  }

  /** Field line points in field space */
  @computed
  get rPFf(): Vector3[] {
    return this.fieldLinePoints.rPWw.map((rPWw) => rPWw.applyMatrix4(this.Hfw));
  }

  /** Transform from robot space to field space */
  @computed
  get Hfr(): Matrix4 | undefined {
    return this.Hfw.multiply(this.Hrw.invert());
  }

  /** Walk path goal pose in field space */
  @computed
  get Hfd(): Matrix4 | undefined {
    if (!this.Hfr || !this.Hrd) {
      return Matrix4.of();
    }
    return this.Hfr.multiply(this.Hrd);
  }

  /** Ball position in field space */
  @computed
  get rBFf(): Vector3 | undefined {
    return this.ball?.rBWw.applyMatrix4(this.Hfw);
  }

  /** Goal positions in field space */
  @computed
  get rGFf(): { bottom: Vector3; top: Vector3 }[] {
    return this.goals?.points.map((pair) => ({
      bottom: pair?.bottom.applyMatrix4(this.Hfw),
      top: pair?.top.applyMatrix4(this.Hfw),
    }));
  }

  /** Robot positions in field space */
  @computed
  get rRFf(): Vector3[] {
    return this.robots?.map((robot) => robot.rRWw.applyMatrix4(this.Hfw));
  }

  /** Field intersections in field space */
  @computed
  get fieldIntersectionsF(): FieldIntersection[] | undefined {
    return this.fieldIntersections?.map((intersection) => {
      return new FieldIntersection({
        type: intersection.type,
        position: intersection.position.applyMatrix4(this.Hfw),
      });
    });
  }
}<|MERGE_RESOLUTION|>--- conflicted
+++ resolved
@@ -137,10 +137,8 @@
   // Both bottom and top points of goal are in world space.
   @observable goals: { points: { bottom: Vector3; top: Vector3 }[] };
   @observable robots: { id: number; rRWw: Vector3 }[];
-<<<<<<< HEAD
   @observable purpose: string;
 
-=======
   @observable max_align_radius: number;
   @observable min_align_radius: number;
   @observable angle_to_final_heading: number;
@@ -149,7 +147,6 @@
   @observable min_angle_error: number;
   @observable max_angle_error: number;
   @observable velocity_target: Vector3;
->>>>>>> ae007226
   constructor({
     model,
     name,
@@ -166,9 +163,7 @@
     fieldIntersections,
     goals,
     robots,
-<<<<<<< HEAD
     purpose,
-=======
     max_align_radius,
     min_align_radius,
     angle_to_final_heading,
@@ -177,7 +172,6 @@
     min_angle_error,
     max_angle_error,
     velocity_target,
->>>>>>> ae007226
   }: {
     model: RobotModel;
     name: string;
@@ -194,9 +188,7 @@
     fieldIntersections?: FieldIntersection[];
     goals: { points: { bottom: Vector3; top: Vector3 }[] };
     robots: { id: number; rRWw: Vector3 }[];
-<<<<<<< HEAD
     purpose: string;
-=======
     max_align_radius: number;
     min_align_radius: number;
     angle_to_final_heading: number;
@@ -205,7 +197,6 @@
     min_angle_error: number;
     max_angle_error: number;
     velocity_target: Vector3;
->>>>>>> ae007226
   }) {
     this.model = model;
     this.name = name;
@@ -222,9 +213,7 @@
     this.fieldIntersections = fieldIntersections;
     this.goals = goals;
     this.robots = robots;
-<<<<<<< HEAD
     this.purpose = purpose;
-=======
     this.max_align_radius = max_align_radius;
     this.min_align_radius = min_align_radius;
     this.angle_to_final_heading = angle_to_final_heading;
@@ -233,7 +222,6 @@
     this.min_angle_error = min_angle_error;
     this.max_angle_error = max_angle_error;
     this.velocity_target = velocity_target;
->>>>>>> ae007226
   }
 
   static of = memoize((model: RobotModel): LocalisationRobotModel => {
@@ -249,9 +237,7 @@
       particles: { particle: [] },
       goals: { points: [] },
       robots: [],
-<<<<<<< HEAD
       purpose: "",
-=======
       max_align_radius: 0,
       min_align_radius: 0,
       angle_to_final_heading: 0,
@@ -260,7 +246,6 @@
       min_angle_error: 0,
       max_angle_error: 0,
       velocity_target: Vector3.of(),
->>>>>>> ae007226
     });
   });
 
