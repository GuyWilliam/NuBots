/*
 * This file is part of the NUbots Codebase.
 *
 * The NUbots Codebase is free software: you can redistribute it and/or modify
 * it under the terms of the GNU General Public License as published by
 * the Free Software Foundation, either version 3 of the License, or
 * (at your option) any later version.
 *
 * The NUbots Codebase is distributed in the hope that it will be useful,
 * but WITHOUT ANY WARRANTY; without even the implied warranty of
 * MERCHANTABILITY or FITNESS FOR A PARTICULAR PURPOSE.  See the
 * GNU General Public License for more details.
 *
 * You should have received a copy of the GNU General Public License
 * along with the NUbots Codebase.  If not, see <http://www.gnu.org/licenses/>.
 *
 * Copyright 2013 NUBots <nubots@nubots.net>
 */

#include "LookUpTable.h"
#include <fstream>
#include <cstring>
#include <iostream>

namespace messages {
    namespace vision {

        LookUpTable::LookUpTable(uint8_t bitsY, uint8_t bitsCb, uint8_t bitsCr, std::unique_ptr<char[]>&& data)
            : BITS_Y(bitsY)
            , BITS_CB(bitsCb)
            , BITS_CR(bitsCr)
            , LUT_SIZE(1 << (BITS_Y + BITS_CB + BITS_CR))
            , BITS_Y_REMOVED(sizeof(uint8_t) * 8 - BITS_Y)
            , BITS_CB_REMOVED(sizeof(uint8_t) * 8 - BITS_CB)
            , BITS_CR_REMOVED(sizeof(uint8_t) * 8 - BITS_CR)
            , BITS_CB_CR(BITS_CB + BITS_CR)
            , data(std::move(data)) {
            
        }

        LookUpTable::LookUpTable(uint8_t bitsY, uint8_t bitsCb, uint8_t bitsCr)
            : LookUpTable(bitsY, bitsCb, bitsCr, std::unique_ptr<char[]>(new char[1 << (bitsY + bitsCb + bitsCr)])) {
            std::fill(data.get(), data.get() + LUT_SIZE, 0);
        }


        LookUpTable::LookUpTable(std::tuple<uint8_t, uint8_t, uint8_t, std::unique_ptr<char[]>> data)
            : LookUpTable(std::get<0>(data), std::get<1>(data), std::get<2>(data), std::move(std::get<3>(data))) {   
        }
        
        LookUpTable::LookUpTable(std::string& filename) : LookUpTable(createLookUpTableFromFile(filename)) {
        }

        std::tuple<uint8_t, uint8_t, uint8_t, std::unique_ptr<char[]>> LookUpTable::createLookUpTableFromFile(std::string& filename) {
            // read
            std::ifstream lutfile(filename, std::ios::binary);
            auto input = std::istreambuf_iterator<char>(lutfile);
            uint8_t bitsY = *(input++);
            uint8_t bitsCb = *(input++);
            uint8_t bitsCr = *(input++);
            const size_t size = std::exp2(bitsY + bitsCb + bitsCr);
            auto data = std::unique_ptr<char[]>(new char[size]);
            std::copy(input, std::istreambuf_iterator<char>(), data.get());
            return std::make_tuple(bitsY, bitsCb, bitsCr, std::move(data));
        }

<<<<<<< HEAD
        messages::vision::Colour LookUpTable::classify(const messages::input::Image::Pixel& p) const {
            return messages::vision::Colour(LUT[getLUTIndex(p)]); // 7bit LUT
=======
        messages::vision::Colour LookUpTable::classifyPixel(const messages::input::Image::Pixel& p) const {
            return messages::vision::Colour(data[getLUTIndex(p)]); // 7bit LUT
>>>>>>> 5c29af38
        }

        uint LookUpTable::getLUTIndex(const messages::input::Image::Pixel& colour) const {
            unsigned int index = 0;

            index += ((colour.y >> BITS_Y_REMOVED) << BITS_CB_CR);
            index += ((colour.cb >> BITS_CB_REMOVED) << BITS_CR);
            index += (colour.cr >> BITS_CR_REMOVED);

            return index;
        }

        void LookUpTable::save(const std::string& fileName) const {
            std::ofstream lutfile(fileName, std::ios::binary);
            auto output = std::ostreambuf_iterator<char>(lutfile);
            output = BITS_Y;
            output = BITS_CB;
            output = BITS_CR;
            std::copy(data.get(), data.get() + LUT_SIZE, output);
        }

    } //vision
} // messages<|MERGE_RESOLUTION|>--- conflicted
+++ resolved
@@ -64,13 +64,8 @@
             return std::make_tuple(bitsY, bitsCb, bitsCr, std::move(data));
         }
 
-<<<<<<< HEAD
-        messages::vision::Colour LookUpTable::classify(const messages::input::Image::Pixel& p) const {
-            return messages::vision::Colour(LUT[getLUTIndex(p)]); // 7bit LUT
-=======
         messages::vision::Colour LookUpTable::classifyPixel(const messages::input::Image::Pixel& p) const {
             return messages::vision::Colour(data[getLUTIndex(p)]); // 7bit LUT
->>>>>>> 5c29af38
         }
 
         uint LookUpTable::getLUTIndex(const messages::input::Image::Pixel& colour) const {
