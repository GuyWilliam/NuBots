/*
 * This file is part of NUbots Codebase.
 *
 * The NUbots Codebase is free software: you can redistribute it and/or modify
 * it under the terms of the GNU General Public License as published by
 * the Free Software Foundation, either version 3 of the License, or
 * (at your option) any later version.
 *
 * The NUbots Codebase is distributed in the hope that it will be useful,
 * but WITHOUT ANY WARRANTY; without even the implied warranty of
 * MERCHANTABILITY or FITNESS FOR A PARTICULAR PURPOSE.  See the
 * GNU General Public License for more details.
 *
 * You should have received a copy of the GNU General Public License
 * along with the NUbots Codebase.  If not, see <http://www.gnu.org/licenses/>.
 *
 * Copyright 2013 NUBots <nubots@nubots.net>
 */

#include "BallDetector.h"

#include "messages/vision/ClassifiedImage.h"
#include "messages/vision/VisionObjects.h"
#include "messages/input/CameraParameters.h"
#include "messages/support/Configuration.h"
#include "messages/support/FieldDescription.h"

#include "utility/math/geometry/Plane.h"

#include "utility/math/ransac/Ransac.h"
#include "utility/math/ransac/RansacCircleModel.h"
#include "utility/math/vision.h"
#include "utility/nubugger/NUhelpers.h"
#include "utility/math/coordinates.h"

namespace modules {
namespace vision {

    using messages::input::CameraParameters;
    using messages::input::Sensors;

    using messages::vision::ObjectClass;
    using messages::vision::ClassifiedImage;
    using messages::vision::VisionObject;
    using messages::vision::Ball;

    using Plane = utility::math::geometry::Plane<3>;

    using utility::math::vision::widthBasedDistanceToCircle;
    using utility::math::vision::projectCamToPlane;
    using utility::math::vision::imageToScreen;
    using utility::math::vision::getCamFromScreen;
    using utility::math::vision::getParallaxAngle;
    using utility::math::vision::projectCamSpaceToScreen;

    using utility::math::coordinates::cartesianToSpherical;
    using utility::nubugger::graph;

    using messages::support::Configuration;
    using messages::support::FieldDescription;

    using utility::math::ransac::Ransac;
    using utility::math::ransac::RansacCircleModel;

    BallDetector::BallDetector(std::unique_ptr<NUClear::Environment> environment)
        : Reactor(std::move(environment)) {

        on<Trigger<Configuration<BallDetector>>>([this](const Configuration<BallDetector>& config) {
            MINIMUM_POINTS_FOR_CONSENSUS = config["ransac"]["minimum_points_for_consensus"].as<uint>();
            CONSENSUS_ERROR_THRESHOLD = config["ransac"]["consensus_error_threshold"].as<double>();
            MAXIMUM_ITERATIONS_PER_FITTING = config["ransac"]["maximum_iterations_per_fitting"].as<uint>();
            MAXIMUM_FITTED_MODELS = config["ransac"]["maximum_fitted_models"].as<uint>();
            MAXIMUM_DISAGREEMENT_RATIO = config["maximum_disagreement_ratio"].as<double>();
        });

        on<Trigger<ClassifiedImage<ObjectClass>>, With<CameraParameters>, With<Optional<FieldDescription>>, Options<Single>>("Ball Detector", [this](const ClassifiedImage<ObjectClass>& image, const CameraParameters& cam, const std::shared_ptr<const FieldDescription>& field) {
            if (field == nullptr) {
                NUClear::log(__FILE__, ", ", __LINE__, ": FieldDescription Update: support::configuration::SoccerConfig module might not be installed.");
                throw std::runtime_error("FieldDescription Update: support::configuration::SoccerConfig module might not be installed");
            }
            // This holds our points that may be a part of the ball
            std::vector<arma::vec2> ballPoints;
            const auto& sensors = *image.sensors;

            // Get all the points that could make up the ball
            for(int i = 0; i < 1; ++i) {

                auto segments = i ? image.horizontalSegments.equal_range(ObjectClass::BALL)
                                  : image.verticalSegments.equal_range(ObjectClass::BALL);

                for(auto it = segments.first; it != segments.second; ++it) {

                    auto& segment = it->second;
                    auto& start = segment.start;
                    auto& end = segment.end;

                    bool belowHorizon = image.visualHorizonAtPoint(end[0]) < end[1] || image.visualHorizonAtPoint(start[0]) < start[1];

                    // We throw out points if they are:
                    // Less the full quality (subsampled)
                    // Do not have a transition on either side (are on an edge)
                    // Go from an orange to other to orange segment (are interior)

                    if(belowHorizon
                        && segment.subsample == 1
                        && segment.next
                        && (!segment.next->next || segment.next->next->colour != ObjectClass::BALL)) {

                        ballPoints.push_back({ double(end[0]), double(end[1]) });
                    }

                    if(belowHorizon
                        && segment.subsample == 1
                        && segment.previous
                        && (!segment.previous->previous || segment.previous->previous->colour != ObjectClass::BALL)) {

                        ballPoints.push_back({ double(start[0]), double(start[1]) });
                    }
                }
            }

            // Use ransac to find the ball
            auto ransacResults = Ransac<RansacCircleModel>::fitModels(ballPoints.begin()
                                                                    , ballPoints.end()
                                                                    , MINIMUM_POINTS_FOR_CONSENSUS
                                                                    , MAXIMUM_ITERATIONS_PER_FITTING
                                                                    , MAXIMUM_FITTED_MODELS
                                                                    , CONSENSUS_ERROR_THRESHOLD);

            auto balls = std::make_unique<std::vector<Ball>>();
            balls->reserve(ransacResults.size());

            for(auto& result : ransacResults) {

                std::vector<VisionObject::Measurement> measurements;
                measurements.reserve(2);

                // Transform our centre into kinematics coordinates
                auto centre = imageToScreen(result.model.centre, image.dimensions);

                // Get the 4 points around our circle
                auto top   = centre + arma::vec2({ 0,  result.model.radius });
                auto base  = centre + arma::vec2({ 0, -result.model.radius });
                auto left  = centre + arma::vec2({  result.model.radius, 0 });
                auto right = centre + arma::vec2({ -result.model.radius, 0 });

                double cameraHeight = sensors.orientationCamToGround(2, 3);

                // Get a unit vector pointing to the centre of the ball
                arma::vec3 ballCentreRay = arma::normalise(arma::normalise(getCamFromScreen(top, cam.focalLengthPixels))
                                                           + arma::normalise(getCamFromScreen(base, cam.focalLengthPixels)));

                // Get the centre of our ball ins creen space
                arma::vec2 ballCentreScreen = projectCamSpaceToScreen(ballCentreRay, cam.focalLengthPixels);

                // Get our width based distance to the ball
                double widthDistance = widthBasedDistanceToCircle(field->ball_radius * 2, top, base, cam.focalLengthPixels);
                arma::vec3 ballCentreGroundWidth = widthDistance * sensors.orientationCamToGround.submat(0,0,2,2) * ballCentreRay + cameraHeight;

                measurements.push_back({ /*cartesianToSpherical*/(ballCentreGroundWidth), arma::diagmat(arma::vec({0.003505351, 0.001961638, 1.68276E-05})) });

                // Project this vector to a plane midway through the ball
                Plane ballBisectorPlane({ 0, 0, 1 }, { 0, 0, field->ball_radius });
                arma::vec3 ballCentreGroundProj = projectCamToPlane(ballCentreRay, sensors.orientationCamToGround, ballBisectorPlane);
<<<<<<< HEAD
                measurements.push_back({ cartesianToSpherical(ballCentreGroundProj), arma::diagmat(arma::vec({0.002357231 * 2, 2.20107E-05 * 2, 4.33072E-05 * 2 })) });
=======
                measurements.push_back({ /*cartesianToSpherical*/(ballCentreGroundProj), arma::diagmat(arma::vec({0.002357231 * 2, 2.20107E-05 * 2, 4.33072E-05 * 2 })) });

                emit(graph("Ball Width", measurements[0].position[0], measurements[0].position[1], measurements[0].position[2]));
                emit(graph("Ball D2P", measurements[1].position[0], measurements[1].position[1], measurements[1].position[2]));
>>>>>>> 1ced45bf

                /*
                 *  IF VALID BUILD OUR BALL
                 */
                if(widthDistance > cameraHeight / 2.0 && std::abs((ballCentreGroundWidth[0] - ballCentreGroundProj[0]) / ballCentreGroundProj[0]) > MAXIMUM_DISAGREEMENT_RATIO) {
                    Ball b;

                    // On screen visual shape
                    b.circle.radius = result.model.radius;
                    b.circle.centre = result.model.centre;

                    // Angular positions from the camera
                    b.screenAngular = arma::atan(cam.pixelsToTanThetaFactor % ballCentreScreen);
                    b.angularSize = { getParallaxAngle(left, right, cam.focalLengthPixels), getParallaxAngle(top, base, cam.focalLengthPixels) };

                    // Move our measurements
                    b.measurements = std::move(measurements);

                    b.sensors = image.sensors;
                    balls->push_back(std::move(b));
                }
            }

            for(auto a = balls->begin(); a != balls->end(); ++a) {
                for(auto b = a + 1; b != balls->end();) {

                    // If our balls overlap
                    if(a->circle.distanceToPoint(b->circle.centre) < b->circle.radius) {
                        // Pick the better ball
                        if(a->circle.radius < b->circle.radius) {
                            // Throwout b
                            b = balls->erase(b);
                        }
                        else {
                            a = balls->erase(a);

                            if(a == b) {
                                ++b;
                            }
                        }
                    }
                    else {
                        ++b;
                    }
                }
            }

            emit(std::move(balls));

        });
    }

}
}<|MERGE_RESOLUTION|>--- conflicted
+++ resolved
@@ -162,14 +162,7 @@
                 // Project this vector to a plane midway through the ball
                 Plane ballBisectorPlane({ 0, 0, 1 }, { 0, 0, field->ball_radius });
                 arma::vec3 ballCentreGroundProj = projectCamToPlane(ballCentreRay, sensors.orientationCamToGround, ballBisectorPlane);
-<<<<<<< HEAD
                 measurements.push_back({ cartesianToSpherical(ballCentreGroundProj), arma::diagmat(arma::vec({0.002357231 * 2, 2.20107E-05 * 2, 4.33072E-05 * 2 })) });
-=======
-                measurements.push_back({ /*cartesianToSpherical*/(ballCentreGroundProj), arma::diagmat(arma::vec({0.002357231 * 2, 2.20107E-05 * 2, 4.33072E-05 * 2 })) });
-
-                emit(graph("Ball Width", measurements[0].position[0], measurements[0].position[1], measurements[0].position[2]));
-                emit(graph("Ball D2P", measurements[1].position[0], measurements[1].position[1], measurements[1].position[2]));
->>>>>>> 1ced45bf
 
                 /*
                  *  IF VALID BUILD OUR BALL
