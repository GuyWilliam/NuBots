#ifndef DATAWRAPPERDARWIN_H
#define DATAWRAPPERDARWIN_H

#include <iostream>
#include <fstream>

#include "Infrastructure/NUSensorsData/NUSensorsData.h"
#include "Infrastructure/FieldObjects/FieldObjects.h"
#include "Infrastructure/Jobs/JobList.h"
#include "Infrastructure/Jobs/VisionJobs/SaveImagesJob.h"
#include "Infrastructure/SensorCalibration.h"
#include "Kinematics/Horizon.h"

#include "Vision/VisionTools/lookuptable.h"
#include "Vision/basicvisiontypes.h"
#include "Vision/VisionTypes/segmentedregion.h"
#include "Vision/VisionTypes/histogram1d.h"
#include "Vision/VisionTypes/VisionFieldObjects/visionfieldobject.h"
#include "Vision/VisionTypes/VisionFieldObjects/ball.h"
//#include "Vision/VisionTypes/VisionFieldObjects/beacon.h"
#include "Vision/VisionTypes/VisionFieldObjects/goal.h"
#include "Vision/VisionTypes/VisionFieldObjects/obstacle.h"
#include "Vision/VisionTypes/VisionFieldObjects/fieldline.h"
#include "Vision/VisionTypes/VisionFieldObjects/centrecircle.h"
#include "Vision/VisionTypes/VisionFieldObjects/cornerpoint.h"

class NUSensorsData;
class NUActionatorsData;

class DataWrapper
{
    friend class VisionController;
    friend class VisionControlWrapper;
    
public:
    static DataWrapper* getInstance();

public:
    //! Data access interface
    
    NUImage* getFrame();
<<<<<<< HEAD
    bool getCTGVector(std::vector<float>& ctgvector);    //for transforms
    bool getCTVector(std::vector<float>& ctvector);      //for transforms
    bool getCameraHeight(float& height);            //for transforms
    bool getCameraPitch(float& pitch);              //for transforms
    bool getCameraYaw(float& yaw);                  //for transforms
    bool getBodyPitch(float& pitch);
    Vector2<double> getCameraFOV() const {return Vector2<double>(camera_data->m_horizontalFov, camera_data->m_verticalFov);}
=======

    float getCameraHeight() const;            //for transforms
    float getHeadPitch() const;              //for transforms
    float getHeadYaw() const;                  //for transforms
    Vector3<float> getOrientation() const;
    Vector3<double> getNeckPosition() const;
    Vector2<double> getCameraFOV() const;
    SensorCalibration getSensorCalibration() const;
>>>>>>> 250e679c
    
    //! @brief Returns a reference to the kinematics horizon line.
    const Horizon& getKinematicsHorizon();

    const LookUpTable& getLUT() const;
        
    //! Data publish interface
    void publish(const std::vector<const VisionFieldObject*>& visual_objects);
    void publish(const VisionFieldObject* visual_object);
    //void publish(DATA_ID id, std::vector<VisionObject> data);

    void debugRefresh();
    void debugPublish(std::vector<Ball> data);
    //void debugPublish(std::vector<Beacon> data);
    void debugPublish(std::vector<Goal> data);
    void debugPublish(std::vector<Obstacle> data);
    void debugPublish(const std::vector<FieldLine>& data);
    void debugPublish(const std::vector<CentreCircle>& data);
    void debugPublish(const std::vector<CornerPoint>& data);
    void debugPublish(DEBUG_ID id, const std::vector<Point>& data_points);
    void debugPublish(DEBUG_ID id, const SegmentedRegion& region);
    void debugPublish(DEBUG_ID id) {}
    void debugPublish(DEBUG_ID id, const NUImage *const img) {}
    void debugPublish(DEBUG_ID id, const std::vector<LSFittedLine> &data);
    void debugPublish(DEBUG_ID id, const std::vector<Goal>& data) {}

    void plotCurve(std::string name, std::vector< Point > pts);
    void plotLineSegments(std::string name, std::vector< Point > pts) {}
    void plotHistogram(std::string name, const Histogram1D& hist, Colour colour = yellow) {}

    //! Control interface       
private:    
    bool updateFrame();
    void postProcess();
    bool loadLUTFromFile(const std::string& fileName);
    int getNumFramesDropped() const {return numFramesDropped;}      //! @brief Returns the number of dropped frames since start.
    int getNumFramesProcessed() const {return numFramesProcessed;}  //! @brief Returns the number of processed frames since start.
    void process(JobList* jobs);
    
    //! Vision Save Images Interface
    void saveAnImage();
    
private:
    DataWrapper();
    ~DataWrapper();
    
    static DataWrapper* instance;

    LookUpTable m_LUT;
    
    std::vector<float> m_horizon_coefficients;
    Horizon m_kinematics_horizon;
    
    //! Frame info
    double m_timestamp;
    int numFramesDropped;
    int numFramesProcessed;
    
    //! SavingImages:
    bool isSavingImages;
    bool isSavingImagesWithVaryingSettings;
    int numSavedImages;
    std::ofstream imagefile;
    std::ofstream sensorfile;
    CameraSettings currentSettings;

    SensorCalibration m_sensor_calibration;
    
    //! Shared data objects
    NUImage* current_frame;
    NUSensorsData* sensor_data;             //! pointer to shared sensor data
    NUCameraData* camera_data;
    //NUSensorsData sensor_data_copy;
    NUActionatorsData* actions;             //! pointer to shared actionators data
    FieldObjects* field_objects;            //! pointer to shared fieldobject data

    float m_camera_height;
    float m_head_pitch;
    float m_head_yaw;
    Vector3<float> m_orientation;
    Vector3<double> m_neck_position;
};

#endif // DATAWRAPPERDARWIN_H<|MERGE_RESOLUTION|>--- conflicted
+++ resolved
@@ -39,15 +39,6 @@
     //! Data access interface
     
     NUImage* getFrame();
-<<<<<<< HEAD
-    bool getCTGVector(std::vector<float>& ctgvector);    //for transforms
-    bool getCTVector(std::vector<float>& ctvector);      //for transforms
-    bool getCameraHeight(float& height);            //for transforms
-    bool getCameraPitch(float& pitch);              //for transforms
-    bool getCameraYaw(float& yaw);                  //for transforms
-    bool getBodyPitch(float& pitch);
-    Vector2<double> getCameraFOV() const {return Vector2<double>(camera_data->m_horizontalFov, camera_data->m_verticalFov);}
-=======
 
     float getCameraHeight() const;            //for transforms
     float getHeadPitch() const;              //for transforms
@@ -56,7 +47,6 @@
     Vector3<double> getNeckPosition() const;
     Vector2<double> getCameraFOV() const;
     SensorCalibration getSensorCalibration() const;
->>>>>>> 250e679c
     
     //! @brief Returns a reference to the kinematics horizon line.
     const Horizon& getKinematicsHorizon();
