/*
 * This file is part of the NUbots Codebase.
 *
 * The NUbots Codebase is free software: you can redistribute it and/or modify
 * it under the terms of the GNU General Public License as published by
 * the Free Software Foundation, either version 3 of the License, or
 * (at your option) any later version.
 *
 * The NUbots Codebase is distributed in the hope that it will be useful,
 * but WITHOUT ANY WARRANTY; without even the implied warranty of
 * MERCHANTABILITY or FITNESS FOR A PARTICULAR PURPOSE.  See the
 * GNU General Public License for more details.
 *
 * You should have received a copy of the GNU General Public License
 * along with the NUbots Codebase.  If not, see <http://www.gnu.org/licenses/>.
 *
 * Copyright 2013 NUbots <nubots@nubots.net>
 */

#include "VirtualGoalPost.h"

#include "message/input/Sensors.h"
#include "message/support/FieldDescription.h"
#include "message/vision/Goal.h"

#include "utility/input/ServoID.h"
#include "utility/math/coordinates.h"
#include "utility/math/geometry/Quad.h"

namespace module {
namespace support {

    using message::input::Image;
    using message::input::Sensors;
    using message::support::FieldDescription;
    using message::vision::Goal;
    using message::vision::Goals;
    using utility::input::ServoID;

    using utility::math::geometry::Quad;
<<<<<<< HEAD
    using utility::math::vision::cameraSpaceGoalProjection;

    Eigen::Vector2d VirtualGoalPost::getCamRay(const Eigen::Vector3d& norm1,
                                               const Eigen::Vector3d& norm2,
                                               const Image::Lens& lens,
                                               const Eigen::Matrix<unsigned int, 2, 1>& dimensions) {
        // Solve the vector intersection between two planes to get the camera ray of the quad corner
        Eigen::Vector3d result;
        const double zdiff = norm2.z() * norm1.y() - norm1.z() * norm2.y();
        const double ydiff = norm2.y() * norm1.z() - norm1.y() * norm2.z();
        if (std::abs(zdiff) > std::numeric_limits<double>::epsilon()) {
=======

    template <typename Scalar>
    Eigen::Matrix<Scalar, 2, 1> VirtualGoalPost::getCamRay(const Eigen::Matrix<Scalar, 3, 1>& norm1,
                                                           const Eigen::Matrix<Scalar, 3, 1>& norm2,
                                                           const Image::Lens& lens,
                                                           const Eigen::Matrix<unsigned int, 2, 1>& dimensions) {
        // Solve the vector intersection between two planes to get the camera ray of the quad corner
        Eigen::Matrix<Scalar, 3, 1> result;
        const Scalar zdiff = norm2.z() * norm1.y() - norm1.z() * norm2.y();
        const Scalar ydiff = norm2.y() * norm1.z() - norm1.y() * norm2.z();
        if (std::abs(zdiff) > std::numeric_limits<Scalar>::epsilon()) {
>>>>>>> cb90b3ce
            result.x() = 1.0;
            result.z() = (norm1.x() * norm2.y() - norm1.y() * norm2.x()) / zdiff;
            result.y() = (-norm1.x() - norm1.z() * result.z()) / norm1.y();
        }
<<<<<<< HEAD
        else if (std::abs(ydiff) > std::numeric_limits<double>::epsilon()) {
=======
        else if (std::abs(ydiff) > std::numeric_limits<Scalar>::epsilon()) {
>>>>>>> cb90b3ce
            result.x() = 1.0;
            result.y() = (norm1.x() * norm2.z() - norm1.z() * norm2.x()) / ydiff;
            result.z() = (-norm1.x() - norm1.y() * result.y()) / norm1.z();
        }
        else {
            result.z()         = 1.0;
<<<<<<< HEAD
            const double ndiff = norm1.x() * norm2.y() - norm1.y() * norm2.x();
=======
            const Scalar ndiff = norm1.x() * norm2.y() - norm1.y() * norm2.x();
>>>>>>> cb90b3ce
            result.y()         = (norm1.z() * norm2.x() - norm1.x() * norm2.z()) / ndiff;
            result.x()         = (-norm1.z() - norm1.y() * result.y()) / norm1.x();
            if (result.x() < 0.0) {
                result *= -1.0;
            }
        }

<<<<<<< HEAD
        return utility::math::vision::screenToImage(utility::math::vision::projectCamSpaceToScreen(result, lens),
                                                    dimensions);
=======
        return screenToImage<Scalar>(projectCamSpaceToScreen<Scalar>(result, lens), dimensions);
>>>>>>> cb90b3ce
    }

    Goals VirtualGoalPost::detect(const Image& image,
                                  const Eigen::Affine2d& robotPose,
                                  const Sensors& sensors,
<<<<<<< HEAD
                                  cosnt Eigen::Vector4d& /*error*/,
=======
                                  const Eigen::Vector4d& /*error*/,
>>>>>>> cb90b3ce
                                  const FieldDescription& field) {
        Goals result;
        result.goals.reserve(1);

        // t = torso; c = camera; g = ground; f = foot;
        Eigen::Affine3d Htc(sensors.Htx[utility::input::ServoID::HEAD_PITCH]);
        result.Hcw              = Htc.inverse() * sensors.Htw;
        result.timestamp        = sensors.timestamp;  // TODO: Eventually allow this to be different to sensors.
        result.goals.at(0).side = side;
        result.goals.at(0).team = team;

        // get the torso to foot transform
<<<<<<< HEAD
        Eigen::Affine3d Hgt(sensors.forward_kinematics[ServoID::R_ANKLE_ROLL]);
        Eigen::Affine3d Hgt2(sensors.forward_kinematics[ServoID::L_ANKLE_ROLL]);
=======
        Eigen::Affine3d Hgt(sensors.Htx[ServoID::R_ANKLE_ROLL]);
        Eigen::Affine3d Hgt2(sensors.Htx[ServoID::L_ANKLE_ROLL]);
>>>>>>> cb90b3ce

        if (Hgt2(3, 2) < Hgt(3, 2)) {
            Hgt = Hgt2;
        }
        // remove translation components from the transform
        Hgt.translation() = Eigen::Vector3d::Zero();
        Hgt.linear() =
            Eigen::AngleAxisd(-Hgt.linear().matrix().eulerAngles(0, 1, 2).z(), Eigen::Vector3d::UnitZ()) * Hgt.linear();
        // create the camera to ground transform
        Eigen::Affine3d Hgc = Hgt * Htc;

        // push the new measurement types

<<<<<<< HEAD
        Eigen::Matrix<float, 3, 4> goalNormals = cameraSpaceGoalProjection(robotPose, this->position, field, Hgc);
        if (arma::any(arma::any(goalNormals > 0.0))) {
=======
        Eigen::Matrix<float, 3, 4> goalNormals =
            cameraSpaceGoalProjection(robotPose, this->position, field, Hgc).cast<float>();
        if ((goalNormals.array() > 0.0).any()) {
>>>>>>> cb90b3ce
            result.goals.at(0).measurements.push_back(
                Goal::Measurement(Goal::MeasurementType::LEFT_NORMAL, goalNormals.block<3, 1>(0, 0)));
            result.goals.at(0).measurements.push_back(
                Goal::Measurement(Goal::MeasurementType::RIGHT_NORMAL, goalNormals.block<3, 1>(0, 1)));
            result.goals.at(0).measurements.push_back(
                Goal::Measurement(Goal::MeasurementType::TOP_NORMAL, goalNormals.block<3, 1>(0, 2)));
            result.goals.at(0).measurements.push_back(
                Goal::Measurement(Goal::MeasurementType::BASE_NORMAL, goalNormals.block<3, 1>(0, 3)));

            // build the predicted quad
<<<<<<< HEAD
            utility::math::geometry::Quad quad(
                getCamRay(goalNormals.block<3, 1>(0, 0), goalNormals.block<3, 1>(0, 3), image.lens, image.dimensions),
                getCamRay(goalNormals.block<3, 1>(0, 0), goalNormals.block<3, 1>(0, 2), image.lens, image.dimensions),
                getCamRay(goalNormals.block<3, 1>(0, 1), goalNormals.block<3, 1>(0, 2), image.lens, image.dimensions),
                getCamRay(goalNormals.block<3, 1>(0, 1), goalNormals.block<3, 1>(0, 3), image.lens, image.dimensions));
=======
            utility::math::geometry::Quad<Eigen::Vector2f> quad(getCamRay<float>(goalNormals.block<3, 1>(0, 0),
                                                                                 goalNormals.block<3, 1>(0, 3),
                                                                                 image.lens,
                                                                                 image.dimensions)
                                                                    .cast<float>(),
                                                                getCamRay<float>(goalNormals.block<3, 1>(0, 0),
                                                                                 goalNormals.block<3, 1>(0, 2),
                                                                                 image.lens,
                                                                                 image.dimensions)
                                                                    .cast<float>(),
                                                                getCamRay<float>(goalNormals.block<3, 1>(0, 1),
                                                                                 goalNormals.block<3, 1>(0, 2),
                                                                                 image.lens,
                                                                                 image.dimensions)
                                                                    .cast<float>(),
                                                                getCamRay<float>(goalNormals.block<3, 1>(0, 1),
                                                                                 goalNormals.block<3, 1>(0, 3),
                                                                                 image.lens,
                                                                                 image.dimensions)
                                                                    .cast<float>());
>>>>>>> cb90b3ce


            // goal base visibility check
            if (!(quad.getBottomRight().y() > 0 && quad.getBottomRight().y() < image.dimensions.y()
                  && quad.getBottomLeft().y() > 0 && quad.getBottomLeft().y() < image.dimensions.y()
                  && quad.getBottomRight().x() > 0 && quad.getBottomRight().x() < image.dimensions.x()
                  && quad.getBottomLeft().x() > 0 && quad.getBottomLeft().x() < image.dimensions.x())) {

                result.goals.at(0).measurements.erase(result.goals.at(0).measurements.begin() + 3);
            }
            // goal top visibility check
            if (!(quad.getTopRight().y() > 0 && quad.getTopRight().y() < image.dimensions.y()
                  && quad.getTopLeft().y() > 0 && quad.getTopLeft().y() < image.dimensions.y()
                  && quad.getTopRight().x() > 0 && quad.getTopRight().x() < image.dimensions.x()
                  && quad.getTopLeft().x() > 0 && quad.getTopLeft().x() < image.dimensions.x())) {

                result.goals.at(0).measurements.erase(result.goals.at(0).measurements.begin() + 2);
            }
            // goal sides visibility check
            if (!((
                      // One of the top or the bottom are in the screen coordinates of x
                      (quad.getBottomLeft().x() > 0 && quad.getBottomLeft().x() < image.dimensions.x()
                       && quad.getBottomRight().x() > 0 && quad.getBottomRight().x() < image.dimensions.x())
                      || (quad.getTopLeft().x() > 0 && quad.getTopLeft().x() < image.dimensions.x()
                          && quad.getTopRight().x() > 0 && quad.getTopRight().x() < image.dimensions.x()))
                  && (
                      // Check that the bottom is below the top of the screen and the top is below the bottom of
                      // the screen
                      (quad.getBottomRight().y() < image.dimensions.y() && quad.getTopRight().y() > 0)
                      || (quad.getBottomLeft().y() < image.dimensions.y() && quad.getTopLeft().y() > 0)))) {
                result.goals.at(0).measurements.erase(result.goals.at(0).measurements.begin() + 1);
                result.goals.at(0).measurements.erase(result.goals.at(0).measurements.begin());
            }
            // if (!result.goals.at(0).measurements.empty()) {
            //     result.goals.at(0).post.top    = (convert(quad.getTopLeft()) + convert(quad.getTopRight()) * 0.5);
            //     result.goals.at(0).post.bottom = (convert(quad.getBottomLeft()) + convert(quad.getBottomRight()) *
            //     0.5);
            // }
        }

        // If no measurements are in the goal, then it was not observed
        return result;
    }

    Eigen::Matrix<double, 3, 4> VirtualGoalPost::cameraSpaceGoalProjection(
<<<<<<< HEAD
        const Eigen::Vector3d& robotPose,
=======
        const Eigen::Affine2d& robotPose,
>>>>>>> cb90b3ce
        const Eigen::Vector3d& goalLocation,
        const message::support::FieldDescription& field,
        const Eigen::Affine3d& Hgc,
        // camtoground is either camera to ground or camera to world, depending on application
<<<<<<< HEAD
        const bool& failIfNegative = true) {
=======
        const bool& failIfNegative) {
>>>>>>> cb90b3ce

        Eigen::Affine3d Hcf = getFieldToCam(robotPose, Hgc);

        // NOTE: this code assumes that goalposts are boxes with width and high of goalpost_diameter
        // make the base goal corners
        Eigen::Matrix4d goalTopCorners;
        goalTopCorners.row(3)                 = Eigen::Vector4d::Ones();
        goalTopCorners.topRows<3>().colwise() = goalLocation;
<<<<<<< HEAD
        goalTopCorners.topRows<1>() -= 0.5 * field.dimensions.goalpost_width;
        goalTopCorners.block<2, 1>(0, 0) += field.dimensions.goalpost_width;
        goalTopCorners.block<2, 1>(1, 1) += field.dimensions.goalpost_width;

        // We create camera world by using camera-torso -> torso-world -> world->field
        // transform the goals from field to camera
        Eigen::Matrix<double, 2, 4> goalBaseCorners = (Hcf * goalBaseCorners).topRows<2>();

        // if the goals are not in front of us, do not return valid normals
        if (failIfNegative && (goalBaseCorners.topRows<1>() < 0.0).any()) {
=======
        goalTopCorners.topRows<1>() -= Eigen::Vector4d::Constant(0.5 * field.dimensions.goalpost_width);
        goalTopCorners.block<2, 1>(0, 0) += Eigen::Vector2d::Constant(field.dimensions.goalpost_width);
        goalTopCorners.block<2, 1>(1, 1) += Eigen::Vector2d::Constant(field.dimensions.goalpost_width);

        // We create camera world by using camera-torso -> torso-world -> world->field
        // transform the goals from field to camera
        Eigen::Matrix<double, 3, 4> goalBaseCorners = (Hcf * goalBaseCorners).topRows<3>();

        // if the goals are not in front of us, do not return valid normals
        if (failIfNegative && (goalBaseCorners.topRows<1>().array() < 0.0).any()) {
>>>>>>> cb90b3ce
            return Eigen::Matrix<double, 3, 4>::Zero();
        }

        goalTopCorners.row(2).setConstant(field.goalpost_top_height);
<<<<<<< HEAD
        Eigen::Matrix<double, 2, 4> new_goalTopCorners = (Hcf * goalTopCorners).topRows<2>();
=======
        Eigen::Matrix<double, 3, 4> new_goalTopCorners = (Hcf * goalTopCorners).topRows<3>();
>>>>>>> cb90b3ce

        // Select the (tl, tr, bl, br) corner points for normals
        Eigen::Vector4i cornerIndices = Eigen::Vector4i::Zero();

<<<<<<< HEAD
        arma::vec pvals        = goalBaseCorners.transpose() * goalBaseCorners.col(0).cross(goalTopCorners.col(0));
        arma::uvec baseIndices = arma::sort_index(pvals);
        cornerIndices[2]       = baseIndices[0];
        cornerIndices[3]       = baseIndices[3];


        pvals                 = new_goalTopCorners.t() * arma::cross(goalBaseCorners.col(0), new_goalTopCorners.col(0));
        arma::uvec topIndices = arma::sort_index(pvals);
        cornerIndices[0]      = topIndices[0];
        cornerIndices[1]      = topIndices[3];
=======
        Eigen::Vector4d pvals = goalBaseCorners.transpose() * goalBaseCorners.col(0).cross(new_goalTopCorners.col(0));
        Eigen::Vector4i baseIndices(1, 2, 3, 4);
        std::sort(baseIndices.data(), baseIndices.data() + baseIndices.size(), [&pvals](const int& a, const int& b) {
            return (pvals[a] < pvals[b]);
        });

        cornerIndices[2] = baseIndices[0];
        cornerIndices[3] = baseIndices[3];

        pvals = new_goalTopCorners.transpose() * goalBaseCorners.col(0).cross(new_goalTopCorners.col(0));
        Eigen::Vector4i topIndices(1, 2, 3, 4);
        std::sort(topIndices.data(), topIndices.data() + topIndices.size(), [&pvals](const int& a, const int& b) {
            return (pvals[a] < pvals[b]);
        });
        cornerIndices[0] = topIndices[0];
        cornerIndices[1] = topIndices[3];
>>>>>>> cb90b3ce


        // Create the quad normal predictions. Order is Left, Right, Top, Bottom
        Eigen::Matrix<double, 3, 4> prediction;
<<<<<<< HEAD
        prediction.col(0) = arma::normalise(
            arma::cross(goalBaseCorners.col(cornerIndices[2]), new_goalTopCorners.col(cornerIndices[0])));
        prediction.col(1) = arma::normalise(
            arma::cross(goalBaseCorners.col(cornerIndices[1]), new_goalTopCorners.col(cornerIndices[3])));
=======
        prediction.col(0) =
            goalBaseCorners.col(cornerIndices[2]).cross(new_goalTopCorners.col(cornerIndices[0])).normalized();
        prediction.col(1) =
            goalBaseCorners.col(cornerIndices[1]).cross(new_goalTopCorners.col(cornerIndices[3])).normalized();
>>>>>>> cb90b3ce

        // for the top and bottom, we check the inner lines in case they are a better match (this stabilizes
        // observations and reflects real world)
        if (goalBaseCorners(2, baseIndices[0]) > goalBaseCorners(2, baseIndices[1])) {
            cornerIndices[2] = baseIndices[1];
        }
        if (goalBaseCorners(2, baseIndices[3]) > goalBaseCorners(2, baseIndices[2])) {
            cornerIndices[3] = baseIndices[2];
        }
        if (goalTopCorners(2, topIndices[0]) > new_goalTopCorners(2, topIndices[1])) {
            cornerIndices[0] = topIndices[1];
        }
        if (goalTopCorners(2, topIndices[3]) > new_goalTopCorners(2, topIndices[2])) {
            cornerIndices[1] = topIndices[2];
        }

<<<<<<< HEAD

        prediction.col(2) = arma::normalise(
            arma::cross(new_goalTopCorners.col(cornerIndices[0]), new_goalTopCorners.col(cornerIndices[1])));
        prediction.col(3) =
            arma::normalise(arma::cross(goalBaseCorners.col(cornerIndices[3]), goalBaseCorners.col(cornerIndices[2])));

        return prediction;
    }
=======
        prediction.col(2) =
            new_goalTopCorners.col(cornerIndices[0]).cross(new_goalTopCorners.col(cornerIndices[1])).normalized();
        prediction.col(3) =
            goalBaseCorners.col(cornerIndices[3]).cross(goalBaseCorners.col(cornerIndices[2])).normalized();

        return prediction;
    }

    Eigen::Affine3d VirtualGoalPost::getFieldToCam(const Eigen::Affine2d& Tft,
                                                   // f = field
                                                   // t = torso
                                                   // c = camera
                                                   const Eigen::Affine3d& Htc) {

        Eigen::Affine3d Htf = Eigen::Affine3d::Identity();
        Htf                 = Htf.translate(Eigen::Vector3d(Tft.translation().x(), Tft.translation().y(), 0.0))
                  .rotate(Eigen::AngleAxisd(Eigen::Rotation2Dd(Tft.rotation()).angle(), Eigen::Vector3d::UnitZ()))
                  .inverse();

        return Htc.inverse() * Htf;
    }

    template <typename Scalar>
    Eigen::Matrix<Scalar, 2, 1> VirtualGoalPost::projectCamSpaceToScreen(const Eigen::Matrix<Scalar, 3, 1>& point,
                                                                         const message::input::Image::Lens& cam) {
        auto pinhole = [](const Eigen::Matrix<Scalar, 3, 1>& point,
                          const message::input::Image::Lens& cam) -> Eigen::Matrix<Scalar, 2, 1> {
            return Eigen::Matrix<Scalar, 2, 1>(static_cast<Scalar>(cam.focal_length) * point[1] / point[0],
                                               static_cast<Scalar>(cam.focal_length) * point[2] / point[0]);
        };

        auto radial = [](const Eigen::Matrix<Scalar, 3, 1>& point,
                         const message::input::Image::Lens& cam) -> Eigen::Matrix<Scalar, 2, 1> {
            Eigen::Matrix<Scalar, 3, 1> p = point.normalized();
            Scalar theta                  = std::acos(p.x());
            if (theta == 0) {
                return Eigen::Matrix<Scalar, 2, 1>::Zero();
            }
            Scalar r         = theta * cam.focal_length;
            Scalar sin_theta = std::sin(theta);
            Scalar px        = r * p.y() / sin_theta;
            Scalar py        = r * p.z() / sin_theta;

            return Eigen::Matrix<Scalar, 2, 1>(px, py) + cam.centre.cast<Scalar>();
        };

        switch (cam.projection.value) {
            case message::input::Image::Lens::Projection::RECTILINEAR: return pinhole(point, cam);
            case message::input::Image::Lens::Projection::EQUIDISTANT:
            case message::input::Image::Lens::Projection::EQUISOLID:  // TODO: do this properly
                return radial(point, cam);
            case message::input::Image::Lens::Projection::UNKNOWN:
            default: return Eigen::Matrix<Scalar, 2, 1>();
        }
    }

    template <typename Scalar>
    Eigen::Matrix<Scalar, 2, 1> VirtualGoalPost::screenToImage(const Eigen::Matrix<Scalar, 2, 1>& screen,
                                                               const Eigen::Matrix<unsigned int, 2, 1>& imageSize) {
        Eigen::Matrix<Scalar, 2, 1> v(static_cast<Scalar>(imageSize.x() - 1) * static_cast<Scalar>(0.5),
                                      static_cast<Scalar>(imageSize.y() - 1) * static_cast<Scalar>(0.5));
        v -= screen;
        return v.array().round().matrix();
    }

>>>>>>> cb90b3ce
}  // namespace support
}  // namespace module<|MERGE_RESOLUTION|>--- conflicted
+++ resolved
@@ -38,19 +38,6 @@
     using utility::input::ServoID;
 
     using utility::math::geometry::Quad;
-<<<<<<< HEAD
-    using utility::math::vision::cameraSpaceGoalProjection;
-
-    Eigen::Vector2d VirtualGoalPost::getCamRay(const Eigen::Vector3d& norm1,
-                                               const Eigen::Vector3d& norm2,
-                                               const Image::Lens& lens,
-                                               const Eigen::Matrix<unsigned int, 2, 1>& dimensions) {
-        // Solve the vector intersection between two planes to get the camera ray of the quad corner
-        Eigen::Vector3d result;
-        const double zdiff = norm2.z() * norm1.y() - norm1.z() * norm2.y();
-        const double ydiff = norm2.y() * norm1.z() - norm1.y() * norm2.z();
-        if (std::abs(zdiff) > std::numeric_limits<double>::epsilon()) {
-=======
 
     template <typename Scalar>
     Eigen::Matrix<Scalar, 2, 1> VirtualGoalPost::getCamRay(const Eigen::Matrix<Scalar, 3, 1>& norm1,
@@ -62,27 +49,18 @@
         const Scalar zdiff = norm2.z() * norm1.y() - norm1.z() * norm2.y();
         const Scalar ydiff = norm2.y() * norm1.z() - norm1.y() * norm2.z();
         if (std::abs(zdiff) > std::numeric_limits<Scalar>::epsilon()) {
->>>>>>> cb90b3ce
             result.x() = 1.0;
             result.z() = (norm1.x() * norm2.y() - norm1.y() * norm2.x()) / zdiff;
             result.y() = (-norm1.x() - norm1.z() * result.z()) / norm1.y();
         }
-<<<<<<< HEAD
-        else if (std::abs(ydiff) > std::numeric_limits<double>::epsilon()) {
-=======
         else if (std::abs(ydiff) > std::numeric_limits<Scalar>::epsilon()) {
->>>>>>> cb90b3ce
             result.x() = 1.0;
             result.y() = (norm1.x() * norm2.z() - norm1.z() * norm2.x()) / ydiff;
             result.z() = (-norm1.x() - norm1.y() * result.y()) / norm1.z();
         }
         else {
             result.z()         = 1.0;
-<<<<<<< HEAD
-            const double ndiff = norm1.x() * norm2.y() - norm1.y() * norm2.x();
-=======
             const Scalar ndiff = norm1.x() * norm2.y() - norm1.y() * norm2.x();
->>>>>>> cb90b3ce
             result.y()         = (norm1.z() * norm2.x() - norm1.x() * norm2.z()) / ndiff;
             result.x()         = (-norm1.z() - norm1.y() * result.y()) / norm1.x();
             if (result.x() < 0.0) {
@@ -90,22 +68,13 @@
             }
         }
 
-<<<<<<< HEAD
-        return utility::math::vision::screenToImage(utility::math::vision::projectCamSpaceToScreen(result, lens),
-                                                    dimensions);
-=======
         return screenToImage<Scalar>(projectCamSpaceToScreen<Scalar>(result, lens), dimensions);
->>>>>>> cb90b3ce
     }
 
     Goals VirtualGoalPost::detect(const Image& image,
                                   const Eigen::Affine2d& robotPose,
                                   const Sensors& sensors,
-<<<<<<< HEAD
-                                  cosnt Eigen::Vector4d& /*error*/,
-=======
                                   const Eigen::Vector4d& /*error*/,
->>>>>>> cb90b3ce
                                   const FieldDescription& field) {
         Goals result;
         result.goals.reserve(1);
@@ -118,13 +87,8 @@
         result.goals.at(0).team = team;
 
         // get the torso to foot transform
-<<<<<<< HEAD
-        Eigen::Affine3d Hgt(sensors.forward_kinematics[ServoID::R_ANKLE_ROLL]);
-        Eigen::Affine3d Hgt2(sensors.forward_kinematics[ServoID::L_ANKLE_ROLL]);
-=======
         Eigen::Affine3d Hgt(sensors.Htx[ServoID::R_ANKLE_ROLL]);
         Eigen::Affine3d Hgt2(sensors.Htx[ServoID::L_ANKLE_ROLL]);
->>>>>>> cb90b3ce
 
         if (Hgt2(3, 2) < Hgt(3, 2)) {
             Hgt = Hgt2;
@@ -138,14 +102,9 @@
 
         // push the new measurement types
 
-<<<<<<< HEAD
-        Eigen::Matrix<float, 3, 4> goalNormals = cameraSpaceGoalProjection(robotPose, this->position, field, Hgc);
-        if (arma::any(arma::any(goalNormals > 0.0))) {
-=======
         Eigen::Matrix<float, 3, 4> goalNormals =
             cameraSpaceGoalProjection(robotPose, this->position, field, Hgc).cast<float>();
         if ((goalNormals.array() > 0.0).any()) {
->>>>>>> cb90b3ce
             result.goals.at(0).measurements.push_back(
                 Goal::Measurement(Goal::MeasurementType::LEFT_NORMAL, goalNormals.block<3, 1>(0, 0)));
             result.goals.at(0).measurements.push_back(
@@ -156,13 +115,6 @@
                 Goal::Measurement(Goal::MeasurementType::BASE_NORMAL, goalNormals.block<3, 1>(0, 3)));
 
             // build the predicted quad
-<<<<<<< HEAD
-            utility::math::geometry::Quad quad(
-                getCamRay(goalNormals.block<3, 1>(0, 0), goalNormals.block<3, 1>(0, 3), image.lens, image.dimensions),
-                getCamRay(goalNormals.block<3, 1>(0, 0), goalNormals.block<3, 1>(0, 2), image.lens, image.dimensions),
-                getCamRay(goalNormals.block<3, 1>(0, 1), goalNormals.block<3, 1>(0, 2), image.lens, image.dimensions),
-                getCamRay(goalNormals.block<3, 1>(0, 1), goalNormals.block<3, 1>(0, 3), image.lens, image.dimensions));
-=======
             utility::math::geometry::Quad<Eigen::Vector2f> quad(getCamRay<float>(goalNormals.block<3, 1>(0, 0),
                                                                                  goalNormals.block<3, 1>(0, 3),
                                                                                  image.lens,
@@ -183,7 +135,6 @@
                                                                                  image.lens,
                                                                                  image.dimensions)
                                                                     .cast<float>());
->>>>>>> cb90b3ce
 
 
             // goal base visibility check
@@ -229,20 +180,12 @@
     }
 
     Eigen::Matrix<double, 3, 4> VirtualGoalPost::cameraSpaceGoalProjection(
-<<<<<<< HEAD
-        const Eigen::Vector3d& robotPose,
-=======
         const Eigen::Affine2d& robotPose,
->>>>>>> cb90b3ce
         const Eigen::Vector3d& goalLocation,
         const message::support::FieldDescription& field,
         const Eigen::Affine3d& Hgc,
         // camtoground is either camera to ground or camera to world, depending on application
-<<<<<<< HEAD
-        const bool& failIfNegative = true) {
-=======
         const bool& failIfNegative) {
->>>>>>> cb90b3ce
 
         Eigen::Affine3d Hcf = getFieldToCam(robotPose, Hgc);
 
@@ -251,18 +194,6 @@
         Eigen::Matrix4d goalTopCorners;
         goalTopCorners.row(3)                 = Eigen::Vector4d::Ones();
         goalTopCorners.topRows<3>().colwise() = goalLocation;
-<<<<<<< HEAD
-        goalTopCorners.topRows<1>() -= 0.5 * field.dimensions.goalpost_width;
-        goalTopCorners.block<2, 1>(0, 0) += field.dimensions.goalpost_width;
-        goalTopCorners.block<2, 1>(1, 1) += field.dimensions.goalpost_width;
-
-        // We create camera world by using camera-torso -> torso-world -> world->field
-        // transform the goals from field to camera
-        Eigen::Matrix<double, 2, 4> goalBaseCorners = (Hcf * goalBaseCorners).topRows<2>();
-
-        // if the goals are not in front of us, do not return valid normals
-        if (failIfNegative && (goalBaseCorners.topRows<1>() < 0.0).any()) {
-=======
         goalTopCorners.topRows<1>() -= Eigen::Vector4d::Constant(0.5 * field.dimensions.goalpost_width);
         goalTopCorners.block<2, 1>(0, 0) += Eigen::Vector2d::Constant(field.dimensions.goalpost_width);
         goalTopCorners.block<2, 1>(1, 1) += Eigen::Vector2d::Constant(field.dimensions.goalpost_width);
@@ -273,32 +204,15 @@
 
         // if the goals are not in front of us, do not return valid normals
         if (failIfNegative && (goalBaseCorners.topRows<1>().array() < 0.0).any()) {
->>>>>>> cb90b3ce
             return Eigen::Matrix<double, 3, 4>::Zero();
         }
 
         goalTopCorners.row(2).setConstant(field.goalpost_top_height);
-<<<<<<< HEAD
-        Eigen::Matrix<double, 2, 4> new_goalTopCorners = (Hcf * goalTopCorners).topRows<2>();
-=======
         Eigen::Matrix<double, 3, 4> new_goalTopCorners = (Hcf * goalTopCorners).topRows<3>();
->>>>>>> cb90b3ce
 
         // Select the (tl, tr, bl, br) corner points for normals
         Eigen::Vector4i cornerIndices = Eigen::Vector4i::Zero();
 
-<<<<<<< HEAD
-        arma::vec pvals        = goalBaseCorners.transpose() * goalBaseCorners.col(0).cross(goalTopCorners.col(0));
-        arma::uvec baseIndices = arma::sort_index(pvals);
-        cornerIndices[2]       = baseIndices[0];
-        cornerIndices[3]       = baseIndices[3];
-
-
-        pvals                 = new_goalTopCorners.t() * arma::cross(goalBaseCorners.col(0), new_goalTopCorners.col(0));
-        arma::uvec topIndices = arma::sort_index(pvals);
-        cornerIndices[0]      = topIndices[0];
-        cornerIndices[1]      = topIndices[3];
-=======
         Eigen::Vector4d pvals = goalBaseCorners.transpose() * goalBaseCorners.col(0).cross(new_goalTopCorners.col(0));
         Eigen::Vector4i baseIndices(1, 2, 3, 4);
         std::sort(baseIndices.data(), baseIndices.data() + baseIndices.size(), [&pvals](const int& a, const int& b) {
@@ -315,22 +229,14 @@
         });
         cornerIndices[0] = topIndices[0];
         cornerIndices[1] = topIndices[3];
->>>>>>> cb90b3ce
 
 
         // Create the quad normal predictions. Order is Left, Right, Top, Bottom
         Eigen::Matrix<double, 3, 4> prediction;
-<<<<<<< HEAD
-        prediction.col(0) = arma::normalise(
-            arma::cross(goalBaseCorners.col(cornerIndices[2]), new_goalTopCorners.col(cornerIndices[0])));
-        prediction.col(1) = arma::normalise(
-            arma::cross(goalBaseCorners.col(cornerIndices[1]), new_goalTopCorners.col(cornerIndices[3])));
-=======
         prediction.col(0) =
             goalBaseCorners.col(cornerIndices[2]).cross(new_goalTopCorners.col(cornerIndices[0])).normalized();
         prediction.col(1) =
             goalBaseCorners.col(cornerIndices[1]).cross(new_goalTopCorners.col(cornerIndices[3])).normalized();
->>>>>>> cb90b3ce
 
         // for the top and bottom, we check the inner lines in case they are a better match (this stabilizes
         // observations and reflects real world)
@@ -347,16 +253,6 @@
             cornerIndices[1] = topIndices[2];
         }
 
-<<<<<<< HEAD
-
-        prediction.col(2) = arma::normalise(
-            arma::cross(new_goalTopCorners.col(cornerIndices[0]), new_goalTopCorners.col(cornerIndices[1])));
-        prediction.col(3) =
-            arma::normalise(arma::cross(goalBaseCorners.col(cornerIndices[3]), goalBaseCorners.col(cornerIndices[2])));
-
-        return prediction;
-    }
-=======
         prediction.col(2) =
             new_goalTopCorners.col(cornerIndices[0]).cross(new_goalTopCorners.col(cornerIndices[1])).normalized();
         prediction.col(3) =
@@ -422,6 +318,5 @@
         return v.array().round().matrix();
     }
 
->>>>>>> cb90b3ce
 }  // namespace support
 }  // namespace module