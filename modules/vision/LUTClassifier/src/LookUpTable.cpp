/**
*       @name LookUpTable
*       @file lookuptable.cpp
*       @brief Wraps LUT buffer with access methods for pixel classification
*       @author Shannon Fenn
*       @date 17-02-12
*       @note ported by Jake Fountain Dec 2013 to NUClear system
*/

#include "LookUpTable.h"

namespace modules{
  namespace vision{
        using messages::vision::ClassifiedImage;
        
        LookUpTable::LookUpTable() {
            LUTbuffer = new unsigned char[LUT_SIZE];
			
            for(int i = 0; i < LUT_SIZE; i++) {
                LUTbuffer[i] = ClassifiedImage::unclassified;
			}
			
            LUT = LUTbuffer;
        }

        LookUpTable::LookUpTable(unsigned char *vals) {
            LUTbuffer = new unsigned char[LUT_SIZE];
            set(vals);
        }

        void LookUpTable::set(unsigned char *vals) {
            for(int i = 0; i < LUT_SIZE; i++) {
                LUTbuffer[i] = vals[i];
            }
			
            LUT = LUTbuffer;
        }

        bool LookUpTable::loadLUTFromFile(const std::string& file_name) {
            bool load_success;
            char* lutBuffer = (char*)LUTbuffer;
            std::ifstream lutfile;
            lutfile.open(file_name, std::ios::binary | std::ios::ate);

            // check if file opened correctly and is correct size
            if ((lutfile.is_open()) && (lutfile.tellg() == LUT_SIZE)) {
                lutfile.seekg (0, std::ios::beg);  // move to start of file.
                lutfile.read (lutBuffer, LUT_SIZE); // read in buffer
                lutfile.close();
                load_success = true;
            }
			
            else {
                lutfile.clear();
                load_success = false;
            }


            if(load_success) {
                LUT = LUTbuffer;
            }
			
            else {
                //log<NUClear::DEBUG>("Vision::loadLUTFromFile(", file_name, "). Failed to load lut.");
				std::cout << "Vision::loadLUTFromFile(" << file_name << "). Failed to load lut." << std::endl;
            }
			
            return load_success;
        }

        void LookUpTable::zero() {
            for(int i = 0; i < LUT_SIZE; i++) {
                LUTbuffer[i] = ClassifiedImage::unclassified;
			}
			
            LUT = LUTbuffer;
        }

        const unsigned int LookUpTable::getLUTIndex(const messages::input::Image::Pixel& colour) const {
            unsigned int index = 0;
			
            index += ((colour.y >> 1) << 14);
            index += ((colour.cb >> 1) << 7);
            index += (colour.cr >> 1);
			
            return index;
        }

<<<<<<< HEAD
        const ClassifiedImage::Colour LookUpTable::getColourFromIndex(int index) const {
            switch (index) {
                case 0: {
					return ClassifiedImage::unclassified;
                }

                case 1: {
					return ClassifiedImage::white;
                }

                case 2: {
					return ClassifiedImage::green;
                }

                case 3: {
					return ClassifiedImage::shadow_object;
                }

                case 4: {
					return ClassifiedImage::pink;
                }

                case 5: {
					return ClassifiedImage::pink_orange;
                }

                case 6: {
					return ClassifiedImage::orange;
                }

                case 7: {
					return ClassifiedImage::yellow_orange;
                }

                case 8: {
					return ClassifiedImage::yellow;
                }

                case 9: {
					return ClassifiedImage::blue;
                }

                case 10: { 
					return ClassifiedImage::shadow_blue;
                }

                default: {
					return ClassifiedImage::invalid;
                }
            }
        }

        std::string LookUpTable::getColourName(const ClassifiedImage::Colour& colour) {
            switch (colour) {
                case ClassifiedImage::unclassified: {
                    return "unclassified";
                }

                case ClassifiedImage::white: {
                    return "white";
                }

                case ClassifiedImage::green: {
                    return "green";
                }

                case ClassifiedImage::shadow_object: {
                    return "shadow object";
                }

                case ClassifiedImage::pink: {
                    return "pink";
                }

                case ClassifiedImage::pink_orange: {
                    return "pink - orange";
                }

                case ClassifiedImage::orange: {
                    return "orange";
                }

                case ClassifiedImage::yellow_orange: {
                    return "yellow - orange";
                }

                case ClassifiedImage::yellow: {
                    return "yellow";
                }

                case ClassifiedImage::blue: {
                    return "blue";
                }

                case ClassifiedImage::shadow_blue: {
                    return "shadow blue";
                }

                default: {
                    return "unknown colour!";
                }
            }
        }
		
		ClassifiedImage::Colour LookUpTable::getColourFromName(const std::string& name) {
			if (name.compare("unclassified") == 0) {
				return ClassifiedImage::unclassified;
			}

			else if (name.compare("white") == 0) {
				return ClassifiedImage::white;
			}

			else if (name.compare("green") == 0) {
				return ClassifiedImage::green;
			}

			else if (name.compare("shadow object") == 0) {
				return ClassifiedImage::shadow_object;
			}

			else if (name.compare("pink") == 0) {
				return ClassifiedImage::pink;
			}

			else if (name.compare("pink - orange") == 0) {
				return ClassifiedImage::pink_orange;
			}

			else if (name.compare("orange") == 0) {
				return ClassifiedImage::orange;
			}

			else if (name.compare("yellow - orange") == 0) {
				return ClassifiedImage::yellow_orange;
			}

			else if (name.compare("yellow") == 0) {
				return ClassifiedImage::yellow;
			}

			else if (name.compare("blue") == 0) {
				return ClassifiedImage::blue;
			}

			else if (name.compare("shadow blue") == 0) {
				return ClassifiedImage::shadow_blue;
			}

			else {
				return ClassifiedImage::invalid;
			}
		}
		
=======
        
>>>>>>> a60627b0
    }   //vision
}   //modules<|MERGE_RESOLUTION|>--- conflicted
+++ resolved
@@ -85,164 +85,6 @@
 			
             return index;
         }
-
-<<<<<<< HEAD
-        const ClassifiedImage::Colour LookUpTable::getColourFromIndex(int index) const {
-            switch (index) {
-                case 0: {
-					return ClassifiedImage::unclassified;
-                }
-
-                case 1: {
-					return ClassifiedImage::white;
-                }
-
-                case 2: {
-					return ClassifiedImage::green;
-                }
-
-                case 3: {
-					return ClassifiedImage::shadow_object;
-                }
-
-                case 4: {
-					return ClassifiedImage::pink;
-                }
-
-                case 5: {
-					return ClassifiedImage::pink_orange;
-                }
-
-                case 6: {
-					return ClassifiedImage::orange;
-                }
-
-                case 7: {
-					return ClassifiedImage::yellow_orange;
-                }
-
-                case 8: {
-					return ClassifiedImage::yellow;
-                }
-
-                case 9: {
-					return ClassifiedImage::blue;
-                }
-
-                case 10: { 
-					return ClassifiedImage::shadow_blue;
-                }
-
-                default: {
-					return ClassifiedImage::invalid;
-                }
-            }
-        }
-
-        std::string LookUpTable::getColourName(const ClassifiedImage::Colour& colour) {
-            switch (colour) {
-                case ClassifiedImage::unclassified: {
-                    return "unclassified";
-                }
-
-                case ClassifiedImage::white: {
-                    return "white";
-                }
-
-                case ClassifiedImage::green: {
-                    return "green";
-                }
-
-                case ClassifiedImage::shadow_object: {
-                    return "shadow object";
-                }
-
-                case ClassifiedImage::pink: {
-                    return "pink";
-                }
-
-                case ClassifiedImage::pink_orange: {
-                    return "pink - orange";
-                }
-
-                case ClassifiedImage::orange: {
-                    return "orange";
-                }
-
-                case ClassifiedImage::yellow_orange: {
-                    return "yellow - orange";
-                }
-
-                case ClassifiedImage::yellow: {
-                    return "yellow";
-                }
-
-                case ClassifiedImage::blue: {
-                    return "blue";
-                }
-
-                case ClassifiedImage::shadow_blue: {
-                    return "shadow blue";
-                }
-
-                default: {
-                    return "unknown colour!";
-                }
-            }
-        }
 		
-		ClassifiedImage::Colour LookUpTable::getColourFromName(const std::string& name) {
-			if (name.compare("unclassified") == 0) {
-				return ClassifiedImage::unclassified;
-			}
-
-			else if (name.compare("white") == 0) {
-				return ClassifiedImage::white;
-			}
-
-			else if (name.compare("green") == 0) {
-				return ClassifiedImage::green;
-			}
-
-			else if (name.compare("shadow object") == 0) {
-				return ClassifiedImage::shadow_object;
-			}
-
-			else if (name.compare("pink") == 0) {
-				return ClassifiedImage::pink;
-			}
-
-			else if (name.compare("pink - orange") == 0) {
-				return ClassifiedImage::pink_orange;
-			}
-
-			else if (name.compare("orange") == 0) {
-				return ClassifiedImage::orange;
-			}
-
-			else if (name.compare("yellow - orange") == 0) {
-				return ClassifiedImage::yellow_orange;
-			}
-
-			else if (name.compare("yellow") == 0) {
-				return ClassifiedImage::yellow;
-			}
-
-			else if (name.compare("blue") == 0) {
-				return ClassifiedImage::blue;
-			}
-
-			else if (name.compare("shadow blue") == 0) {
-				return ClassifiedImage::shadow_blue;
-			}
-
-			else {
-				return ClassifiedImage::invalid;
-			}
-		}
-		
-=======
-        
->>>>>>> a60627b0
     }   //vision
 }   //modules