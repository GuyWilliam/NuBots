--- conflicted
+++ resolved
@@ -293,9 +293,9 @@
         sys.exit(exit_code)
 
 
-<<<<<<< HEAD
 def run(
     sub_command,
+    jobs=None,
     target="generic",
     sim_address="127.0.0.1",
     clean=False,
@@ -304,9 +304,6 @@
     num_of_robots=1,
     **kwargs,
 ):
-=======
-def run(sub_command, jobs=None, clean=False, roles=None, role=None, target="g4dnxlarge", **kwargs):
->>>>>>> d2d720b2
     if sub_command == "build":
         exec_build(target, roles, clean, jobs)
     elif sub_command == "push":
