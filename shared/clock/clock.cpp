
#include "clock.hpp"

#include <array>
#include <chrono>
#include <mutex>

namespace utility::clock {

    struct ClockData {
        /// When the clock was last updated under the true time
        NUClear::base_clock::time_point last_update = NUClear::base_clock::now();
        /// Our calculated time when the clock was last updated in simulated time
        NUClear::base_clock::time_point epoch = last_update;
        /// The real time factor of the simulated clock
        double rtf = 1.0;
    };

    // NOLINTNEXTLINE(cppcoreguidelines-avoid-non-const-global-variables)
    static std::array<ClockData, 3> data;
    // NOLINTNEXTLINE(cppcoreguidelines-avoid-non-const-global-variables)
<<<<<<< HEAD
    NUClear::base_clock::time_point last_update = NUClear::base_clock::now();
    NUClear::base_clock::time_point state       = last_update;
    std::mutex mutex;
=======
    static std::atomic_int active = 0;

    /// Convenience function to cast durations to the base clock duration type so the functions fit on one line
    template <typename T>
    NUClear::base_clock::duration dc(T&& t) {
        return std::chrono::duration_cast<NUClear::base_clock::duration>(t);
    }

    void update_rtf(const double& rtf) {

        auto now = NUClear::base_clock::now();

        // Set up a circular buffer index for the clock data
        int c = active;
        int n = (c + 1) % data.size();

        // Update the next clock element in the list before we set it for reading so the whole struct is complete before
        // we let others read it
        data[n].epoch       = data[c].epoch + dc((now - data[c].last_update) * data[c].rtf);
        data[n].last_update = now;
        data[n].rtf         = rtf;

        // Set active to the clock element we just updated
        active = n;
    }

>>>>>>> 10e80168
}  // namespace utility::clock

namespace NUClear {
    clock::time_point clock::now() {
        // Prevent another instance of this function running at the same time
        std::lock_guard<std::mutex> lock(utility::clock::mutex);

<<<<<<< HEAD
        // Now is multiplied by the real time factor to sync
        // NUClear with the simulation time
        auto now   = NUClear::base_clock::now();
        auto delta = std::chrono::duration_cast<std::chrono::steady_clock::duration>((now - utility::clock::last_update)
                                                                                     * utility::clock::custom_rtf);
        utility::clock::state       = clock::time_point(utility::clock::state + delta);
        utility::clock::last_update = now;
        return utility::clock::state;
=======
        using namespace utility::clock;  // Using namespace is fine in a function scope

        // Get the current index in a variable in case it changes while we use it
        int c = active;

        // Calculate the time
        return data[c].epoch + dc((NUClear::base_clock::now() - data[c].last_update) * data[c].rtf);
>>>>>>> 10e80168
    }

}  // namespace NUClear<|MERGE_RESOLUTION|>--- conflicted
+++ resolved
@@ -3,7 +3,6 @@
 
 #include <array>
 #include <chrono>
-#include <mutex>
 
 namespace utility::clock {
 
@@ -19,11 +18,6 @@
     // NOLINTNEXTLINE(cppcoreguidelines-avoid-non-const-global-variables)
     static std::array<ClockData, 3> data;
     // NOLINTNEXTLINE(cppcoreguidelines-avoid-non-const-global-variables)
-<<<<<<< HEAD
-    NUClear::base_clock::time_point last_update = NUClear::base_clock::now();
-    NUClear::base_clock::time_point state       = last_update;
-    std::mutex mutex;
-=======
     static std::atomic_int active = 0;
 
     /// Convenience function to cast durations to the base clock duration type so the functions fit on one line
@@ -50,24 +44,11 @@
         active = n;
     }
 
->>>>>>> 10e80168
 }  // namespace utility::clock
 
 namespace NUClear {
     clock::time_point clock::now() {
-        // Prevent another instance of this function running at the same time
-        std::lock_guard<std::mutex> lock(utility::clock::mutex);
 
-<<<<<<< HEAD
-        // Now is multiplied by the real time factor to sync
-        // NUClear with the simulation time
-        auto now   = NUClear::base_clock::now();
-        auto delta = std::chrono::duration_cast<std::chrono::steady_clock::duration>((now - utility::clock::last_update)
-                                                                                     * utility::clock::custom_rtf);
-        utility::clock::state       = clock::time_point(utility::clock::state + delta);
-        utility::clock::last_update = now;
-        return utility::clock::state;
-=======
         using namespace utility::clock;  // Using namespace is fine in a function scope
 
         // Get the current index in a variable in case it changes while we use it
@@ -75,7 +56,6 @@
 
         // Calculate the time
         return data[c].epoch + dc((NUClear::base_clock::now() - data[c].last_update) * data[c].rtf);
->>>>>>> 10e80168
     }
 
 }  // namespace NUClear