--- conflicted
+++ resolved
@@ -87,15 +87,9 @@
         double angle = 2.0 * std::asin((diameter * 0.5) / arma::norm(rBCc));
 
         // Project the centre to the screen and work out the radius as if it was in the centre
-<<<<<<< HEAD
         arma::ivec2 centre = screenToImage(projectCamSpaceToScreen(rBCc, cam), convert<uint, 2>(cam.imageSizePixels));
-        //TODO actually project this
+        // TODO actually project this
         double radius = 100 * std::tan(angle * 0.5);
-=======
-        arma::ivec2 centre =
-            screenToImage(projectCamSpaceToScreen(rBCc, cam.focalLengthPixels), convert<uint, 2>(cam.imageSizePixels));
-        double radius = cam.focalLengthPixels * std::tan(angle * 0.5);
->>>>>>> 204fc18f
 
         // Check our ball is on the screen at all and if so set the values
         if (centre[0] > 0 && centre[0] < int(cam.imageSizePixels[0]) && centre[1] > 0
@@ -108,13 +102,8 @@
             // Get our transform to world coordinates
             const Transform3D& Htw = convert<double, 4, 4>(sensors.world);
             const Transform3D& Htc = convert<double, 4, 4>(sensors.forwardKinematics.at(ServoID::HEAD_PITCH));
-<<<<<<< HEAD
-            Transform3D Hcw = Htc.i() * Htw;
-            Transform3D Hwc = Hcw.i();
-=======
             Transform3D Hcw        = Htc.i() * Htw;
             Transform3D Hwc        = Hcw.i();
->>>>>>> 204fc18f
 
             arma::vec3 rBWw = Hwc.transformPoint(rBCc);
             // Attach the measurement to the object
