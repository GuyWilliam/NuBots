QT += network \
    opengl
macx { 
    # Mac Specific Includes
    QMAKE_LFLAGS += -F/System/Library/Frameworks/CoreFoundation.framework/
    LIBS += -framework \
        CoreFoundation \
        -L \
        /usr/lib/libz.dylib
}
INCLUDEPATH += ../
HEADERS += ui_mainwindow.h \
    mainwindow.h \
    connectionwidget.h \
    ColorModelConversions.h \
    classificationwidget.h \
    ../Vision/ClassificationColours.h \
    ../Tools/FileFormats/NUbotImage.h \
    ../Vision/Vision.h \
    ../Tools/FileFormats/LUTTools.h \
    virtualnubot.h \
    ../Tools/Image/BresenhamLine.h \
    ../Tools/Math/Vector2.h \
    ../Tools/Math/Line.h \
    ../Kinematics/Horizon.h \
    openglmanager.h \
    GLDisplay.h \
    ../Tools/Image/NUimage.h \
    ../Tools/Image/ClassifiedImage.h \
<<<<<<< HEAD
    ../Vision/ClassifiedSection.h \
    ../Vision/ScanLine.h \
    ../Vision/TransistionSegment.h \
    ../Vision/TransitionSegment.h
=======
    LayerSelectionWidget.h
>>>>>>> de129fad
SOURCES += mainwindow.cpp \
    main.cpp \
    connectionwidget.cpp \
    classificationwidget.cpp \
    ../Tools/FileFormats/NUbotImage.cpp \
    ../Vision/Vision.cpp \
    ../Tools/FileFormats/LUTTools.cpp \
    virtualnubot.cpp \
    ../Tools/Image/BresenhamLine.cpp \
    ../Tools/Math/Line.cpp \
    ../Kinematics/Horizon.cpp \
    openglmanager.cpp \
    GLDisplay.cpp \
    ../Tools/Image/NUimage.cpp \
    ../Tools/Image/ClassifiedImage.cpp \
<<<<<<< HEAD
    ../Vision/ClassifiedSection.cpp \
    ../Vision/ScanLine.cpp \
    ../Vision/TransitionSegment.cpp
=======
    LayerSelectionWidget.cpp
>>>>>>> de129fad
<|MERGE_RESOLUTION|>--- conflicted
+++ resolved
@@ -27,14 +27,12 @@
     GLDisplay.h \
     ../Tools/Image/NUimage.h \
     ../Tools/Image/ClassifiedImage.h \
-<<<<<<< HEAD
     ../Vision/ClassifiedSection.h \
     ../Vision/ScanLine.h \
     ../Vision/TransistionSegment.h \
-    ../Vision/TransitionSegment.h
-=======
+    ../Vision/TransitionSegment.h \
     LayerSelectionWidget.h
->>>>>>> de129fad
+
 SOURCES += mainwindow.cpp \
     main.cpp \
     connectionwidget.cpp \
@@ -50,10 +48,7 @@
     GLDisplay.cpp \
     ../Tools/Image/NUimage.cpp \
     ../Tools/Image/ClassifiedImage.cpp \
-<<<<<<< HEAD
     ../Vision/ClassifiedSection.cpp \
     ../Vision/ScanLine.cpp \
-    ../Vision/TransitionSegment.cpp
-=======
-    LayerSelectionWidget.cpp
->>>>>>> de129fad
+    ../Vision/TransitionSegment.cpp \
+    LayerSelectionWidget.cpp