import { action } from "mobx";
import * as THREE from "three";

import { Vector3 } from "../../../shared/math/vector3";

import { KeyCode } from "./keycodes";
import { LocalisationModel } from "./model";
import { ViewMode } from "./model";

interface KeyModifiers {
  shiftKey: boolean;
  ctrlKey: boolean;
}

export class LocalisationController {
  static of(): LocalisationController {
    return new LocalisationController();
  }

  @action
  onAnimationFrame(model: LocalisationModel, time: number) {
    model.time.time = time / 1000;
    this.updatePosition(model);
    model.time.lastPhysicsUpdate = time / 1000;
  }

  @action
  onLeftClick(model: LocalisationModel, requestPointerLock: () => void) {
    if (!model.locked) {
      requestPointerLock();
    } else {
      model.target = this.getNextTarget(model);
    }
  }

  @action
  onRightClick(model: LocalisationModel) {
    if (model.locked) {
      model.target = this.getPreviousTarget(model);
    }
  }

  @action
  onHawkEyeClick(model: LocalisationModel) {
    model.controls.pitch = -Math.PI / 2;
    model.controls.yaw = Math.PI / 2;
    model.camera.position = new Vector3(0, 0, 5);
    model.viewMode = ViewMode.FreeCamera;
    this.updatePosition(model);
  }

  @action
  onPointerLockChange(model: LocalisationModel, locked: boolean): void {
    model.locked = locked;
  }

  @action
  onMouseMove(model: LocalisationModel, movementX: number, movementY: number): void {
    if (!model.locked || model.viewMode === ViewMode.FirstPerson) {
      return;
    }

    const pitch = Math.max(-Math.PI / 2, Math.min(Math.PI / 2, model.controls.pitch - movementY / 200));
    model.controls.pitch = pitch;
    model.controls.yaw = model.controls.yaw - movementX / 200;
  }

  @action
  onWheel(model: LocalisationModel, deltaY: number): void {
    const newDistance = model.camera.distance + deltaY / 1000;
    model.camera.distance = Math.min(10, Math.max(0.1, newDistance));
  }

  @action
  onKeyDown(model: LocalisationModel, key: KeyCode, modifiers: KeyModifiers): void {
    if (model.locked) {
      switch (key) {
        case KeyCode.W:
          model.controls.forward = true;
          return;
        case KeyCode.A:
          model.controls.left = true;
          return;
        case KeyCode.S:
          model.controls.back = true;
          return;
        case KeyCode.D:
          model.controls.right = true;
          return;
        case KeyCode.R:
          model.controls.up = true;
          return;
        case KeyCode.F:
          model.controls.down = true;
          return;
        case KeyCode.Space:
          model.viewMode = this.getNextViewMode(model);

          // TODO (Annable): move this somewhere.
          if (model.viewMode === ViewMode.FreeCamera) {
            model.controls.pitch = model.camera.pitch;
            model.controls.yaw = model.camera.yaw;
          } else if (model.viewMode === ViewMode.FirstPerson) {
            model.controls.pitch = 0;
            model.controls.yaw = 0;
          }

          this.updatePosition(model);
          return;
        case KeyCode.Enter:
          if (modifiers.shiftKey) {
            model.target = this.getPreviousTarget(model);
          } else {
            model.target = this.getNextTarget(model);
          }
          return;
      }
    }
  }

  @action
  onKeyUp(model: LocalisationModel, key: KeyCode): void {
    if (model.locked) {
      switch (key) {
        case KeyCode.W:
          model.controls.forward = false;
          return;
        case KeyCode.A:
          model.controls.left = false;
          return;
        case KeyCode.S:
          model.controls.back = false;
          return;
        case KeyCode.D:
          model.controls.right = false;
          return;
        case KeyCode.R:
          model.controls.up = false;
          return;
        case KeyCode.F:
          model.controls.down = false;
          return;
      }
    }
  }

  private updatePosition(model: LocalisationModel) {
    switch (model.viewMode) {
      case ViewMode.FreeCamera:
        this.updatePositionNoClip(model);
        return;
      case ViewMode.FirstPerson:
        this.updatePositionFirstPerson(model);
        return;
      case ViewMode.ThirdPerson:
        this.updatePositionThirdPerson(model);
        return;
      default:
        throw new Error(`No view behaviour defined for ${model.viewMode}`);
    }
  }

  private updatePositionNoClip(model: LocalisationModel) {
    const delta = model.time.timeSinceLastPhysicsUpdate;
    // TODO (Annable): remove THREE dependency from controller.
    const movement = new THREE.Vector3();
    const movementSpeed = 1;
    const actualSpeed = delta * movementSpeed;

    if (model.controls.forward) {
      movement.x += 1;
    }

    if (model.controls.back) {
      movement.x -= 1;
    }

    if (model.controls.left) {
      movement.y += 1;
    }

    if (model.controls.right) {
      movement.y -= 1;
    }

    movement.applyEuler(new THREE.Euler(0, -model.controls.pitch, model.controls.yaw, "ZXY"));

    // Apply up/down after rotation to keep movement vertical.
    if (model.controls.up) {
      movement.z += 1;
    }

    if (model.controls.down) {
      movement.z -= 1;
    }

    model.camera.pitch = model.controls.pitch;
    model.camera.yaw = model.controls.yaw;

    movement.normalize();
    movement.multiplyScalar(actualSpeed);

    model.camera.position = model.camera.position.add(new Vector3(movement.x, movement.y, movement.z));
  }

  private updatePositionFirstPerson(model: LocalisationModel) {
    if (model.robots.length === 0) {
      return;
    }

    if (!model.target) {
      // TODO (Annable): Handle no robots.
      model.target = model.robots[0];
    }

    const target = model.target;

    // This camera position hack will not work with orientation/head movement.
    // TODO (Annable): Sync camera position/rotation properly using kinematic chain.
    const { translation, rotation } = target.Hft.decompose();
    model.camera.position = translation.add(new Vector3(0, 0, 0.15));
    model.camera.yaw = new THREE.Euler().setFromQuaternion(rotation.toThree()).z;
    model.camera.pitch = 0;
  }

  private updatePositionThirdPerson(model: LocalisationModel) {
    if (model.robots.length === 0) {
      return;
    }

    if (!model.target) {
      // TODO: Handle no robots.
      model.target = model.robots[0];
    }

    const target = model.target;

    const distance = model.camera.distance;

    const targetPosition = target.Hft.decompose().translation;

    const yaw = -model.controls.yaw;
    const pitch = -model.controls.pitch + Math.PI / 2;
    const offset = new Vector3(
      Math.sin(pitch) * Math.cos(yaw),
      Math.sin(pitch) * Math.sin(yaw),
      Math.cos(pitch),
    ).multiplyScalar(distance);
    model.camera.position = targetPosition.add(offset);
    model.camera.pitch = pitch - Math.PI / 2;
    model.camera.yaw = yaw + Math.PI;
  }

  private getNextViewMode(model: LocalisationModel) {
    switch (model.viewMode) {
      case ViewMode.FreeCamera:
        return ViewMode.FirstPerson;
      case ViewMode.FirstPerson:
        return ViewMode.ThirdPerson;
      case ViewMode.ThirdPerson:
        return ViewMode.FreeCamera;
      default:
        throw new Error(`No next view mode defined for ${model.viewMode}`);
    }
  }

  private getNextTarget(model: LocalisationModel) {
    // TODO (Annable): ignore robots with visible === false
    const targetIndex = model.robots.findIndex((robot) => robot === model.target);
    return model.robots[targetIndex + 1] || model.robots[0];
  }

  private getPreviousTarget(model: LocalisationModel) {
    // TODO (Annable): ignore robots with visible === false
    const targetIndex = model.robots.findIndex((robot) => robot === model.target);
    return model.robots[targetIndex - 1] || model.robots[model.robots.length - 1];
  }

  @action
  toggleFieldVisibility = (model: LocalisationModel) => {
    model.fieldVisible = !model.fieldVisible;
  };

  @action
  toggleGridVisibility = (model: LocalisationModel) => {
    model.gridVisible = !model.gridVisible;
  };

  @action
  toggleBallVisibility = (model: LocalisationModel) => {
    model.ballVisible = !model.ballVisible;
  };

  @action
  toggleParticlesVisibility = (model: LocalisationModel) => {
    model.particlesVisible = !model.particlesVisible;
  };

  toggleGoalVisibility = (model: LocalisationModel) => {
    model.goalVisible = !model.goalVisible;
  };

  @action
  toggleRobotVisibility = (model: LocalisationModel) => {
    model.robotVisible = !model.robotVisible;
  };

  @action
  toggleFieldLinePointsVisibility = (model: LocalisationModel) => {
    model.fieldLinePointsVisible = !model.fieldLinePointsVisible;
  };

  @action
<<<<<<< HEAD
  toggleTrajectoryVisibility = (model: LocalisationModel) => {
    model.trajectoryVisible = !model.trajectoryVisible;
=======
  toggleFieldIntersectionsVisibility = (model: LocalisationModel) => {
    model.fieldIntersectionsVisible = !model.fieldIntersectionsVisible;
>>>>>>> f7bec1bf
  };
}<|MERGE_RESOLUTION|>--- conflicted
+++ resolved
@@ -311,12 +311,12 @@
   };
 
   @action
-<<<<<<< HEAD
   toggleTrajectoryVisibility = (model: LocalisationModel) => {
     model.trajectoryVisible = !model.trajectoryVisible;
-=======
+  };
+
+  @action
   toggleFieldIntersectionsVisibility = (model: LocalisationModel) => {
     model.fieldIntersectionsVisible = !model.fieldIntersectionsVisible;
->>>>>>> f7bec1bf
   };
 }