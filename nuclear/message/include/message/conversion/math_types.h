--- conflicted
+++ resolved
@@ -7,25 +7,6 @@
     namespace conversion {
         namespace math {
 
-<<<<<<< HEAD
-            using vec    = Eigen::VectorXd;
-            using fvec   = Eigen::VectorXf;
-            using ivec   = Eigen::VectorXi;
-            using uvec   = Eigen::Matrix<unsigned int, Eigen::Dynamic, 1>;
-            using cvec   = Eigen::Matrix<uint8_t, Eigen::Dynamic, 1>;
-            using vec2   = Eigen::Vector2d;
-            using fvec2  = Eigen::Vector2f;
-            using ivec2  = Eigen::Vector2i;
-            using uvec2  = Eigen::Matrix<unsigned int, 2, 1>;
-            using vec3   = Eigen::Vector3d;
-            using fvec3  = Eigen::Vector3f;
-            using ivec3  = Eigen::Vector3i;
-            using uvec3  = Eigen::Matrix<unsigned int, 3, 1>;
-            using vec4   = Eigen::Vector4d;
-            using fvec4  = Eigen::Vector4f;
-            using ivec4  = Eigen::Vector4i;
-            using uvec4  = Eigen::Matrix<unsigned int, 4, 1>;
-=======
             using vec    = Eigen::Matrix<double, Eigen::Dynamic, 1>;
             using fvec   = Eigen::Matrix<float, Eigen::Dynamic, 1>;
             using ivec   = Eigen::Matrix<int, Eigen::Dynamic, 1>;
@@ -43,7 +24,6 @@
             using fvec4  = Eigen::Matrix<float, 4, 1, Eigen::DontAlign>;
             using ivec4  = Eigen::Matrix<int, 4, 1, Eigen::DontAlign>;
             using uvec4  = Eigen::Matrix<unsigned int, 4, 1, Eigen::DontAlign>;
->>>>>>> eb2c72f8
 
             using mat    = Eigen::Matrix<double, Eigen::Dynamic, Eigen::Dynamic>;
             using fmat   = Eigen::Matrix<float, Eigen::Dynamic, Eigen::Dynamic>;
