--- conflicted
+++ resolved
@@ -23,11 +23,7 @@
 SET (YOUR_SRCS  NUMotion.cpp NUMotion.h
 		NUWalk.cpp NUWalk.h
 		NUKick.cpp NUKick.h
-<<<<<<< HEAD
-        	NUHead.cpp NUHead.h
-=======
         NUHead.cpp NUHead.h
->>>>>>> 84c9eb29
 		Getup
 		FallProtection
 )
