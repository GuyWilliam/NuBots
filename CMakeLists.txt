cmake_minimum_required(VERSION 3.19)
project(NUbots)

# ~~~
# This is needed so we can link in the custom clock object library to the message and utility libraries
# CMP0079: target_link_libraries() allows use with targets in other directories
# https://cmake.org/cmake/help/v3.16/policy/CMP0079.html
# ~~~
if(POLICY CMP0079)
  cmake_policy(SET CMP0079 NEW)
endif()

# Enable testing if we are building tests
if(BUILD_TESTS)
  enable_testing()
endif()

# Set on to prefer .a files over .so files for linking
option(STATIC_LIBRARIES
       "Prefer using static .a files rather than .so files. NOTE: This must be enabled from an empty build directory!"
       OFF
)

if(STATIC_LIBRARIES)
  set(CMAKE_FIND_LIBRARY_SUFFIXES ${CMAKE_STATIC_LIBRARY_SUFFIX} ${CMAKE_SHARED_LIBRARY_SUFFIX})
endif()

# We use additional modules that cmake needs to know about
list(APPEND CMAKE_MODULE_PATH "${PROJECT_SOURCE_DIR}/cmake/Modules/" "${PROJECT_SOURCE_DIR}/nuclear/cmake/Modules/")

# If this option is set we are building using continous integration
option(CI_BUILD "Enable build options for building in the CI server" OFF)

# Default to do a debug build
if(NOT CMAKE_BUILD_TYPE AND NOT CMAKE_CONFIGURATION_TYPES)
  message(STATUS "Setting build type to 'Debug' as none was specified.")
  set(CMAKE_BUILD_TYPE
      Debug
      CACHE STRING "Choose the type of build." FORCE
  )
  # Set the possible values of build type for cmake-gui
  set_property(CACHE CMAKE_BUILD_TYPE PROPERTY STRINGS "Debug" "Release" "MinSizeRel" "RelWithDebInfo")
endif()

<<<<<<< HEAD
# Enable all the warnings we can. We need noncall exceptions so we can throw exceptions from signal handlers. This
# allows us to catch null pointer exceptions. no-int-in-bool-context is to silence a warning from Eigen.
add_compile_options(-Wall -Wpedantic -Wextra -Wno-int-in-bool-context -fnon-call-exceptions)

# C++17 allows eigen to not need to worry about alignment
set(CMAKE_CXX_STANDARD 17)
set(CMAKE_CXX_STANDARD_REQUIRED ON)
set(CMAKE_POSITION_INDEPENDENT_CODE ON)

# Make sure our binaries can find our libraries both in docker and on the robot
list(APPEND CMAKE_INSTALL_RPATH /home/nubots/toolchain/)
list(APPEND CMAKE_INSTALL_RPATH /usr/local/lib)

# Default not to run the clang-tidy checks
=======
# Default not to run the clang-tidy checks, default to whatever our CI_BUILD is
>>>>>>> f79f43e1
option(ENABLE_CLANG_TIDY "Enable building with clang-tidy checks." OFF)
if(ENABLE_CLANG_TIDY OR CI_BUILD)
  find_package(PythonInterp 3 REQUIRED)
  set(CMAKE_CXX_CLANG_TIDY "${PYTHON_EXECUTABLE}" "${PROJECT_SOURCE_DIR}/cmake/scripts/clang-tidy.py"
                           "${PROJECT_BINARY_DIR}/clang-tidy-fixes" clang-tidy
  )
  set(CMAKE_C_CLANG_TIDY ${CMAKE_CXX_CLANG_TIDY})

  # Create a target that will apply clang-tidy fixes to the codebase
  add_custom_target(
    apply-clang-tidy
    COMMAND clang-apply-replacements --format --style=file --style-config="${PROJECT_SOURCE_DIR}"
            --remove-change-desc-files "${PROJECT_BINARY_DIR}/clang-tidy-fixes"
    COMMENT "Applying fixes from clang-tidy to the codebase."
  )
endif()

# If we are doing a CI build then we want to enable -Werror when compiling warnings are bad. We will also make it fail
# if clang-tidy has an error
if(CI_BUILD)
  add_compile_options(-Werror)
  set(CMAKE_CXX_CLANG_TIDY ${CMAKE_CXX_CLANG_TIDY} -warnings-as-errors=*)
  set(CMAKE_C_CLANG_TIDY ${CMAKE_C_CLANG_TIDY} -warnings-as-errors=*)
endif()

# Enable address sanitizer
option(USE_ASAN "Enable address sanitization" OFF)
if(USE_ASAN)
  add_compile_options(-fsanitize=address -fno-omit-frame-pointer -U_FORTIFY_SOURCE -fno-common)
  add_link_options(-fsanitize=address)
  link_libraries(asan)
endif()

# Output the compilation database
set(CMAKE_EXPORT_COMPILE_COMMANDS
    ON
    CACHE STRING "Enable/Disable output of compile commands during generation." FORCE
)

# Enable all warnings that we can
add_compile_options(-Wall -Wpedantic -Wextra)

# This is needed everywhere so that we can catch segmentation faults
add_compile_options(-fnon-call-exceptions)

# Make NUClear use the system clock, as we are syncing it with ptp
add_compile_definitions(NUCLEAR_CLOCK_TYPE=std::chrono::steady_clock)

# Make the compiler display colours always (even when we build with ninja)
if(CMAKE_CXX_COMPILER_ID MATCHES GNU)
  add_compile_options(-fdiagnostics-color=always)
elseif(CMAKE_CXX_COMPILER_ID MATCHES Clang)
  add_compile_options(-fcolor-diagnostics)
endif()

# Our banner file for placing at the top of the roles
set(NUCLEAR_ROLE_BANNER_FILE
    "${PROJECT_SOURCE_DIR}/cmake/banner.png"
    CACHE PATH "The path the banner to print at the start of each role execution" FORCE
)

# Include the NUClear roles system
add_subdirectory(nuclear)

# Setting to use the custom clock with an adaptable rate
option(USE_CUSTOM_CLOCK "Replace NUClear's clock with a custom implementation." ON)
if(USE_CUSTOM_CLOCK)
  add_subdirectory(shared/clock)
endif()

# Add the shared tests. Must happen after adding NUClear so that this variable is cached
if(BUILD_TESTS)
  add_subdirectory(${NUCLEAR_SHARED_DIR}/tests)
endif()<|MERGE_RESOLUTION|>--- conflicted
+++ resolved
@@ -42,24 +42,7 @@
   set_property(CACHE CMAKE_BUILD_TYPE PROPERTY STRINGS "Debug" "Release" "MinSizeRel" "RelWithDebInfo")
 endif()
 
-<<<<<<< HEAD
-# Enable all the warnings we can. We need noncall exceptions so we can throw exceptions from signal handlers. This
-# allows us to catch null pointer exceptions. no-int-in-bool-context is to silence a warning from Eigen.
-add_compile_options(-Wall -Wpedantic -Wextra -Wno-int-in-bool-context -fnon-call-exceptions)
-
-# C++17 allows eigen to not need to worry about alignment
-set(CMAKE_CXX_STANDARD 17)
-set(CMAKE_CXX_STANDARD_REQUIRED ON)
-set(CMAKE_POSITION_INDEPENDENT_CODE ON)
-
-# Make sure our binaries can find our libraries both in docker and on the robot
-list(APPEND CMAKE_INSTALL_RPATH /home/nubots/toolchain/)
-list(APPEND CMAKE_INSTALL_RPATH /usr/local/lib)
-
-# Default not to run the clang-tidy checks
-=======
 # Default not to run the clang-tidy checks, default to whatever our CI_BUILD is
->>>>>>> f79f43e1
 option(ENABLE_CLANG_TIDY "Enable building with clang-tidy checks." OFF)
 if(ENABLE_CLANG_TIDY OR CI_BUILD)
   find_package(PythonInterp 3 REQUIRED)
