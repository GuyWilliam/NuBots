--- conflicted
+++ resolved
@@ -200,15 +200,14 @@
            With<LookUpTable>,
            Single,
            Priority::LOW>()
-<<<<<<< HEAD
-            .then("Ball Detector",
-                  [this](std::shared_ptr<const ClassifiedImage> rawImage,
-                         const CameraParameters& cam,
-                         const FieldDescription& field,
-                         const LookUpTable& lut) {
-
-                      const auto& image   = *rawImage;
-                      const auto& sensors = *image.sensors;
+            .then(
+                "Ball Detector",
+                [this](std::shared_ptr<const ClassifiedImage> rawImage,
+                       const CameraParameters& cam,
+                       const FieldDescription& field,
+                       const LookUpTable& lut) {
+                    const auto& image   = *rawImage;
+                    const auto& sensors = *image.sensors;
 
                       // Copy our image across so we can do a check
                       auto imagePoints = image.ballPoints;
@@ -298,12 +297,17 @@
 
                               double cameraHeight = camToGround(2, 3);
 
-                              // Get a unit vector pointing to the centre of the ball
-                              arma::vec3 ballCentreRay = axis;
-
-                              /************************************************
-                               *                  THROWOUTS                   *
-                               ************************************************/
+                        // BALL IS CLOSER THAN 1/2 THE HEIGHT OF THE ROBOT BY WIDTH
+                        double widthDistance = widthBasedDistanceToCircle(
+                            field.ball_radius, result.model.getTopVector(), result.model.getBottomVector(), cam);
+
+                        if (widthDistance < cameraHeight * 0.5) {
+                            if (print_throwout_logs) {
+                                log("Ball discarded: widthDistance < cameraHeight * 0.5");
+                                log("widthDistance =", widthDistance, "cameraHeight =", cameraHeight);
+                            }
+                            continue;
+                        }
 
                               if (print_throwout_logs) {
                                   log("Ball model: g =  ",
@@ -464,212 +468,6 @@
                       emit(std::move(balls));
                       lastFrame.time = sensors.timestamp;
                   });
-=======
-            .then(
-                "Ball Detector",
-                [this](std::shared_ptr<const ClassifiedImage> rawImage,
-                       const CameraParameters& cam,
-                       const FieldDescription& field,
-                       const LookUpTable& lut) {
-                    const auto& image   = *rawImage;
-                    const auto& sensors = *image.sensors;
-
-
-                    // This holds our points that may be a part of the ball
-                    std::vector<arma::vec3> ballPoints;
-                    ballPoints.reserve(image.ballPoints.size());
-
-                    for (const auto& point : image.ballPoints) {
-                        arma::vec2 pt = imageToScreen(convert<int, 2>(point), convert<uint, 2>(cam.imageSizePixels));
-                        ballPoints.push_back(getCamFromScreen(pt, cam));
-                    }
-
-                    // Use ransac to find the ball
-                    auto ransacResults = Ransac<RansacConeModel>::fitModels(ballPoints.begin(),
-                                                                            ballPoints.end(),
-                                                                            MINIMUM_POINTS_FOR_CONSENSUS,
-                                                                            MAXIMUM_ITERATIONS_PER_FITTING,
-                                                                            MAXIMUM_FITTED_MODELS,
-                                                                            CONSENSUS_ERROR_THRESHOLD);
-
-                    auto balls = std::make_unique<std::vector<Ball>>();
-                    balls->reserve(ransacResults.size());
-
-                    if (print_throwout_logs)
-                        log("Ransac : ", ransacResults.size(), "results (MAX = ", MAXIMUM_FITTED_MODELS, ")");
-
-                    arma::mat44 camToGround = convert<double, 4, 4>(sensors.camToGround);
-
-                    for (auto& result : ransacResults) {
-
-                        // Transform our centre into kinematics coordinates
-                        arma::vec3 axis = result.model.unit_axis;
-
-                        // Get the 4 points around our circle
-                        arma::vec2 top   = projectCamSpaceToScreen(result.model.getTopVector(), cam);
-                        arma::vec2 base  = projectCamSpaceToScreen(result.model.getBottomVector(), cam);
-                        arma::vec2 left  = projectCamSpaceToScreen(result.model.getLeftVector(), cam);
-                        arma::vec2 right = projectCamSpaceToScreen(result.model.getRightVector(), cam);
-
-                        double cameraHeight = camToGround(2, 3);
-
-                        // Get a unit vector pointing to the centre of the ball
-                        arma::vec3 ballCentreRay = axis;
-
-                        /************************************************
-                         *                  THROWOUTS                   *
-                         ************************************************/
-
-                        if (print_throwout_logs) {
-                            log("Ball model: g =  ", result.model.gradient, " axis =   ", result.model.unit_axis.t());
-                        }
-
-                        // CENTRE OF BALL IS ABOVE THE HORIZON
-                        arma::ivec2 centre_im = getImageFromCam(axis, cam);
-                        if (utility::vision::visualHorizonAtPoint(image, centre_im[0]) > centre_im[1]
-                            || arma::dot(convert<double, 3>(image.horizon_normal), ballCentreRay) > 0) {
-                            if (print_throwout_logs) {
-                                log("Ball discarded: arma::dot(image.horizon_normal,ballCentreRay) > 0 ");
-                                log("Horizon normal = ", image.horizon_normal.transpose());
-                                log("Ball centre ray = ", ballCentreRay.t());
-                            }
-                            continue;
-                        }
-
-                        // DOES HAVE INTERNAL GREEN
-                        float greenRatio = approximateCircleGreenRatio(result.model, *(image.image), lut, cam);
-                        if (greenRatio > green_ratio_threshold) {
-                            if (print_throwout_logs) log("Ball discarded: greenRatio > green_ratio_threshold");
-                            continue;
-                        }
-
-                        // DOES NOT TOUCH 3 SEED POINTS
-                        arma::vec3 sDist({std::numeric_limits<double>::max(),
-                                          std::numeric_limits<double>::max(),
-                                          std::numeric_limits<double>::max()});
-
-                        // Loop through our seed points and find the minimum distance one
-                        for (uint i = 0; i < 3; ++i) {
-                            for (auto& s : image.ballSeedPoints[i].points) {
-                                arma::ivec2 s_   = convert<int, 2>(s);
-                                arma::vec3 s_cam = getCamFromImage(s_, cam);
-                                // Angle error
-                                double dist = std::acos(result.model.dotDistanceToPoint(s_cam));
-
-                                if (sDist[i] > dist) {
-                                    sDist[i] = dist;
-                                }
-                            }
-                        }
-                        // Check if our largest one is too far away
-                        if (arma::max(sDist) > maximum_relative_seed_point_distance) {
-                            if (print_throwout_logs)
-                                log("Ball discarded: arma::max(sDist) / result.model.radius > "
-                                    "maximum_relative_seed_point_distance");
-                            if (print_throwout_logs)
-                                log("arma::max(sDist) = ",
-                                    arma::max(sDist),
-                                    " > ",
-                                    maximum_relative_seed_point_distance);
-                            continue;
-                        }
-
-                        // BALL IS CLOSER THAN 1/2 THE HEIGHT OF THE ROBOT BY WIDTH
-                        double widthDistance = widthBasedDistanceToCircle(
-                            field.ball_radius, result.model.getTopVector(), result.model.getBottomVector(), cam);
-
-                        if (widthDistance < cameraHeight * 0.5) {
-                            if (print_throwout_logs) {
-                                log("Ball discarded: widthDistance < cameraHeight * 0.5");
-                                log("widthDistance =", widthDistance, "cameraHeight =", cameraHeight);
-                            }
-                            continue;
-                        }
-
-                        // IF THE DISAGREEMENT BETWEEN THE WIDTH AND PROJECTION BASED DISTANCES ARE TOO LARGE
-                        // Project this vector to a plane midway through the ball
-                        Plane ballBisectorPlane({0, 0, 1}, {0, 0, field.ball_radius});
-                        arma::vec3 ballCentreGroundProj =
-                            projectCamToPlane(ballCentreRay, camToGround, ballBisectorPlane);
-                        double ballCentreGroundProjDistance = arma::norm(ballCentreGroundProj);
-
-                        if (std::abs((widthDistance - ballCentreGroundProjDistance)
-                                     / std::max(ballCentreGroundProjDistance, widthDistance))
-                            > MAXIMUM_DISAGREEMENT_RATIO) {
-                            if (print_throwout_logs)
-                                log("Ball discarded: Width and proj distance disagree too much: width =",
-                                    widthDistance,
-                                    "proj =",
-                                    ballCentreGroundProjDistance);
-                            continue;
-                        }
-
-                        /************************************************
-                         *                 MEASUREMENTS                 *
-                         ************************************************/
-
-                        Ball b;
-                        b.visObject.sensors = image.sensors;
-
-                        // Work out how far away the ball must be to be at the distance it is from the camera
-                        arma::vec3 width_rBCc = ballCentreRay * widthDistance;
-
-                        arma::vec3 rBCc = (width_rBCc);
-
-                        // Attach the measurement to the object
-                        b.measurements.push_back(Ball::Measurement());
-                        b.measurements.back().rBCc       = convert<double, 3, 1>(rBCc);
-                        b.measurements.back().covariance = convert<double, 3>(ball_angular_cov).asDiagonal();
-
-                        // Ball cam space info
-                        b.cone.axis     = convert<double, 3>(ballCentreRay);
-                        b.cone.gradient = result.model.gradient;
-
-                        // Angular positions from the camera
-                        b.visObject.screenAngular = convert<double, 2>(cartesianToSpherical(ballCentreRay).rows(1, 2));
-                        b.visObject.angularSize << getParallaxAngle(left, right, cam), getParallaxAngle(top, base, cam);
-
-                        // Add our points
-                        for (auto& point : result) {
-                            b.edgePoints.push_back(convert<double, 3>(
-                                getCamFromScreen(imageToScreen(point, convert<uint, 2>(image.dimensions)), cam)));
-                        }
-                        b.visObject.timestamp       = NUClear::clock::now();
-                        b.visObject.classifiedImage = const_cast<ClassifiedImage*>(rawImage.get())->shared_from_this();
-
-                        balls->push_back(std::move(b));
-                    }
-
-                    for (auto a = balls->begin(); a != balls->end(); ++a) {
-                        Cone<3> acone(convert<double, 3>(a->cone.axis), a->cone.gradient);
-
-                        for (auto b = a + 1; b != balls->end();) {
-                            Cone<3> bcone(convert<double, 3>(b->cone.axis), b->cone.gradient);
-
-                            // If our balls overlap
-                            if (acone.overlaps(bcone)) {
-                                // Pick the better ball
-                                if (acone.gradient < bcone.gradient) {
-                                    // Throw-out b
-                                    b = balls->erase(b);
-                                }
-                                else {
-                                    a = balls->erase(a);
-
-                                    if (a == b) {
-                                        ++b;
-                                    }
-                                }
-                            }
-                            else {
-                                ++b;
-                            }
-                        }
-                    }
-                    emit(std::move(balls));
-                    lastFrame.time = sensors.timestamp;
-                });
->>>>>>> 2a3d4809
     }
 
 }  // namespace vision
