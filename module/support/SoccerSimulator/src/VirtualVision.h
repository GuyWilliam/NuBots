/*
 * This file is part of the NUbots Codebase.
 * @author Jake Fountain
 * The NUbots Codebase is free software: you can redistribute it and/or modify
 * it under the terms of the GNU General Public License as published by
 * the Free Software Foundation, either version 3 of the License, or
 * (at your option) any later version.
 *
 * The NUbots Codebase is distributed in the hope that it will be useful,
 * but WITHOUT ANY WARRANTY; without even the implied warranty of
 * MERCHANTABILITY or FITNESS FOR A PARTICULAR PURPOSE.  See the
 * GNU General Public License for more details.
 *
 * You should have received a copy of the GNU General Public License
 * along with the NUbots Codebase.  If not, see <http://www.gnu.org/licenses/>.
 *
 * Copyright 2013 NUBots <nubots@nubots.net>
 */

#ifndef MODULES_VIRTUALVISION
#define MODULES_VIRTUALVISION

#include <armadillo>

#include "message/vision/VisionObjects.h"
#include "message/input/CameraParameters.h"
#include "message/input/Sensors.h"
#include "utility/math/coordinates.h"
#include "utility/math/geometry/Quad.h"
#include "utility/localisation/transform.h"
#include "utility/math/vision.h"
#include "message/support/FieldDescription.h"

namespace module {
namespace support {

    using message::vision::Goal;
    using message::vision::Ball;
    using utility::math::vision::cameraSpaceGoalProjection;
    using message::input::Sensors;
    using utility::math::matrix::Transform2D;
    using utility::localisation::transform::SphericalRobotObservation;
    using message::input::CameraParameters;
    using utility::math::coordinates::cartesianToSpherical;
    using utility::math::coordinates::sphericalToCartesian4;
    using utility::math::geometry::Quad;
    using message::support::FieldDescription;


class VirtualGoalPost {
	private:
		arma::vec2 getCamRay(const arma::vec3& norm1, const arma::vec3& norm2, double focalLength, arma::uvec2 imSize) {
			//Solve the vector intersection between two planes to get the camera ray of the quad corner
			arma::vec3 result;
			const double zdiff = norm2[2]*norm1[1] - norm1[2] * norm2[1];
			const double ydiff = norm2[1]*norm1[2] - norm1[1] * norm2[2];
			if (std::abs(zdiff) > std::numeric_limits<double>::epsilon()) {
				result[0] = 1.0;
				result[2] = (norm1[0] * norm2[1] - norm1[1] * norm2[0]) / zdiff;
				result[1] = (-norm1[0] - norm1[2] * result[2]) / norm1[1];

			} else if (std::abs(ydiff) > std::numeric_limits<double>::epsilon()) {
				result[0] = 1.0;
				result[1] = (norm1[0] * norm2[2] - norm1[2] * norm2[0]) / ydiff;
				result[2] = (-norm1[0] - norm1[1] * result[1]) / norm1[2];

			} else {
				result[2] = 1.0;
				const double ndiff = norm1[0] * norm2[1] - norm1[1] * norm2[0];
				result[2] = 1.0;
				result[1] = (norm1[2] * norm2[0] - norm1[0] * norm2[2]) / ndiff;
				result[0] = (-norm1[2] - norm1[1] * result[1]) / norm1[0];
				if (result[0] < 0.0) {
					result *= -1.0;
				}
			}

<<<<<<< HEAD
			return arma::conv_to<arma::vec>::from(
						utility::math::vision::screenToImage(
							utility::math::vision::projectCamSpaceToScreen(result, focalLength),
							imSize
						)
					);
		}
=======
    struct VisibleMeasurement {
        VisibleMeasurement() : measurements(), screenAngular(arma::fill::zeros) {}
        VisibleMeasurement(const std::vector<message::vision::VisionObject::Measurement>& measures, const arma::vec2& screen)
            : measurements(measures), screenAngular(screen) {}

		std::vector<message::vision::VisionObject::Measurement> measurements;
    	arma::vec2 screenAngular;
    };

	inline static VisibleMeasurement computeVisible(arma::vec3 objPosition, const CameraParameters& camParams, Transform2D robotPose, std::shared_ptr<const Sensors> sensors, arma::vec4 error){
		//Assumes we need to see the bottom or...
		message::vision::VisionObject::Measurement measurement;
        measurement.position = SphericalRobotObservation(robotPose.xy(), robotPose.angle(), objPosition);
        measurement.error = arma::eye(3, 3);

        measurement.error[0] = std::fmax(error(0) * std::fabs(measurement.position(0)), error(1));
        measurement.error.diag()[1] = error[1];
        measurement.error.diag()[2] = error[2];

        arma::vec4 cam_space = sensors->kinematicsCamToGround.i() * sphericalToCartesian4(measurement.position);
        arma::vec2 screenAngular = cartesianToSpherical(cam_space.rows(0,2)).rows(1,2);

		std::vector<message::vision::VisionObject::Measurement> measurements;
        if(std::fabs(screenAngular[0]) < camParams.FOV[0] / 2 && std::fabs(screenAngular[1]) < camParams.FOV[1] / 2){
        	measurements.push_back(measurement);
        	//measurements.push_back(measurement); // TODO: Fix the need for double measurements.
        }

        VisibleMeasurement visibleMeas = {
        	measurements,
        	screenAngular
        };

        return visibleMeas;
    }
>>>>>>> ea80fa00

	public:
		VirtualGoalPost(arma::vec3 position_, float height_, Goal::Side side_, Goal::Team team_)
            : position(position_), height(height_), side(side_), team(team_) {}
		~VirtualGoalPost(){}

		arma::vec3 position = {0, 0, 0};
		float height = 1.1;
		Goal::Side side = Goal::Side::UNKNOWN; // LEFT, RIGHT, or UNKNOWN
		Goal::Team team = Goal::Team::UNKNOWN; // OWN, OPPONENT, or UNKNOWN

		Goal detect(const CameraParameters& camParams,
					Transform2D& robotPose,
					std::shared_ptr<const Sensors> sensors,
					arma::vec4& error,
					const FieldDescription& field){
			Goal result;

			//push the new measurement types
			//TODO: simulate not having values if off screen
			arma::mat::fixed<3,4> goalNormals = cameraSpaceGoalProjection(robotPose, this->position, field, *sensors);
			result.measurements.push_back(
				std::make_pair<Goal::MeasurementType, arma::vec3>(
							Goal::MeasurementType::LEFT_NORMAL,
							goalNormals.col(0)
						)
				);
			result.measurements.push_back(
				std::make_pair<Goal::MeasurementType, arma::vec3>(
							Goal::MeasurementType::RIGHT_NORMAL,
							goalNormals.col(1)
						)
				);
			result.measurements.push_back(
				std::make_pair<Goal::MeasurementType, arma::vec3>(
							Goal::MeasurementType::TOP_NORMAL,
							goalNormals.col(2)
						)
				);
			result.measurements.push_back(
				std::make_pair<Goal::MeasurementType, arma::vec3>(
							Goal::MeasurementType::BASE_NORMAL,
							goalNormals.col(3)
						)
				);

			//build the predicted quad
            utility::math::geometry::Quad quad(
            		getCamRay(goalNormals.col(0), goalNormals.col(3), camParams.focalLengthPixels, camParams.imageSizePixels),
            		getCamRay(goalNormals.col(0), goalNormals.col(2), camParams.focalLengthPixels, camParams.imageSizePixels),
            		getCamRay(goalNormals.col(1), goalNormals.col(2), camParams.focalLengthPixels, camParams.imageSizePixels),
            		getCamRay(goalNormals.col(1), goalNormals.col(3), camParams.focalLengthPixels, camParams.imageSizePixels)
            	);

			result.sensors = sensors;
			result.timestamp = sensors->timestamp; // TODO: Eventually allow this to be different to sensors.
			result.side = side;
			result.team = team;
			//If no measurements are in the goal, then it was not observed
			return result;
		}
	};

	class VirtualBall {
	public:
		VirtualBall() : position(arma::fill::zeros), velocity(arma::fill::zeros), diameter(0.1f) { }

		VirtualBall(arma::vec2 position_, float diameter_) : position(position_), velocity(arma::fill::zeros), diameter(diameter_) { }
		~VirtualBall(){}

		// utility::math::matrix::Transform2D ballPose;
		arma::vec3 position;
        arma::vec3 velocity;

		// arma::vec2 position;
		float diameter;

		Ball detect(const CameraParameters& camParams, Transform2D robotPose, std::shared_ptr<const Sensors> sensors, arma::vec4 error){
			Ball result;

			//auto visibleMeasurements = computeVisible(position,camParams,robotPose,sensors,error);

			// TODO: set timestamp, sensors, classifiedImage?
			/*for (auto& m : visibleMeasurements.measurements){
				m.velocity.rows(0,1) = robotPose.rotation().i() * velocity.rows(0,1);
				m.velCov = 0.1 * arma::eye(3,3);
				result.measurements.push_back(m);
			}*/


			//result.screenAngular = visibleMeasurements.screenAngular;
			//result.angularSize = arma::vec2({0, 0});
			result.sensors = sensors;
			result.timestamp = sensors->timestamp; // TODO: Eventually allow this to be different to sensors.


			//If no measurements are in the Ball, then there it was not observed
			return result;
		}
	};

}
}

#endif<|MERGE_RESOLUTION|>--- conflicted
+++ resolved
@@ -75,7 +75,6 @@
 				}
 			}
 
-<<<<<<< HEAD
 			return arma::conv_to<arma::vec>::from(
 						utility::math::vision::screenToImage(
 							utility::math::vision::projectCamSpaceToScreen(result, focalLength),
@@ -83,47 +82,14 @@
 						)
 					);
 		}
-=======
-    struct VisibleMeasurement {
-        VisibleMeasurement() : measurements(), screenAngular(arma::fill::zeros) {}
-        VisibleMeasurement(const std::vector<message::vision::VisionObject::Measurement>& measures, const arma::vec2& screen)
-            : measurements(measures), screenAngular(screen) {}
-
-		std::vector<message::vision::VisionObject::Measurement> measurements;
-    	arma::vec2 screenAngular;
-    };
-
-	inline static VisibleMeasurement computeVisible(arma::vec3 objPosition, const CameraParameters& camParams, Transform2D robotPose, std::shared_ptr<const Sensors> sensors, arma::vec4 error){
-		//Assumes we need to see the bottom or...
-		message::vision::VisionObject::Measurement measurement;
-        measurement.position = SphericalRobotObservation(robotPose.xy(), robotPose.angle(), objPosition);
-        measurement.error = arma::eye(3, 3);
-
-        measurement.error[0] = std::fmax(error(0) * std::fabs(measurement.position(0)), error(1));
-        measurement.error.diag()[1] = error[1];
-        measurement.error.diag()[2] = error[2];
-
-        arma::vec4 cam_space = sensors->kinematicsCamToGround.i() * sphericalToCartesian4(measurement.position);
-        arma::vec2 screenAngular = cartesianToSpherical(cam_space.rows(0,2)).rows(1,2);
-
-		std::vector<message::vision::VisionObject::Measurement> measurements;
-        if(std::fabs(screenAngular[0]) < camParams.FOV[0] / 2 && std::fabs(screenAngular[1]) < camParams.FOV[1] / 2){
-        	measurements.push_back(measurement);
-        	//measurements.push_back(measurement); // TODO: Fix the need for double measurements.
-        }
-
-        VisibleMeasurement visibleMeas = {
-        	measurements,
-        	screenAngular
-        };
-
-        return visibleMeas;
-    }
->>>>>>> ea80fa00
 
 	public:
-		VirtualGoalPost(arma::vec3 position_, float height_, Goal::Side side_, Goal::Team team_)
-            : position(position_), height(height_), side(side_), team(team_) {}
+		VirtualGoalPost(arma::vec3 position_, float height_, Goal::Side side_, Goal::Team team_){
+			position = position_;
+			height = height_;
+			side = side_;
+			team = team_;
+		}
 		~VirtualGoalPost(){}
 
 		arma::vec3 position = {0, 0, 0};
@@ -134,7 +100,7 @@
 		Goal detect(const CameraParameters& camParams,
 					Transform2D& robotPose,
 					std::shared_ptr<const Sensors> sensors,
-					arma::vec4& error,
+					arma::vec4& /*error*/,
 					const FieldDescription& field){
 			Goal result;
 
@@ -185,9 +151,17 @@
 
 	class VirtualBall {
 	public:
-		VirtualBall() : position(arma::fill::zeros), velocity(arma::fill::zeros), diameter(0.1f) { }
-
-		VirtualBall(arma::vec2 position_, float diameter_) : position(position_), velocity(arma::fill::zeros), diameter(diameter_) { }
+		VirtualBall()
+		: position(arma::fill::zeros)
+		, velocity(arma::fill::zeros)
+		, diameter(0.1) {
+		}
+
+		VirtualBall(arma::vec2 position, float diameter)
+		: position(position)
+		, velocity(arma::fill::zeros)
+		, diameter(diameter) {
+		}
 		~VirtualBall(){}
 
 		// utility::math::matrix::Transform2D ballPose;
@@ -197,7 +171,7 @@
 		// arma::vec2 position;
 		float diameter;
 
-		Ball detect(const CameraParameters& camParams, Transform2D robotPose, std::shared_ptr<const Sensors> sensors, arma::vec4 error){
+		Ball detect(const CameraParameters& /*camParams*/, Transform2D /*robotPose*/, std::shared_ptr<const Sensors> sensors, arma::vec4 /*error*/){
 			Ball result;
 
 			//auto visibleMeasurements = computeVisible(position,camParams,robotPose,sensors,error);
