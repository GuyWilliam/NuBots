--- conflicted
+++ resolved
@@ -70,14 +70,11 @@
                             const Eigen::Matrix3d& headToIMUSpace,
                             const message::input::Image::Lens& lens);
 
-<<<<<<< HEAD
-=======
         /*! @brief Converts from camera space direction to IMU space direction
          */
         Eigen::Vector2d getIMUSpaceDirection(const Eigen::Vector2d& screenAngles,
                                              const Eigen::Matrix3d& headToIMUSpace);
 
->>>>>>> 6990ca84
         /*! @brief Gets points which allow for simultaneous search and viewing of key objects
          */
         std::vector<Eigen::Vector2d> getSearchPoints(const message::motion::KinematicsModel& kinematicsModel,
