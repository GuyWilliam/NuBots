--- conflicted
+++ resolved
@@ -133,51 +133,15 @@
 
             cfg.kicking_angle_threshold = config["kicking_angle_threshold"].as<float>();
 
-<<<<<<< HEAD
-=======
             cfg.rBTt_smoothing_factor = config["rBTt_smoothing_factor"].as<float>();
         });
 
-        on<Trigger<VisionBalls>, With<Sensors>>().then([this](const VisionBalls& balls, const Sensors& sensors) {
-            if (balls.balls.size() > 0) {
-                ball_last_measured = NUClear::clock::now();
-                // Get the latest vision ball measurement in camera space
-
-                Eigen::Vector3f rBCc =
-                    reciprocalSphericalToCartesian(balls.balls[0].measurements[0].srBCc.cast<float>());
-
-                Eigen::Affine3f Htc(sensors.Htw.cast<float>() * balls.Hcw.inverse().cast<float>());
-
-                rBTt = Htc * rBCc;
-
-                auto raw_lowest_distance = std::sqrt(std::pow(rBTt_smoothed.x(), 2) + std::pow(rBTt_smoothed.y(), 2));
-
-                // TODO(BehaviourTeam Thailand): This is due to be moved into the VisionBall module
-
-                for (const auto& ball : balls.balls) {
-                    rBCc = reciprocalSphericalToCartesian(ball.measurements[0].srBCc.cast<float>());
-                    Eigen::Affine3f Htc(sensors.Htw.cast<float>() * balls.Hcw.inverse().cast<float>());
-                    auto temp_rBTt = Htc * rBCc;
-
-                    if (std::sqrt(std::pow(rBTt_smoothed.x(), 2) + std::pow(rBTt_smoothed.y(), 2))
-                        < raw_lowest_distance) {
-                        raw_lowest_distance =
-                            std::sqrt(std::pow(rBTt_smoothed.x(), 2) + std::pow(rBTt_smoothed.y(), 2));
-                        rBTt = temp_rBTt;
-                    }
-                }
-
-                rBTt = Htc * rBCc;
-
-                // Apply exponential filter to rBTt
-                rBTt_smoothed = cfg.rBTt_smoothing_factor * rBTt + (1.0 - cfg.rBTt_smoothing_factor) * rBTt_smoothed;
-
-                distance_to_ball = std::sqrt(std::pow(rBTt.x(), 2) + std::pow(rBTt.y(), 2));
-                angle_to_ball    = std::abs(std::atan2(rBTt.y(), rBTt.x()));
-            }
-        });
-
->>>>>>> 83294038
+        on<Trigger<Field>, With<FieldDescription>>().then(
+            [this](const Field& field, const FieldDescription& field_description) {
+                Eigen::Vector2d kick_target = get_kick_plan(field, field_description);
+                emit(std::make_unique<KickPlan>(KickPlan(kick_target, kick_type)));
+            });
+
         on<Trigger<VisionGoals>>().then([this](const VisionGoals& goals) {
             if (!goals.goals.empty()) {
                 goal_last_measured = NUClear::clock::now();
@@ -415,25 +379,8 @@
             current_state = Behaviour::State::PENALISED;
         }
         else {
-<<<<<<< HEAD
             if (ball && NUClear::clock::now() - ball->time_of_measurement < cfg.ball_last_seen_max_time) {
                 // Ball has been seen recently, request walk planner to walk to the ball
-=======
-
-            log<NUClear::DEBUG>("Distance to ball :",
-                                distance_to_ball,
-                                " with expected kicking distance: ",
-                                cfg.kicking_distance_threshold);
-
-            log<NUClear::DEBUG>("Angle to ball",
-                                angle_to_ball,
-                                " with expected kicking angle: ",
-                                cfg.kicking_angle_threshold);
-
-            // TODO(BehaviourTeam): This can likely be improved by reducing ball_last_seen_max_time significantly
-            if (NUClear::clock::now() - ball_last_measured < cfg.ball_last_seen_max_time) {
-                // Ball has been seen recently
->>>>>>> 83294038
                 play();
                 current_state = Behaviour::State::WALK_TO_BALL;
             }
