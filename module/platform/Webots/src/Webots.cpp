--- conflicted
+++ resolved
@@ -914,11 +914,7 @@
             for (const auto& position : sensor_measurements.position_sensors) {
                 auto& servo            = translate_servo_id(position.name, sensor_data->servo);
                 servo.present_position = position.value;
-<<<<<<< HEAD
-                servo.goal_position    = servo_state[translate_name_to_id(position.name)].goal_position;
-=======
                 servo.goal_position    = servo_state[sensor_name_to_id[position.name]].goal_position;
->>>>>>> 6b904f2d
             }
 
             if (!sensor_measurements.accelerometers.empty()) {
