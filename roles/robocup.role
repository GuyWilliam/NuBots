ADD_ROLE(
    #Support
    support::SignalCatcher
    support::logging::ConsoleLogHandler
    support::configuration::ConfigSystem
    support::configuration::GlobalConfig
    #support::configuration::NetworkingConfiguration
    support::NUbugger
    support::configuration::SoccerConfig

    #input
    input::GameController

    #Sensors
    input::LinuxCamera
    platform::darwin::HardwareIO
    platform::darwin::SensorFilter

    #Vision
    vision::LUTClassifier
    vision::GoalDetector
    vision::BallDetector
    vision::ObstacleDetector

    #Localisation
    localisation::MMKFRobotLocalisation
    localisation::KFBallLocalisation

    #Behaviour
    behaviour::Controller
    behaviour::skills::Stand
    behaviour::skills::FallingRelax
    behaviour::skills::Getup
    behaviour::skills::KickScript
    behaviour::skills::GoalSaver
    behaviour::skills::HeadBehaviourSoccer
    behaviour::skills::WalkPathFollower # Follows WalkPaths.
    behaviour::skills::DirectWalkController
    behaviour::planning::KickPlanner
<<<<<<< HEAD
    behaviour::planning::SimpleWalkPathPlanner
    #behaviour::planning::OMPLPathPlanner  # Creates WalkPaths.
    #behaviour::planning::WalkPathFollower # Follows WalkPaths.
=======
    behaviour::planning::DivePlanner
    #behaviour::planning::SimpleWalkPathPlanner
    behaviour::planning::OMPLPathPlanner  # Creates WalkPaths.
>>>>>>> 4a3402cb
    behaviour::strategy::SoccerStrategy

    #Motion
    motion::ScriptEngine
    motion::WalkEngine
    motion::HeadController

    #Output
    output::eSpeak
)<|MERGE_RESOLUTION|>--- conflicted
+++ resolved
@@ -37,15 +37,9 @@
     behaviour::skills::WalkPathFollower # Follows WalkPaths.
     behaviour::skills::DirectWalkController
     behaviour::planning::KickPlanner
-<<<<<<< HEAD
-    behaviour::planning::SimpleWalkPathPlanner
-    #behaviour::planning::OMPLPathPlanner  # Creates WalkPaths.
-    #behaviour::planning::WalkPathFollower # Follows WalkPaths.
-=======
     behaviour::planning::DivePlanner
-    #behaviour::planning::SimpleWalkPathPlanner
+    # behaviour::planning::SimpleWalkPathPlanner
     behaviour::planning::OMPLPathPlanner  # Creates WalkPaths.
->>>>>>> 4a3402cb
     behaviour::strategy::SoccerStrategy
 
     #Motion
