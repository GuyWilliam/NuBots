--- conflicted
+++ resolved
@@ -55,6 +55,7 @@
 		using messages::behaviour::WalkTarget;
 		using messages::behaviour::WalkApproach;
 		using messages::behaviour::KickPlan;
+		using messages::behaviour::DivePlan;
 		using messages::behaviour::HeadBehaviourConfig;
 		using messages::platform::darwin::DarwinSensors;
 		using messages::platform::darwin::ButtonLeftDown;
@@ -64,16 +65,7 @@
 		using messages::motion::KickCommand;
 		using messages::motion::DiveCommand;
 		using messages::motion::WalkCommand;
-<<<<<<< HEAD
-		using messages::behaviour::WalkStrategy;
-		using messages::behaviour::WalkTarget;
-		using messages::behaviour::WalkApproach;
-		using messages::behaviour::KickPlan;
-		using messages::behaviour::DivePlan;
-
-=======
 		using messages::input::Sensors;
->>>>>>> 615fef63
 		using messages::input::gameevents::GameState;
 		using messages::input::gameevents::Phase;
 		using messages::input::gameevents::Mode;
@@ -467,11 +459,7 @@
 									// TODO - fix goalie logic
 									// At some stage he'll have to move to a default position (or possibly optimal?)
 									if(visionBalls.size() > 0){
-<<<<<<< HEAD
 										playGoalie(ball.position);
-=======
-										//sideStepToPoint(currentState.ballGoalieIntersection);
->>>>>>> 615fef63
 									} else {
 										stopWalking();
 										findSelfAndBall();
