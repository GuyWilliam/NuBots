--- conflicted
+++ resolved
@@ -253,13 +253,8 @@
         return std::move(drawObjects);
     }
 
-<<<<<<< HEAD
-    inline std::unique_ptr<DrawObjects> drawRectangle(std::string name, RotatedRectangle rect, arma::vec3 colour, float timeout = TIMEOUT) {
-        auto drawObjects = drawRectangle(name, rect, timeout);
-=======
-    inline std::unique_ptr<DrawObjects> drawRectangle(std::string name, RotatedRectangle rect, arma::vec3 color, float z = 0.08, float timeout = TIMEOUT) {
+    inline std::unique_ptr<DrawObjects> drawRectangle(std::string name, RotatedRectangle rect, arma::vec3 colour, float z = 0.08, float timeout = TIMEOUT) {
         auto drawObjects = drawRectangle(name, rect, z, timeout);
->>>>>>> f4919e4a
         auto* object = drawObjects->mutable_objects(0);
         *object->mutable_colour() << colour;
         return std::move(drawObjects);
