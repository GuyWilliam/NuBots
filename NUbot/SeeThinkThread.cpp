/*! @file SeeThinkThread.cpp
    @brief Implementation of the see->think thread class.

    @author Jason Kulk
 
 Copyright (c) 2010 Jason Kulk
 
 This program is free software: you can redistribute it and/or modify
 it under the terms of the GNU General Public License as published by
 the Free Software Foundation, either version 3 of the License, or
 (at your option) any later version.
 
 This program is distributed in the hope that it will be useful,
 but WITHOUT ANY WARRANTY; without even the implied warranty of
 MERCHANTABILITY or FITNESS FOR A PARTICULAR PURPOSE.  See the
 GNU General Public License for more details.
 
 You should have received a copy of the GNU General Public License
 along with this program.  If not, see <http://www.gnu.org/licenses/>.
 */



#include "NUPlatform/NUPlatform.h"
#include "Infrastructure/NUBlackboard.h"
#include "Infrastructure/NUSensorsData/NUSensorsData.h"
#include "Infrastructure/NUActionatorsData/NUActionatorsData.h"
#include "NUPlatform/NUActionators/NUSounds.h"
#include "NUPlatform/NUIO.h"
#include "NUbot.h"
#include "SeeThinkThread.h"
#include "Localisation/LocWmFrame.h"
#include "nubotdataconfig.h"


#ifdef USE_VISION
    #include "Infrastructure/FieldObjects/FieldObjects.h"
    #include "Infrastructure/NUImage/NUImage.h"
    #include "Vision/Vision.h"
#endif

#ifdef USE_BEHAVIOUR
    #include "Behaviour/Behaviour.h"
    #include "Infrastructure/Jobs/Jobs.h"
#endif

#ifdef USE_LOCALISATION
    #include "Localisation/Localisation.h"
#endif

#ifdef USE_MOTION
    #include "Motion/NUMotion.h"
#endif

#include "debug.h"
#include "debugverbositynubot.h"
#include "debugverbositythreading.h"

#ifdef THREAD_SEETHINK_PROFILE
    #include "Tools/Profiling/Profiler.h"
#endif

#include <errno.h>

#if DEBUG_NUBOT_VERBOSITY > DEBUG_THREADING_VERBOSITY
    #define DEBUG_VERBOSITY DEBUG_NUBOT_VERBOSITY
#else
    #define DEBUG_VERBOSITY DEBUG_THREADING_VERBOSITY
#endif

/*! @brief Constructs the sense->move thread
 */

SeeThinkThread::SeeThinkThread(NUbot* nubot) : ConditionalThread(string("SeeThinkThread"), THREAD_SEETHINK_PRIORITY)
{
    #if DEBUG_VERBOSITY > 0
        debug << "SeeThinkThread::SeeThinkThread(" << nubot << ") with priority " << static_cast<int>(m_priority) << endl;
    #endif
    m_nubot = nubot;


    m_locwmfile.open((string(DATA_DIR) + string("locfrm.strm")).c_str());
    debug << "Opening file: " << (string(DATA_DIR) + string("locfrm.strm")).c_str() << " ... ";
    if(m_locwmfile.is_open()) debug << "Success.";
    else debug << "Failed.";
    debug << std::endl;
}

SeeThinkThread::~SeeThinkThread()
{
    #if DEBUG_VERBOSITY > 0
        debug << "SeeThinkThread::~SeeThinkThread()" << endl;
    #endif
    stop();
    m_locwmfile.close();
}

/*! @brief The sense->move main loop
 
    When signalled the thread will quickly grab the new sensor data, compute a response, 
    and then send the commands to the actionators.
 
    Note that you can not safely use the job interface in this thread, if you need to add
    jobs provide a process function for this thread, and *another* process for the behaviour 
    thread which creates the jobs.
 
 */
void SeeThinkThread::run()
{
    #if DEBUG_VERBOSITY > 0
        debug << "SeeThinkThread::run()" << endl;
    #endif
    #ifdef THREAD_SEETHINK_PROFILE
        Profiler prof = Profiler("SeeThinkThread");
    #endif
    int err = 0;
    while (err == 0 && errno != EINTR)
    {
        try
        {
            #if defined(TARGET_IS_NAOWEBOTS) or (not defined(USE_VISION))
                waitForCondition();
            #endif
            #ifdef USE_VISION
                m_nubot->m_platform->updateImage();
                *(m_nubot->m_io) << m_nubot;  //<! Raw IMAGE STREAMING (TCP)
            #endif
            
            #ifdef THREAD_SEETHINK_PROFILE
                prof.start();
            #endif
            // -----------------------------------------------------------------------------------------------------------------------------------------------------------------
            #ifdef USE_VISION
                m_nubot->m_vision->ProcessFrame(Blackboard->Image, Blackboard->Sensors, Blackboard->Actions, Blackboard->Objects);
                #ifdef THREAD_SEETHINK_PROFILE
                    prof.split("vision");
                #endif
            #endif

            #ifdef USE_LOCALISATION
                m_nubot->m_localisation->process(Blackboard->Sensors, Blackboard->Objects, Blackboard->GameInfo, Blackboard->TeamInfo);
                #ifdef THREAD_SEETHINK_PROFILE
                    prof.split("localisation");
                #endif
            #endif
            
            #if defined(USE_BEHAVIOUR)
                m_nubot->m_behaviour->process(Blackboard->Jobs, Blackboard->Sensors, Blackboard->Actions, Blackboard->Objects, Blackboard->GameInfo, Blackboard->TeamInfo);
                #ifdef THREAD_SEETHINK_PROFILE
                    prof.split("behaviour");
                #endif
            #endif
            
            #if DEBUG_VERBOSITY > 0
                Blackboard->Jobs->summaryTo(debug);
            #endif
            
            #ifdef USE_VISION
<<<<<<< HEAD
            m_nubot->m_vision->process(Blackboard->Jobs, m_nubot->m_platform->m_camera, m_nubot->m_io) ; //<! Networking for Vision
=======
            m_nubot->m_vision->process(Blackboard->Jobs) ; //<! Networking for Vision
            m_nubot->m_platform->process(Blackboard->Jobs, m_nubot->m_io); //<! Networking for Platform
>>>>>>> db8d7a64
                #ifdef THREAD_SEETHINK_PROFILE
                    prof.split("vision_jobs");
                #endif
            #endif
            #ifdef USE_MOTION
                m_nubot->m_motion->process(Blackboard->Jobs);
                #ifdef THREAD_SEETHINK_PROFILE
                    prof.split("motion_jobs");
                #endif
            #endif
            // -----------------------------------------------------------------------------------------------------------------------------------------------------------------

            #ifdef THREAD_SEETHINK_PROFILE
                debug << prof;
            #endif
        }
        catch (std::exception& e)
        {
            m_nubot->unhandledExceptionHandler(e);
        }
        #if defined(TARGET_IS_NAOWEBOTS) or (not defined(USE_VISION))
            onLoopCompleted();
        #endif
    } 
    errorlog << "SeeThinkThread is exiting. err: " << err << " errno: " << errno << endl;
}<|MERGE_RESOLUTION|>--- conflicted
+++ resolved
@@ -156,12 +156,10 @@
             #endif
             
             #ifdef USE_VISION
-<<<<<<< HEAD
-            m_nubot->m_vision->process(Blackboard->Jobs, m_nubot->m_platform->m_camera, m_nubot->m_io) ; //<! Networking for Vision
-=======
+
             m_nubot->m_vision->process(Blackboard->Jobs) ; //<! Networking for Vision
             m_nubot->m_platform->process(Blackboard->Jobs, m_nubot->m_io); //<! Networking for Platform
->>>>>>> db8d7a64
+
                 #ifdef THREAD_SEETHINK_PROFILE
                     prof.split("vision_jobs");
                 #endif
