#include "V4L2Camera.h"
#include "Camera.h"

<<<<<<< HEAD
#include "extension/FileWatch.h"

namespace module {
namespace input {
    using extension::Configuration;
    using extension::FileWatch;

    using message::input::CameraParameters;
    using message::input::Image;

    using FOURCC = utility::vision::FOURCC;


    V4L2Camera Camera::initiateV4L2Camera(const Configuration& config) {
        // This trigger gets us as close as we can to the frame rate as possible (as high resolution as we can)
        V4L2FrameRateHandle =
            on<Every<V4L2Camera::FRAMERATE, Per<std::chrono::seconds>>, Single>().then("Read V4L2Camera", [this] {

                for (auto& camera : V4L2Cameras) {
                    try {
                        // If the camera is ready, get an image and emit it
                        if (camera.second.isStreaming()) {
                            emit(std::make_unique<Image>(camera.second.getImage()));
                        }
                        log(camera.second.isStreaming());
                    }
                    catch (std::system_error& e) {
                        log<NUClear::ERROR>(e.what());
                        log("Resetting Camera");
                        V4L2FrameRateHandle.disable();
                        V4L2SettingsHandle.disable();
                        camera.second.resetCamera();
                        camera.second.startStreaming();
                        V4L2SettingsHandle.enable();
                        V4L2FrameRateHandle.enable();
                        log("Camera Reset");
                    }
                }
            });

        std::string deviceID = config["deviceID"];
        V4L2Camera camera    = V4L2Camera(config, deviceID);

        V4L2SettingsHandle =
            on<Every<1, std::chrono::seconds>>().then("V4L2 Camera Setting Applicator", [this, config] {

                for (auto& camera : V4L2Cameras) {


                    try {
                        static int errorCount = 0;

                        if (camera.second.isStreaming()) {
                            // Set all other camera settings
                            for (auto& setting : camera.second.getConfig().config) {

                                auto& settings = camera.second.getSettings();
                                auto it        = settings.find(setting.first.as<std::string>());

                                if (it != settings.end()) {
                                    if (camera.second.setSetting(it->second, setting.second.as<int>()) == false) {
                                        log<NUClear::DEBUG>("Failed to set", it->first, "on camera", camera.first);
                                        errorCount++;
                                    }
                                }
=======
namespace module {
namespace input {
    using extension::Configuration;

    using message::input::CameraParameters;
    using message::input::Image;

    using FOURCC = utility::vision::FOURCC;

    V4L2Camera Camera::initiateV4L2Camera(const Configuration& config) {
        // This trigger gets us as close as we can to the frame rate as possible (as high resolution as we can)
        V4L2FrameRateHandle =
            on<Every<V4L2Camera::FRAMERATE, Per<std::chrono::seconds>>, Single>().then("Read V4L2Camera", [this] {

                for (auto& camera : V4L2Cameras) {
                    // If the camera is ready, get an image and emit it
                    if (camera.second.isStreaming()) {
                        emit(std::make_unique<Image>(camera.second.getImage()));
                    }
                }
            });

        V4L2SettingsHandle = on<Every<1, std::chrono::seconds>>().then("V4L2 Camera Setting Applicator", [this] {

            for (auto& camera : V4L2Cameras) {
                if (camera.second.isStreaming()) {
                    // Set all other camera settings
                    for (auto& setting : camera.second.getConfig().config) {
                        auto& settings = camera.second.getSettings();
                        auto it        = settings.find(setting.first.as<std::string>());

                        if (it != settings.end()) {
                            if (camera.second.setSetting(it->second, setting.second.as<int>()) == false) {
                                log<NUClear::DEBUG>("Failed to set", it->first, "on camera", camera.first);
>>>>>>> cbb5d3eb
                            }
                            if (errorCount > config["max_error_count"].as<uint>()) {
                                errorCount = 0;
                                throw std::system_error(
                                    errno, std::system_category(), ("Camerea Settings Unresponsive"));
                            }
                        }
                    }
                    catch (std::system_error& e) {
                        log<NUClear::ERROR>(e.what());
                        log("Resetting Camera");
                        V4L2FrameRateHandle.disable();
                        V4L2SettingsHandle.disable();
                        camera.second.resetCamera();
                        camera.second.startStreaming();
                        V4L2SettingsHandle.enable();
                        V4L2FrameRateHandle.enable();
                        log("Camera Reset");
                    }
                }
<<<<<<< HEAD
            });

        camera.setSettingsHandle(V4L2SettingsHandle);
        auto cameraParameters = std::make_unique<CameraParameters>();
        double tanHalfFOV[2], imageCentre[2];

        cameraParameters->imageSizePixels << config["imageWidth"].as<uint>(), config["imageHeight"].as<uint>();
        cameraParameters->FOV << config["FOV_X"].as<double>(), config["FOV_Y"].as<double>();
        cameraParameters->distortionFactor = config["DISTORTION_FACTOR"].as<double>();
        tanHalfFOV[0]                      = std::tan(cameraParameters->FOV[0] * 0.5);
        tanHalfFOV[1]                      = std::tan(cameraParameters->FOV[1] * 0.5);
        imageCentre[0]                     = cameraParameters->imageSizePixels[0] * 0.5;
        imageCentre[1]                     = cameraParameters->imageSizePixels[1] * 0.5;
        cameraParameters->pixelsToTanThetaFactor << (tanHalfFOV[0] / imageCentre[0]), (tanHalfFOV[1] / imageCentre[1]);
        cameraParameters->focalLengthPixels = imageCentre[0] / tanHalfFOV[0];

        emit<Scope::DIRECT>(std::move(cameraParameters));

        log("Emitted camera parameters for camera", config["deviceID"].as<std::string>());

        try {
            // Recreate the camera device at the required resolution
            int width            = config["imageWidth"].as<uint>();
            int height           = config["imageHeight"].as<uint>();
            std::string deviceID = config["deviceID"].as<std::string>();
            std::string format   = config["imageFormat"].as<std::string>();
            FOURCC fourcc        = utility::vision::getFourCCFromDescription(format);

            log("Initialising driver for camera", deviceID);

            // V4L2Camera camera(config, deviceID);

            camera.resetCamera(deviceID, format, fourcc, width, height);

            log("Applying settings for camera", deviceID);

            // Set all other camera settings
            for (auto& setting : config.config) {
                auto& settings = camera.getSettings();
                auto it        = settings.find(setting.first.as<std::string>());

                if (it != settings.end()) {
                    if (camera.setSetting(it->second, setting.second.as<int>()) == false) {
                        throw std::system_error(
                            errno, std::system_category(), ("Failed to set", it->first, "on camera", deviceID));
                    }
                }
            }

            // Start the camera streaming video
            camera.startStreaming();

            log("Camera", deviceID, "is now streaming.");

            camera.enableHandles();

            return (std::move(camera));
        }

        catch (const std::exception& e) {
            NUClear::log<NUClear::DEBUG>(std::string("Exception while setting camera configuration: ") + e.what());
            throw e;
        }
    }

    message::input::Image V4L2Camera::getImage() {
        if (!streaming) {
            throw std::runtime_error("The camera is currently not streaming");
        }

        // Extract our buffer from the driver
        v4l2_buffer current;
        memset(&current, 0, sizeof(current));
        current.type   = V4L2_BUF_TYPE_VIDEO_CAPTURE;
        current.memory = V4L2_MEMORY_USERPTR;

        if (ioctl(fd, VIDIOC_DQBUF, &current) == -1) {
            throw std::system_error(errno, std::system_category(), "There was an error while de-queuing a buffer");
        }

        // Extract our data and create a new fresh buffer
        std::vector<uint8_t> data(buffers[current.index].size());
        std::swap(data, buffers[current.index]);
        data.resize(current.bytesused);

        // Calculate the timestamp in terms of NUClear clock
        auto monotonicTime =
            std::chrono::microseconds(current.timestamp.tv_usec) + std::chrono::seconds(current.timestamp.tv_sec);
        auto mclock =
            std::chrono::duration_cast<std::chrono::microseconds>(std::chrono::steady_clock::now().time_since_epoch());
        auto nclock = std::chrono::duration_cast<std::chrono::microseconds>(NUClear::clock::now().time_since_epoch());
        auto timestamp = NUClear::clock::time_point(monotonicTime + (nclock - mclock));

        // Requeue our buffer
        v4l2_buffer requeue;
        memset(&requeue, 0, sizeof(requeue));
        requeue.type      = V4L2_BUF_TYPE_VIDEO_CAPTURE;
        requeue.memory    = V4L2_MEMORY_USERPTR;
        requeue.index     = current.index;
        requeue.m.userptr = reinterpret_cast<unsigned long int>(buffers[current.index].data());
        requeue.length    = buffers[current.index].capacity();

        if (ioctl(fd, VIDIOC_QBUF, &requeue) == -1) {
            throw std::system_error(errno, std::system_category(), "There was an error while re-queuing a buffer");
        };

        // Move this data into the image
        Image image;
        image.dimensions << width, height;
        image.format       = fourcc;
        image.serialNumber = deviceID;
        image.timestamp    = timestamp;
        image.data         = std::move(data);
        return image;
    }

    void V4L2Camera::resetCamera(const std::string& device,
                                 const std::string& fmt,
                                 const FOURCC& cc,
                                 size_t w,
                                 size_t h) {
        // if the camera device is already open, close it
        closeCamera();

        // Store our new state
        deviceID = device;
        format   = fmt;
        fourcc   = cc;
        width    = w;
        height   = h;

        // Open the camera device
        fd = open(deviceID.c_str(), O_RDWR);
        if (fd >= 0) {
            std::cout << "Reopened Camera" << std::endl;
        }

        // Check if we managed to open our file descriptor
        int resetCount = 0;

        while (fd < 0 && resetCount < 10) {
            std::cout << "Toggling GPIO" << std::endl;
            system("/home/nubots/gpio_toggle.sh");
            fd = open(deviceID.c_str(), O_RDWR);
            resetCount++;
        }
        if (fd < 0) {
            throw std::runtime_error(std::string("We were unable to access the camera device on ") + deviceID);
        }

        // Here we set the "Format" of the device (the type of data we are getting)
        v4l2_format format;
        memset(&format, 0, sizeof(format));
        format.type           = V4L2_BUF_TYPE_VIDEO_CAPTURE;
        format.fmt.pix.width  = width;
        format.fmt.pix.height = height;

        // We have to choose YUYV or MJPG here
        if (fmt == "YUYV") {
            format.fmt.pix.pixelformat = V4L2_PIX_FMT_YUYV;
        }

        else if (fmt == "MJPG") {
            format.fmt.pix.pixelformat = V4L2_PIX_FMT_MJPEG;
        }

        else {
            throw std::runtime_error("The format must be either YUYV or MJPG");
        }

        format.fmt.pix.field = V4L2_FIELD_NONE;
        if (ioctl(fd, VIDIOC_S_FMT, &format) == -1) {
            throw std::system_error(
                errno, std::system_category(), "There was an error while setting the cameras format");
        }

        // Set the frame rate
        v4l2_streamparm param;
        memset(&param, 0, sizeof(param));
        param.type = V4L2_BUF_TYPE_VIDEO_CAPTURE;

        // Get the current parameters (populate our fields)
        if (ioctl(fd, VIDIOC_G_PARM, &param) == -1) {
            throw std::system_error(
                errno, std::system_category(), "We were unable to get the current camera FPS parameters");
        }

        param.parm.capture.timeperframe.numerator   = 1;
        param.parm.capture.timeperframe.denominator = FRAMERATE;

        if (ioctl(fd, VIDIOC_S_PARM, &param) == -1) {
            throw std::system_error(
                errno, std::system_category(), "We were unable to get the current camera FPS parameters");
        }

        // Tell V4L2 that we are using 2 userspace buffers
        v4l2_requestbuffers rb;
        memset(&rb, 0, sizeof(rb));
        rb.count  = NUM_BUFFERS;
        rb.type   = V4L2_BUF_TYPE_VIDEO_CAPTURE;
        rb.memory = V4L2_MEMORY_USERPTR;

        if (ioctl(fd, VIDIOC_REQBUFS, &rb) == -1) {
            throw std::system_error(errno, std::system_category(), "There was an error configuring user buffers");
        }

        settings.insert(std::make_pair("brightness", V4L2_CID_BRIGHTNESS));
        settings.insert(std::make_pair("gain", V4L2_CID_GAIN));
        settings.insert(std::make_pair("gamma", V4L2_CID_GAMMA));
        settings.insert(std::make_pair("contrast", V4L2_CID_CONTRAST));
        settings.insert(std::make_pair("saturation", V4L2_CID_SATURATION));
        settings.insert(std::make_pair("power_line_frequency", V4L2_CID_POWER_LINE_FREQUENCY));
        settings.insert(std::make_pair("auto_white_balance", V4L2_CID_AUTO_WHITE_BALANCE));
        settings.insert(std::make_pair("white_balance_temperature", V4L2_CID_WHITE_BALANCE_TEMPERATURE));
        settings.insert(std::make_pair("auto_exposure", V4L2_CID_EXPOSURE_AUTO));
        settings.insert(std::make_pair("auto_exposure_priority", V4L2_CID_EXPOSURE_AUTO_PRIORITY));
        settings.insert(std::make_pair("absolute_exposure", V4L2_CID_EXPOSURE_ABSOLUTE));
        settings.insert(std::make_pair("backlight_compensation", V4L2_CID_BACKLIGHT_COMPENSATION));
        settings.insert(std::make_pair("auto_focus", V4L2_CID_FOCUS_AUTO));
        // settings.insert(std::make_pair("absolute_focus",             V4L2_CID_FOCUS_ABSOLUTE));
        settings.insert(std::make_pair("absolute_zoom", V4L2_CID_ZOOM_ABSOLUTE));
        settings.insert(std::make_pair("absolute_pan", V4L2_CID_PAN_ABSOLUTE));
        settings.insert(std::make_pair("absolute_tilt", V4L2_CID_TILT_ABSOLUTE));
        settings.insert(std::make_pair("sharpness", V4L2_CID_SHARPNESS));
    }

    void V4L2Camera::resetCamera() {
        resetCamera(deviceID, format, fourcc, width, height);
    }

    void V4L2Camera::startStreaming() {
        if (!streaming) {
            // Start streaming data
            int command = V4L2_BUF_TYPE_VIDEO_CAPTURE;

            if (ioctl(fd, VIDIOC_STREAMON, &command) == -1) {
                throw std::system_error(errno, std::system_category(), "Unable to start camera streaming");
            }

            // Calculate how big our buffers must be
            size_t bufferlength = width * height * 2;

            // Enqueue 2 buffers
            for (uint i = 0; i < NUM_BUFFERS; ++i) {
                buffers[i].resize(bufferlength);

                v4l2_buffer buff;
                memset(&buff, 0, sizeof(buff));
                buff.type      = V4L2_BUF_TYPE_VIDEO_CAPTURE;
                buff.memory    = V4L2_MEMORY_USERPTR;
                buff.index     = i;
                buff.m.userptr = reinterpret_cast<unsigned long int>(buffers[i].data());
                buff.length    = buffers[i].capacity();

                if (ioctl(fd, VIDIOC_QBUF, &buff) == -1) {
                    throw std::system_error(errno, std::system_category(), "Unable to queue buffers");
                }
            }

            streaming = true;
        }
    }

    void V4L2Camera::stopStreaming() {
        if (streaming) {
            // Dequeue all buffers
            for (bool done = false; !done;) {
                if (ioctl(fd, VIDIOC_DQBUF) == -1) {
                    done = true;
                }
            }

            // Stop streaming data
            int command = V4L2_BUF_TYPE_VIDEO_CAPTURE;

            if (ioctl(fd, VIDIOC_STREAMOFF, &command) == -1) {
                throw std::system_error(errno, std::system_category(), "Unable to stop camera streaming");
            }

            streaming = false;
=======
            }
        });

        auto cameraParameters = std::make_unique<CameraParameters>();
        double tanHalfFOV[2], imageCentre[2];

        cameraParameters->imageSizePixels << config["imageWidth"].as<uint>(), config["imageHeight"].as<uint>();
        cameraParameters->FOV << config["FOV_X"].as<double>(), config["FOV_Y"].as<double>();
        cameraParameters->distortionFactor = config["DISTORTION_FACTOR"].as<double>();
        tanHalfFOV[0]                      = std::tan(cameraParameters->FOV[0] * 0.5);
        tanHalfFOV[1]                      = std::tan(cameraParameters->FOV[1] * 0.5);
        imageCentre[0]                     = cameraParameters->imageSizePixels[0] * 0.5;
        imageCentre[1]                     = cameraParameters->imageSizePixels[1] * 0.5;
        cameraParameters->pixelsToTanThetaFactor << (tanHalfFOV[0] / imageCentre[0]), (tanHalfFOV[1] / imageCentre[1]);
        cameraParameters->focalLengthPixels = imageCentre[0] / tanHalfFOV[0];

        emit<Scope::DIRECT>(std::move(cameraParameters));

        log("Emitted camera parameters for camera", config["deviceID"].as<std::string>());

        try {
            // Recreate the camera device at the required resolution
            int width            = config["imageWidth"].as<uint>();
            int height           = config["imageHeight"].as<uint>();
            std::string deviceID = config["deviceID"].as<std::string>();
            std::string format   = config["imageFormat"].as<std::string>();
            FOURCC fourcc        = utility::vision::getFourCCFromDescription(format);

            log("Initialising driver for camera", deviceID);

            V4L2Camera camera(config, deviceID, cameraCount);

            camera.resetCamera(deviceID, format, fourcc, width, height);

            log("Applying settings for camera", deviceID);

            // Set all other camera settings
            for (auto& setting : config.config) {
                auto& settings = camera.getSettings();
                auto it        = settings.find(setting.first.as<std::string>());

                if (it != settings.end()) {
                    if (camera.setSetting(it->second, setting.second.as<int>()) == false) {
                        log<NUClear::DEBUG>("Failed to set", it->first, "on camera", deviceID);
                    }
                }
            }

            // Start the camera streaming video
            camera.startStreaming();

            log("Camera", deviceID, "is now streaming.");

            V4L2SettingsHandle.enable();
            V4L2FrameRateHandle.enable();

            return (std::move(camera));
>>>>>>> cbb5d3eb
        }
    }

<<<<<<< HEAD
    void V4L2Camera::closeCamera() {
        if (fd != -1) {
            try {
                stopStreaming();
            }
            catch (std::system_error) {
                streaming = false;
            }
            close(fd);
            fd = -1;
        }
    }

    void V4L2Camera::setConfig(const ::extension::Configuration& _config) {
        config = _config;

        int w           = config["imageWidth"].as<uint>();
        int h           = config["imageHeight"].as<uint>();
        std::string ID  = config["deviceID"].as<std::string>();
        std::string fmt = config["imageFormat"].as<std::string>();
        FOURCC cc       = utility::vision::getFourCCFromDescription(format);

        if (width != static_cast<size_t>(w) || height != static_cast<size_t>(h) || format != fmt || deviceID != ID) {
            resetCamera(ID, fmt, cc, w, h);
        }
    }

    int32_t V4L2Camera::getSetting(unsigned int id) {
        // Check if we can access the value
        struct v4l2_queryctrl queryctrl;
        queryctrl.id = id;

        if (ioctl(fd, VIDIOC_QUERYCTRL, &queryctrl) == -1) {
            throw std::system_error(errno,
                                    std::system_category(),
                                    "There was an error while attempting to get the status of this camera value");
        }

        if (queryctrl.flags & V4L2_CTRL_FLAG_DISABLED) {
            throw std::runtime_error("Requested camera value is not available");
        }

        if (queryctrl.type != V4L2_CTRL_TYPE_BOOLEAN && queryctrl.type != V4L2_CTRL_TYPE_INTEGER
            && queryctrl.type != V4L2_CTRL_TYPE_MENU) {
            throw std::runtime_error("Requested camera value is not supported");
        }

        // Try to get the value
        struct v4l2_control control_s;
        control_s.id = id;

        if (ioctl(fd, VIDIOC_G_CTRL, &control_s) < 0) {
            throw std::system_error(
                errno, std::system_category(), "There was an error while trying to get the current value");
        }

        return control_s.value;
    }

    bool V4L2Camera::setSetting(unsigned int id, int32_t value) {
        // Check if we can access the value
        struct v4l2_queryctrl queryctrl;
        queryctrl.id = id;

        if (ioctl(fd, VIDIOC_QUERYCTRL, &queryctrl) < 0) {
            return false;
        }

        if (queryctrl.flags & V4L2_CTRL_FLAG_DISABLED) {
            return false;
        }

        if (queryctrl.type != V4L2_CTRL_TYPE_BOOLEAN && queryctrl.type != V4L2_CTRL_TYPE_INTEGER
            && queryctrl.type != V4L2_CTRL_TYPE_MENU) {
            return false;
        }

        // Shape the value if it's above or below our limits
        if (value < queryctrl.minimum) {
            value = queryctrl.minimum;
        }

        if (value > queryctrl.maximum) {
            value = queryctrl.maximum;
        }

        // Attempt to write the value
        struct v4l2_control control_s;
        control_s.id    = id;
        control_s.value = value;

        if (ioctl(fd, VIDIOC_S_CTRL, &control_s) < 0) {
            return false;
        }

        // We succeeded
        return true;
    }
}
}
=======
        catch (const std::exception& e) {
            NUClear::log<NUClear::DEBUG>(std::string("Exception while setting camera configuration: ") + e.what());
            throw e;
        }
    }

    void Camera::ShutdownV4L2Camera() {
        for (auto& camera : V4L2Cameras) {
            camera.second.closeCamera();
        }

        V4L2SettingsHandle.disable();
        V4L2FrameRateHandle.disable();
        V4L2Cameras.clear();
    }
}  // namespace input
}  // namespace module
>>>>>>> cbb5d3eb
<|MERGE_RESOLUTION|>--- conflicted
+++ resolved
@@ -1,7 +1,6 @@
 #include "V4L2Camera.h"
 #include "Camera.h"
 
-<<<<<<< HEAD
 #include "extension/FileWatch.h"
 
 namespace module {
@@ -52,7 +51,7 @@
 
 
                     try {
-                        static int errorCount = 0;
+                        static uint errorCount = 0;
 
                         if (camera.second.isStreaming()) {
                             // Set all other camera settings
@@ -67,42 +66,6 @@
                                         errorCount++;
                                     }
                                 }
-=======
-namespace module {
-namespace input {
-    using extension::Configuration;
-
-    using message::input::CameraParameters;
-    using message::input::Image;
-
-    using FOURCC = utility::vision::FOURCC;
-
-    V4L2Camera Camera::initiateV4L2Camera(const Configuration& config) {
-        // This trigger gets us as close as we can to the frame rate as possible (as high resolution as we can)
-        V4L2FrameRateHandle =
-            on<Every<V4L2Camera::FRAMERATE, Per<std::chrono::seconds>>, Single>().then("Read V4L2Camera", [this] {
-
-                for (auto& camera : V4L2Cameras) {
-                    // If the camera is ready, get an image and emit it
-                    if (camera.second.isStreaming()) {
-                        emit(std::make_unique<Image>(camera.second.getImage()));
-                    }
-                }
-            });
-
-        V4L2SettingsHandle = on<Every<1, std::chrono::seconds>>().then("V4L2 Camera Setting Applicator", [this] {
-
-            for (auto& camera : V4L2Cameras) {
-                if (camera.second.isStreaming()) {
-                    // Set all other camera settings
-                    for (auto& setting : camera.second.getConfig().config) {
-                        auto& settings = camera.second.getSettings();
-                        auto it        = settings.find(setting.first.as<std::string>());
-
-                        if (it != settings.end()) {
-                            if (camera.second.setSetting(it->second, setting.second.as<int>()) == false) {
-                                log<NUClear::DEBUG>("Failed to set", it->first, "on camera", camera.first);
->>>>>>> cbb5d3eb
                             }
                             if (errorCount > config["max_error_count"].as<uint>()) {
                                 errorCount = 0;
@@ -123,7 +86,6 @@
                         log("Camera Reset");
                     }
                 }
-<<<<<<< HEAD
             });
 
         camera.setSettingsHandle(V4L2SettingsHandle);
@@ -404,69 +366,9 @@
             }
 
             streaming = false;
-=======
-            }
-        });
-
-        auto cameraParameters = std::make_unique<CameraParameters>();
-        double tanHalfFOV[2], imageCentre[2];
-
-        cameraParameters->imageSizePixels << config["imageWidth"].as<uint>(), config["imageHeight"].as<uint>();
-        cameraParameters->FOV << config["FOV_X"].as<double>(), config["FOV_Y"].as<double>();
-        cameraParameters->distortionFactor = config["DISTORTION_FACTOR"].as<double>();
-        tanHalfFOV[0]                      = std::tan(cameraParameters->FOV[0] * 0.5);
-        tanHalfFOV[1]                      = std::tan(cameraParameters->FOV[1] * 0.5);
-        imageCentre[0]                     = cameraParameters->imageSizePixels[0] * 0.5;
-        imageCentre[1]                     = cameraParameters->imageSizePixels[1] * 0.5;
-        cameraParameters->pixelsToTanThetaFactor << (tanHalfFOV[0] / imageCentre[0]), (tanHalfFOV[1] / imageCentre[1]);
-        cameraParameters->focalLengthPixels = imageCentre[0] / tanHalfFOV[0];
-
-        emit<Scope::DIRECT>(std::move(cameraParameters));
-
-        log("Emitted camera parameters for camera", config["deviceID"].as<std::string>());
-
-        try {
-            // Recreate the camera device at the required resolution
-            int width            = config["imageWidth"].as<uint>();
-            int height           = config["imageHeight"].as<uint>();
-            std::string deviceID = config["deviceID"].as<std::string>();
-            std::string format   = config["imageFormat"].as<std::string>();
-            FOURCC fourcc        = utility::vision::getFourCCFromDescription(format);
-
-            log("Initialising driver for camera", deviceID);
-
-            V4L2Camera camera(config, deviceID, cameraCount);
-
-            camera.resetCamera(deviceID, format, fourcc, width, height);
-
-            log("Applying settings for camera", deviceID);
-
-            // Set all other camera settings
-            for (auto& setting : config.config) {
-                auto& settings = camera.getSettings();
-                auto it        = settings.find(setting.first.as<std::string>());
-
-                if (it != settings.end()) {
-                    if (camera.setSetting(it->second, setting.second.as<int>()) == false) {
-                        log<NUClear::DEBUG>("Failed to set", it->first, "on camera", deviceID);
-                    }
-                }
-            }
-
-            // Start the camera streaming video
-            camera.startStreaming();
-
-            log("Camera", deviceID, "is now streaming.");
-
-            V4L2SettingsHandle.enable();
-            V4L2FrameRateHandle.enable();
-
-            return (std::move(camera));
->>>>>>> cbb5d3eb
-        }
-    }
-
-<<<<<<< HEAD
+        }
+    }
+
     void V4L2Camera::closeCamera() {
         if (fd != -1) {
             try {
@@ -565,24 +467,5 @@
         // We succeeded
         return true;
     }
-}
-}
-=======
-        catch (const std::exception& e) {
-            NUClear::log<NUClear::DEBUG>(std::string("Exception while setting camera configuration: ") + e.what());
-            throw e;
-        }
-    }
-
-    void Camera::ShutdownV4L2Camera() {
-        for (auto& camera : V4L2Cameras) {
-            camera.second.closeCamera();
-        }
-
-        V4L2SettingsHandle.disable();
-        V4L2FrameRateHandle.disable();
-        V4L2Cameras.clear();
-    }
 }  // namespace input
-}  // namespace module
->>>>>>> cbb5d3eb
+}  // namespace module