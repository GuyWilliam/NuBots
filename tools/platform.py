--- conflicted
+++ resolved
@@ -15,13 +15,7 @@
     # Module subcommands
     subcommands = command.add_subparsers(dest="workspace_command")
 
-<<<<<<< HEAD
-    init_command = subcommands.add_parser(
-        "select", help="Choose a specific platform as the main platform"
-    )
-=======
     init_command = subcommands.add_parser("select", help="Choose a specific platform as the main platform")
->>>>>>> 20bc2df5
 
     toolchains = []
     # Work out what platforms are available
@@ -31,25 +25,6 @@
                 toolchains.append(f[:-6])
 
     init_command.add_argument(
-<<<<<<< HEAD
-        "platform",
-        metavar="platform",
-        choices=toolchains,
-        help="the platform to select as the primary workspace",
-    )
-
-    init_command.add_argument(
-        "-s",
-        "--static",
-        dest="static",
-        action="store_true",
-        help="perform a static build to get maximum performance",
-    )
-
-    init_command.add_argument(
-        "cmake_args", nargs=argparse.REMAINDER, help="Extra arguments to pass to cmake"
-    )
-=======
         "platform", metavar="platform", choices=toolchains, help="the platform to select as the primary workspace"
     )
 
@@ -58,7 +33,6 @@
     )
 
     init_command.add_argument("cmake_args", nargs=argparse.REMAINDER, help="Extra arguments to pass to cmake")
->>>>>>> 20bc2df5
 
 
 def run(workspace_command, static=False, cmake_args=None, **kwargs):
@@ -95,16 +69,7 @@
         os.chdir(path)
 
         # Build our default args
-<<<<<<< HEAD
-        args = [
-            "cmake",
-            b.project_dir,
-            "-GNinja",
-            "-DCMAKE_TOOLCHAIN_FILE=/nubots/toolchain/{}.cmake".format(platform),
-        ]
-=======
         args = ["cmake", b.project_dir, "-GNinja", "-DCMAKE_TOOLCHAIN_FILE=/nubots/toolchain/{}.cmake".format(platform)]
->>>>>>> 20bc2df5
 
         if static:
             args.append("-DSTATIC_LIBRARIES=ON")
@@ -118,9 +83,9 @@
 
         # Yell at windows users for having a crappy OS
         if not symlink_success:
-<<<<<<< HEAD
+            cprint("Windows does not support symlinks so we can't link to the build directory", "red", attrs=["bold"])
             cprint(
-                "Windows does not support symlinks so we can't link to the build directory",
+                "Instead you will need to change to the build_{} directory to build".format(platform),
                 "red",
                 attrs=["bold"],
             )
@@ -128,11 +93,6 @@
                 "Instead you will need to change to the build_{} directory to build".format(
                     platform
                 ),
-=======
-            cprint("Windows does not support symlinks so we can't link to the build directory", "red", attrs=["bold"])
-            cprint(
-                "Instead you will need to change to the build_{} directory to build".format(platform),
->>>>>>> 20bc2df5
                 "red",
                 attrs=["bold"],
             )