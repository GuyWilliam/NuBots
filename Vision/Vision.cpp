/*!
  @file Vision.h
  @brief Declaration of NUbots Vision class.
  @author Steven Nicklin
*/

#include "Vision.h"
#include "Tools/Image/NUImage.h"
#include "ClassificationColours.h"
#include <QDebug>
#include <boost/circular_buffer.hpp>

Vision::Vision()
{
    return;
}

Vision::~Vision()
{
    return;
}

unsigned char Vision::classifyPixel(int x, int y)
{
    pixels::Pixel* temp = &currentImage->image[y][x];
    return currentLookupTable[(temp->y<<16) + (temp->cb<<8) + temp->cr];
}

void Vision::classifyImage(ClassifiedImage &target, const NUimage* sourceImage, const unsigned char *lookUpTable)
{   
    target.setImageDimensions(sourceImage->width(),sourceImage->height());
    currentImage = sourceImage;
    currentLookupTable = lookUpTable;
    for (int y = 0; y < sourceImage->height(); y++)
    {
        for (int x = 0; x < sourceImage->width(); x++)
        {
            target.image[y][x] = classifyPixel(x,y);
        }
    }
    return;
}

std::vector< Vector2<int> > Vision::findGreenBorderPoints(const NUimage* sourceImage, const unsigned char *lookUpTable, int scanSpacing, Horizon* horizonLine)
{
    std::vector< Vector2<int> > results;
    currentImage = sourceImage;
    currentLookupTable = lookUpTable;
    int yStart;
    int consecutiveGreenPixels = 0;
    for (int x = 0; x < sourceImage->width(); x+=scanSpacing)
    {
        yStart = (int)horizonLine->findYFromX(x);
        if(yStart > sourceImage->height()) continue;
        if(yStart < 0) yStart = 0;
        consecutiveGreenPixels = 0;
        for (int y = yStart; y < sourceImage->height(); y++)
        {
            if(classifyPixel(x,y) == ClassIndex::green)
            {
                consecutiveGreenPixels++;
            }
            else
            {
                consecutiveGreenPixels = 0;
            }
            if(consecutiveGreenPixels >= 3)
            {
                results.push_back(Vector2<int>(x,y-consecutiveGreenPixels+1));
                break;
            }
        }
    }
    return results;
}

#define LEFT_OF(x0, x1, x2) ((x1.x-x0.x)*(-x2.y+x0.y)-(x2.x-x0.x)*(-x1.y+x0.y) > 0)

std::vector<Vector2<int> > Vision::getConvexFieldBorders(std::vector<Vector2<int> >& fieldBorders)
{
  //Andrew's Monotone Chain Algorithm to compute the upper hull
  std::vector<Vector2<int> > hull;
  if(!fieldBorders.size()) return hull;
  const std::vector<Vector2<int> >::const_iterator pmin = fieldBorders.begin(),
                                                   pmax = fieldBorders.end()-1;
  hull.push_back(*pmin);
  for(std::vector<Vector2<int> >::const_iterator pi = pmin + 1; pi != pmax+1; pi++)
  {
    if(!LEFT_OF((*pmin), (*pmax), (*pi)) && pi != pmax)
      continue;

    while((int)hull.size() > 1)
    {
      const std::vector<Vector2<int> >::const_iterator p1 = hull.end() - 1,
                                                       p2 = hull.end() - 2;
      if(LEFT_OF((*p1), (*p2), (*pi)))
        break;
      hull.pop_back();
    }
    hull.push_back(*pi);
  }
  return hull;
}

std::vector<Vector2<int> > Vision::interpolateBorders(std::vector<Vector2<int> >& fieldBorders, int scanSpacing)
{
    std::vector<Vector2<int> > interpolatedBorders;
    if(!fieldBorders.size()) return interpolatedBorders;
    std::vector<Vector2<int> >::const_iterator nextPoint = fieldBorders.begin();
    std::vector<Vector2<int> >::const_iterator prevPoint = nextPoint++;

    int x = prevPoint->x;
    Vector2<int> deltaPoint, temp;
    for (; nextPoint != fieldBorders.end(); nextPoint++)
    {
        deltaPoint = (*nextPoint) - (*prevPoint);
        for (; x <= nextPoint->x; x+=scanSpacing)
        {
            temp.x = x;
            temp.y = (x - prevPoint->x) * deltaPoint.y / deltaPoint.x + prevPoint->y;
            if (temp.y < 0) temp.y = 0;
            if (temp.y >= currentImage->height()) temp.y = currentImage->height() - 1;
            interpolatedBorders.push_back(temp);
        }
        prevPoint = nextPoint;
    }
    return interpolatedBorders;
}



ClassifiedSection* Vision::verticalScan(std::vector<Vector2<int> >&fieldBorders,int scanSpacing)
{
    //std::vector<Vector2<int> > scanPoints;
    ClassifiedSection* scanArea = new ClassifiedSection(ClassifiedSection::DOWN);
    if(!fieldBorders.size()) return scanArea;
    std::vector<Vector2<int> >::const_iterator nextPoint = fieldBorders.begin();
    //std::vector<Vector2<int> >::const_iterator prevPoint = nextPoint++; //This iterator is unused
    int x = 0;
    int y = 0;
    int fullLineLength = 0;
    int halfLineLength = 0;
    int quarterLineLength = 0;
    int midX = 0;
    int skip = int(scanSpacing/2);

    Vector2<int> temp;
    for (; nextPoint != fieldBorders.end(); nextPoint++)
    {
        x = nextPoint->x;
        y = nextPoint->y;

        //!Create Full ScanLine
        temp.x = x;
        temp.y = y;

        fullLineLength = int(currentImage->height() - y);
        ScanLine* tempScanLine = new ScanLine(temp, fullLineLength);
        scanArea->addScanLine(tempScanLine);

        //!Create half ScanLine
        midX = x-skip;
        temp.x = midX;
        halfLineLength = int((currentImage->height() - y)/2);
        ScanLine* tempMidScanLine = new ScanLine(temp,halfLineLength);
        scanArea->addScanLine(tempMidScanLine);

        //!Create Quarter ScanLines
        temp.x = int(midX - skip/2);
        quarterLineLength = int((currentImage->height() - y)/4);
        ScanLine* tempLeftQuarterLine = new ScanLine(temp,quarterLineLength);
        scanArea->addScanLine(tempLeftQuarterLine);
        temp.x = int(midX + skip/2);
        ScanLine* tempRightQuarterLine = new ScanLine(temp,quarterLineLength);
        scanArea->addScanLine(tempRightQuarterLine);
    }

    //!Generate the last Lines:
    midX = fieldBorders.back().x+skip;
    y = fieldBorders.back().y;
    temp.x = midX;
    temp.y = y;
    ScanLine* tempMidScanLine = new ScanLine(temp,halfLineLength);
    scanArea->addScanLine(tempMidScanLine);
    temp.x = midX-skip/2;
    temp.y = y;
    ScanLine* tempLeftQuarterLine = new ScanLine(temp,quarterLineLength);
    scanArea->addScanLine(tempLeftQuarterLine);
    temp.x = midX+skip/2;
    temp.y = y;
    ScanLine* tempRightQuarterLine = new ScanLine(temp,quarterLineLength);
    scanArea->addScanLine(tempRightQuarterLine);

    return scanArea;
}

ClassifiedSection* Vision::horizontalScan(std::vector<Vector2<int> >&fieldBorders,int scanSpacing)
{
    ClassifiedSection* scanArea = new ClassifiedSection(ClassifiedSection::RIGHT);
    if(!currentImage) return scanArea;
    Vector2<int> temp;
    //! Case for No FieldBoarders
    if(!fieldBorders.size())
    {

        for(int y = 0; y < currentImage->height(); y = y + scanSpacing*2)
        {
            temp.x = 0;
            temp.y = y;
            ScanLine* tempScanLine = new ScanLine(temp,currentImage->width());
            scanArea->addScanLine(tempScanLine);
        }
        return scanArea;
    }

    //! Find the minimum Y, and scan above the field boarders

    std::vector<Vector2<int> >::const_iterator nextPoint = fieldBorders.begin();
    std::vector<Vector2<int> >::const_iterator prevPoint = nextPoint++;
    int minY = currentImage->height();
    int maxY = 0;
    for (; nextPoint != fieldBorders.end(); nextPoint++)
    {
        if(nextPoint->y < minY)
        {
            minY = nextPoint->y;
        }
        if(nextPoint->y >maxY)
        {
            maxY = nextPoint->y;
        }
    }

    //! Then calculate horizontal scanlines above the field boarder
    //! Generate Scan pattern for above the max of green boarder.
    for(int y = minY; y > 0; y = y - scanSpacing)
    {
        temp.x =0;
        temp.y = y;
        ScanLine* tempScanLine = new ScanLine(temp,currentImage->width());
        scanArea->addScanLine(tempScanLine);
    }
    //! Generate Scan Pattern for in between the max and min of green horizon.
    for(int y = minY; y < maxY; y = y + scanSpacing*2)
    {
        temp.x =0;
        temp.y = y;
        ScanLine* tempScanLine = new ScanLine(temp,currentImage->width());
        scanArea->addScanLine(tempScanLine);
    }
    return scanArea;
}


void Vision::ClassifyScanArea(ClassifiedSection* scanArea)
{
    int direction = scanArea->getDirection();
    int numOfLines = scanArea->getNumberOfScanLines();
    int lineLength = 0;
    ScanLine* tempLine;
    TransitionSegment* tempTransition ;
    Vector2<int> currentPoint;
    Vector2<int> tempStartPoint;
    Vector2<int> tempEndPoint;
    unsigned char beforeColour = 0; //!< Colour Before the segment
    unsigned char afterColour = 0;  //!< Colour in the next Segment
    unsigned char currentColour = 0; //!< colour in the current segment
    //! initialising circular buffer
    int bufferSize = 3;
    boost::circular_buffer<unsigned char> colourBuff(bufferSize);

    for (int i = 0; i < bufferSize; i++)
    {
        colourBuff.push_back(0);
    }

    for (int i = 0; i < numOfLines; i++)
    {
        tempLine = scanArea->getScanLine(i);
        Vector2<int> startPoint = tempLine->getStart();
        lineLength = tempLine->getLength();
        tempStartPoint = startPoint;
        //! No point in scanning lines less then the buffer size
        if(lineLength < bufferSize) continue;

        for(int j = 0; j < lineLength; j++)
        {
            if(direction == ClassifiedSection::DOWN)
            {
                currentPoint.x = startPoint.x;
                currentPoint.y = startPoint.y + j;
<<<<<<< HEAD
                //tempTransition = new TransitionSegment(currentPoint);
=======
>>>>>>> 8464c0bf
            }
            else if (direction == ClassifiedSection::RIGHT)
            {
                currentPoint.x = startPoint.x + j;
                currentPoint.y = startPoint.y;
            }
            else if(direction == ClassifiedSection::UP)
            {
                currentPoint.x = startPoint.x;
                currentPoint.y = startPoint.y - j;
            }
            else if(direction == ClassifiedSection::LEFT)
            {
                currentPoint.x = startPoint.x - j;
                currentPoint.y = startPoint.y;
            }

            afterColour = classifyPixel(currentPoint.x,currentPoint.y);
            colourBuff.push_back(currentColour);
            if(checkIfBufferSame(colourBuff))
            {
                if(currentColour != afterColour)
                {
                    //! Transition detected: Generate new segment and add to the line
                    tempTransition = new TransitionSegment(tempStartPoint, currentPoint, beforeColour, currentColour, afterColour);
                    tempLine->addSegement(tempTransition);
                    tempStartPoint = currentPoint;
                    beforeColour = currentColour;
                    currentColour = afterColour;
                    qDebug() << "Found "<<ClassIndex::getColourNameFromIndex(currentColour) << " segment.";
                }
            }


        }
        qDebug() << tempLine->getNumberOfSegments() <<" number of segments on line "<< i;
    }
    return;
}
<<<<<<< HEAD

int Vision::countRobots(std::vector<Vector2<int> > &fieldBorders)
{
    int robotCount = 0;
    boost::circular_buffer<int> cb(3);
    if(!fieldBorders.size()) return robotCount;
    if (!currentImage || !currentLookupTable)
    {
        qDebug() << "currentImage not set or currentLookUpTable not set";
        return -2;
    }
    //   list of pairs of coordinates to denote the end points for a candidate region
    std::vector<Vector2<int> > candidateRegions;
    std::vector<Vector2<int> >::const_iterator currentPoint = fieldBorders.begin();

    std::vector<Vector2<int> > tempRegion;
    Vector2<int> regionStart, regionStop;

    //int x = 0;
    //int y = 0;
    int p_x = currentPoint->y; //previous x
    int p_y = currentPoint->y; //previous y
    int c_x = 0; //current x
    int c_y = 0; //current y





    //
    //Trace along the field border looking for Green-White-Green transitions
    //and marking these regions as candidate robots
    //
    for(;currentPoint != fieldBorders.end(); currentPoint++)
    {
        c_x = currentPoint->x;
        c_y = currentPoint->y;


        if (p_x != c_x && p_y != c_y)
        {
            //
            //Scan the points in between previous point
            //and current point using scanSpacing
            //
            //int m = (c_y-p_y)/(c_x-p_x);
            //int b = p_y - m*p_x;
            //for (x = p_x, y = p_y; x < c_x; x += scanSpacing)
            //{
               //y = m*x + b;
               qDebug() << "(" << c_x << "," << c_y << ")";

               //
               //A circular buffer must initially fill up to a starting colour.
               //When the buffer fully becomes the new colour a new region has started
               //If this new region is white store the start point and continue
               //until it triggers a different colour. Mark this as the end and store
               //both points as endpoints for a candidate region.
               //

               //if ( candidate region found )
               //{
               //   robotCount++;
               //}
            //}
        }



        p_x = c_x;
        p_y = c_y;
    }



    //
    //Candidate White regions have to be above a threshold width
    //which will be based upon distance/orientation
    //

    //
    //Candidate white region also has to be less than a threshold
    //width which will be based upondistance/orientation
    //

    //
    //Determine if candidate region is a line marking and reject region
    //


    return robotCount;
=======
bool Vision::checkIfBufferSame(boost::circular_buffer<unsigned char> cb)
{

    unsigned char currentClass = cb[0];
    for (int i = 1; i < cb.size(); i++)
    {
        if(cb[i] != currentClass)
        {
            return false;
        }
    }

    return true;
>>>>>>> 8464c0bf
}<|MERGE_RESOLUTION|>--- conflicted
+++ resolved
@@ -289,10 +289,6 @@
             {
                 currentPoint.x = startPoint.x;
                 currentPoint.y = startPoint.y + j;
-<<<<<<< HEAD
-                //tempTransition = new TransitionSegment(currentPoint);
-=======
->>>>>>> 8464c0bf
             }
             else if (direction == ClassifiedSection::RIGHT)
             {
@@ -332,7 +328,6 @@
     }
     return;
 }
-<<<<<<< HEAD
 
 int Vision::countRobots(std::vector<Vector2<int> > &fieldBorders)
 {
@@ -424,7 +419,7 @@
 
 
     return robotCount;
-=======
+
 bool Vision::checkIfBufferSame(boost::circular_buffer<unsigned char> cb)
 {
 
@@ -438,5 +433,5 @@
     }
 
     return true;
->>>>>>> 8464c0bf
+
 }