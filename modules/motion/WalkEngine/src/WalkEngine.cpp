/*
 * This file is part of WalkEngine.
 *
 * WalkEngine is free software: you can redistribute it and/or modify
 * it under the terms of the GNU General Public License as published by
 * the Free Software Foundation, either version 3 of the License, or
 * (at your option) any later version.
 *
 * WalkEngine is distributed in the hope that it will be useful,
 * but WITHOUT ANY WARRANTY; without even the implied warranty of
 * MERCHANTABILITY or FITNESS FOR A PARTICULAR PURPOSE.  See the
 * GNU General Public License for more details.
 *
 * You should have received a copy of the GNU General Public License
 * along with WalkEngine.  If not, see <http://www.gnu.org/licenses/>.
 *
 * Copyright 2013 NUBots <nubots@nubots.net>
 */

#include "WalkEngine.h"

#include <algorithm>
#include <armadillo>
#include <chrono>
#include <cmath>

#include "messages/behaviour/ServoCommand.h"
#include "messages/support/Configuration.h"
#include "messages/motion/WalkCommand.h"
#include "messages/motion/ServoTarget.h"
#include "messages/motion/Script.h"
#include "messages/behaviour/FixedWalkCommand.h"
#include "messages/localisation/FieldObject.h"

#include "utility/motion/Balance.h"
#include "utility/nubugger/NUhelpers.h"
#include "utility/support/yaml_armadillo.h"
#include "utility/support/yaml_expression.h"
#include "utility/motion/InverseKinematics.h"
#include "utility/motion/ForwardKinematics.h"
#include "utility/motion/RobotModels.h"
#include "utility/math/angle.h"
#include "utility/math/matrix/Rotation3D.h"

namespace modules {
namespace motion {

    using messages::input::ServoID;
    using messages::input::Sensors;
    using messages::input::LimbID;
    using messages::behaviour::ServoCommand;
    using messages::behaviour::WalkOptimiserCommand;
    using messages::behaviour::WalkConfigSaved;
    // using messages::behaviour::RegisterAction;
    // using messages::behaviour::ActionPriorites;
    using messages::input::LimbID;
    using messages::motion::WalkCommand;
    using messages::motion::WalkStartCommand;
    using messages::motion::WalkStopCommand;
    using messages::motion::WalkStopped;
    using messages::motion::EnableWalkEngineCommand;
    using messages::motion::DisableWalkEngineCommand;
    using messages::motion::ServoTarget;
    using messages::motion::Script;
    using messages::support::SaveConfiguration;
    using messages::support::Configuration;

    using utility::motion::kinematics::calculateLegJointsTeamDarwin;
    using utility::motion::kinematics::DarwinModel;
    using utility::math::matrix::Transform2D;
    using utility::math::matrix::Transform3D;
    using utility::math::matrix::Rotation3D;
    using utility::math::angle::normalizeAngle;
    using utility::nubugger::graph;
    using utility::support::Expression;

    WalkEngine::WalkEngine(std::unique_ptr<NUClear::Environment> environment)
        : Reactor(std::move(environment)) {
        // , subsumptionId(size_t(this) * size_t(this) - size_t(this)) {

        // emit<Scope::INITIALIZE>(std::make_unique<RegisterAction>(RegisterAction {
        //     subsumptionId,
        //     "Walk Engine",
        //     {
        //         std::pair<double, std::set<LimbID>>(0, {LimbID::LEFT_LEG, LimbID::RIGHT_LEG}),
        //         std::pair<double, std::set<LimbID>>(0, {LimbID::LEFT_ARM, LimbID::RIGHT_ARM}),
        //     },
        //     [this] (const std::set<LimbID>& givenLimbs) {
        //         if (givenLimbs.find(LimbID::LEFT_LEG) != givenLimbs.end()) {
        //             // legs are available, start
        //             stanceReset(); // reset stance as we don't know where our limbs are
        //             interrupted = false;
        //             updateHandle.enable();
        //         }
        //     },
        //     [this] (const std::set<LimbID>& takenLimbs) {
        //         if (takenLimbs.find(LimbID::LEFT_LEG) != takenLimbs.end()) {
        //             // legs are no longer available, reset walking (too late to stop walking)
        //             updateHandle.disable();
        //             interrupted = true;
        //         }
        //     },
        //     [this] (const std::set<ServoID>&) {
        //         // nothing
        //     }
        // }));

        on<Trigger<EnableWalkEngineCommand>>([this](const EnableWalkEngineCommand& command) {
            subsumptionId = command.subsumptionId;

            stanceReset(); // Reset stance as we don't know where our limbs are.
            updateHandle.enable();
        });
        on<Trigger<DisableWalkEngineCommand>>([this](const DisableWalkEngineCommand&) {
            // Nobody needs the walk engine, so we stop updating it.
            updateHandle.disable();

            // TODO: Also disable the other walk command reactions?
        });

        updateHandle = on<Trigger<Every<UPDATE_FREQUENCY, Per<std::chrono::seconds>>>, With<Sensors>, Options<Single, Priority<NUClear::HIGH>>>([this](const time_t&, const Sensors& sensors) {
                    NUClear::log(__FILE__, __LINE__, "updateHandle");
            update(sensors);
        }).disable();

        on<Trigger<WalkCommand>>([this](const WalkCommand& walkCommand) {
            auto velocity = walkCommand.command;

            velocity.x()     *= velocity.x()     > 0 ? velocityLimits(0,1) : -velocityLimits(0,0);
            velocity.y()     *= velocity.y()     > 0 ? velocityLimits(1,1) : -velocityLimits(1,0);
            velocity.angle() *= velocity.angle() > 0 ? velocityLimits(2,1) : -velocityLimits(2,0);

            setVelocity(velocity);
                    NUClear::log(__FILE__, __LINE__, "WalkCommand", walkCommand.command.t());
                    NUClear::log(__FILE__, __LINE__, "WalkCommand velocity", velocity.t());
                    NUClear::log(__FILE__, __LINE__, "WalkCommand state", state);
        });

        on<Trigger<WalkStartCommand>>([this](const WalkStartCommand&) {
            start();
<<<<<<< HEAD
            emit(std::make_unique<ActionPriorites>(ActionPriorites { id, { 25, 10 }})); // TODO: config
                    NUClear::log(__FILE__, __LINE__, "WalkStartCommand");
                    NUClear::log(__FILE__, __LINE__, "updateHandle.enabled()", updateHandle.enabled());
=======
            // emit(std::make_unique<ActionPriorites>(ActionPriorites { subsumptionId, { 25, 10 }})); // TODO: config
>>>>>>> 459e5a7a
        });

        on<Trigger<WalkStopCommand>>([this](const WalkStopCommand&) {
            // TODO: This sets STOP_REQUEST, which appears not to be used anywhere.
            // If this is the case, we should delete or rethink the WalkStopCommand.
            requestStop();
                    NUClear::log(__FILE__, __LINE__, "WalkStopCommand");
        });
        
        on<Trigger<Configuration<WalkEngine>>>([this](const Configuration<WalkEngine>& config) {
            configure(config.config);
        });

        on<Trigger<WalkOptimiserCommand> >([this](const WalkOptimiserCommand& command) {
            configure(command.walkConfig);
            emit(std::make_unique<WalkConfigSaved>());
        });

        on<Trigger<Startup>>([this](const Startup&) {
            //generateAndSaveStandScript();
            //reset();
            //state = State::LAST_STEP;
            //start();
        });

        reset();

    }

    void WalkEngine::configure(const YAML::Node& config){
        emitLocalisation = config["emit_localisation"].as<bool>();

        auto& stance = config["stance"];
        bodyHeight = stance["body_height"].as<Expression>();
        bodyTilt = stance["body_tilt"].as<Expression>();
        qLArmStart = stance["arms"]["left"]["start"].as<arma::vec>();
        qLArmEnd = stance["arms"]["left"]["end"].as<arma::vec>();
        qRArmStart = stance["arms"]["right"]["start"].as<arma::vec>();
        qRArmEnd = stance["arms"]["right"]["end"].as<arma::vec>();
        footOffset = stance["foot_offset"].as<arma::vec>();
        // gToe/heel overlap checking values
        stanceLimitY2 = DarwinModel::Leg::LENGTH_BETWEEN_LEGS - stance["limit_margin_y"].as<Expression>();

        auto& gains = stance["gains"];
        gainArms = gains["arms"].as<Expression>();
        gainLegs = gains["legs"].as<Expression>();

        for(ServoID i = ServoID(0); i < ServoID::NUMBER_OF_SERVOS; i = ServoID(int(i)+1)){
            if(int(i) < 6){
                jointGains[i] = gainArms;
            } else {
                jointGains[i] = gainLegs;
            }
        }

        auto& walkCycle = config["walk_cycle"];
        stepTime = walkCycle["step_time"].as<Expression>();
        zmpTime = walkCycle["zmp_time"].as<Expression>();
        hipRollCompensation = walkCycle["hip_roll_compensation"].as<Expression>();
        stepHeight = walkCycle["step"]["height"].as<Expression>();
        stepLimits = walkCycle["step"]["limits"].as<arma::mat::fixed<3,2>>();

        auto& velocity = walkCycle["velocity"];
        velocityLimits = velocity["limits"].as<arma::mat::fixed<3,2>>();
        velocityHigh = velocity["high_speed"].as<Expression>();

        auto& acceleration = walkCycle["acceleration"];
        accelerationLimits = acceleration["limits"].as<arma::vec>();
        accelerationLimitsHigh = acceleration["limits_high"].as<arma::vec>();
        accelerationTurningFactor = acceleration["turning_factor"].as<Expression>();

        phase1Single = walkCycle["single_support_phase"]["start"].as<Expression>();
        phase2Single = walkCycle["single_support_phase"]["end"].as<Expression>();

        auto& balance = walkCycle["balance"];
        balanceEnabled = balance["enabled"].as<bool>();
        // balanceAmplitude = balance["amplitude"].as<Expression>();
        // balanceWeight = balance["weight"].as<Expression>();
        // balanceOffset = balance["offset"].as<Expression>();

        balancer.configure(balance);

        for(auto& gain : balance["servo_gains"]){
            float p = gain["p"].as<Expression>();
            ServoID sr = messages::input::idFromPartialString(gain["id"].as<std::string>(),messages::input::ServoSide::RIGHT);
            ServoID sl = messages::input::idFromPartialString(gain["id"].as<std::string>(),messages::input::ServoSide::LEFT);
            servoControlPGains[sr] = p;
            servoControlPGains[sl] = p;
        }
        /* TODO
        // gCompensation parameters
        toeTipCompensation = config["toeTipCompensation"].as<Expression>();
        ankleMod = {-toeTipCompensation, 0};

        // gGyro stabilization parameters
        ankleImuParamX = config["ankleImuParamX"].as<arma::vec>();
        ankleImuParamY = config["ankleImuParamY"].as<arma::vec>();
        kneeImuParamX = config["kneeImuParamX"].as<arma::vec>();
        hipImuParamY = config["hipImuParamY"].as<arma::vec>();
        armImuParamX = config["armImuParamX"].as<arma::vec>();
        armImuParamY = config["armImuParamY"].as<arma::vec>();

        // gSupport bias parameters to reduce backlash-based instability
        velFastForward = config["velFastForward"].as<Expression>();
        velFastTurn = config["velFastTurn"].as<Expression>();
        supportFront = config["supportFront"].as<Expression>();
        supportFront2 = config["supportFront2"].as<Expression>();
        supportBack = config["supportBack"].as<Expression>();
        supportSideX = config["supportSideX"].as<Expression>();
        supportSideY = config["supportSideY"].as<Expression>();
        supportTurn = config["supportTurn"].as<Expression>();

        // STAND_SCRIPT_DURATION = config["STAND_SCRIPT_DURATION"].as<Expression>();
        */
    }

    /* TODO
    void WalkEngine::generateAndSaveStandScript(){
        reset();
        stanceReset();
        auto waypoints = updateStill();

        Script standScript;
        Script::Frame frame;
        frame.duration = std::chrono::milliseconds(int(round(1000 * STAND_SCRIPT_DURATION)));
        for (auto& waypoint : *waypoints) {
            frame.targets.push_back(Script::Frame::Target({waypoint.id, waypoint.position, waypoint.gain}));
        }
        standScript.frames.push_back(frame);
        auto saveScript = std::make_unique<SaveConfiguration>();
        saveScript->path = "scripts/Stand.yaml";
        saveScript->config = standScript;
        emit(std::move(saveScript));
        //Try update(); ?
        reset();
        stanceReset();
    }*/

    void WalkEngine::reset() {
        uTorso = {-footOffset[0], 0, 0};
        uLeftFoot = {0, DarwinModel::Leg::HIP_OFFSET_Y, 0};
        uRightFoot = {0, -DarwinModel::Leg::HIP_OFFSET_Y, 0};

        uTorsoSource = arma::zeros(3);
        uTorsoDestination = arma::zeros(3);
        uLeftFootSource = arma::zeros(3);
        uLeftFootDestination = arma::zeros(3);
        uRightFootSource = arma::zeros(3);
        uRightFootDestination = arma::zeros(3);

        velocityCurrent = arma::zeros(3);
        velocityCommand = arma::zeros(3);
        velocityDifference = arma::zeros(3);

        // gZMP exponential coefficients:
        zmpCoefficients = arma::zeros(4);
        zmpParams = arma::zeros(4);

        // gGyro stabilization variables
        swingLeg = swingLegInitial;
        beginStepTime = getTime();
        initialStep = 2;

        // gStandard offset
        uLRFootOffset = {0, DarwinModel::Leg::HIP_OFFSET_Y - footOffset[1], 0};

        // gWalking/Stepping transition variables
        startFromStep = false;

        state = State::STOPPED;

        // interrupted = false;
    }

    void WalkEngine::start() {
        if (state != State::WALKING) {
            swingLeg = swingLegInitial;
            beginStepTime = getTime();
            initialStep = 2;
            state = State::WALKING;
        }
    }

    void WalkEngine::requestStop() {
        // always stops with feet together (which helps transition)
        if (state == State::WALKING) {
            state = State::STOP_REQUEST;
        }
    }

    void WalkEngine::stop() {
        state = State::STOPPED;
        // emit(std::make_unique<ActionPriorites>(ActionPriorites { subsumptionId, { 0, 0 }})); // TODO: config
        log<NUClear::TRACE>("Walk Engine:: Stop request complete");
        emit(std::make_unique<WalkStopped>());
        emit(std::make_unique<std::vector<ServoCommand>>());
    }

    void WalkEngine::localise(Transform2D position) {
        // emit position as a fake localisation
        auto localisation = std::make_unique<std::vector<messages::localisation::Self>>();
        messages::localisation::Self self;
        self.position = {position.x(), position.y()};
        self.position_cov = arma::eye(2,2) * 0.1; // made up
        self.heading = {std::cos(position.angle()), std::sin(position.angle())}; // convert to cartesian coordinates
        self.velocity = arma::zeros(2); // not used
        self.robot_to_world_rotation = arma::zeros(2,2); // not used
        localisation->push_back(self);
        emit(std::move(localisation));
    }

    void WalkEngine::update(const Sensors& sensors) {
        double now = getTime();

        if (state == State::STOPPED) {
            updateStill(sensors);
            return;
        }

        // The phase of the current step, range: [0,1]
        double phase = (now - beginStepTime) / stepTime;

        bool newStep = false;

        if (phase > 1) {
            phase = std::fmod(phase, 1);
            beginStepTime += stepTime;
            newStep = true;
        }

        if (newStep && state == State::LAST_STEP) {
            stop();
            return;
        }

        //Compute FootSource and FootDestination for this step
        if (newStep) {
            calculateNewStep();
        }

        updateStep(phase, sensors);
    }

    void WalkEngine::updateStep(double phase, const Sensors& sensors) {
        //Get unitless phases for x and z motion
        arma::vec3 foot = footPhase(phase, phase1Single, phase2Single);
        
        // don't lift foot at initial step, TODO: review
        if (initialStep > 0) {
            foot[2] = 0; 
        }

        //Interpolate Transform2D from start to destination
        if (swingLeg == LimbID::RIGHT_LEG) {
            uRightFoot = uRightFootSource.interpolate(foot[0], uRightFootDestination);
        } else {
            uLeftFoot = uLeftFootSource.interpolate(foot[0], uLeftFootDestination);
        }
        //I hear you like arguments...
        uTorso = zmpCom(phase, zmpCoefficients, zmpParams, stepTime, zmpTime, phase1Single, phase2Single, uSupport, uLeftFootDestination, uLeftFootSource, uRightFootDestination, uRightFootSource);

        Transform3D leftFoot = uLeftFoot;
        Transform3D rightFoot = uRightFoot;

        //Lift swing leg
        if (swingLeg == LimbID::RIGHT_LEG) {
            rightFoot = rightFoot.translateZ(stepHeight * foot[2]);
        } else {
            leftFoot = leftFoot.translateZ(stepHeight * foot[2]);
        }

        Transform2D uTorsoActual = uTorso.localToWorld({-DarwinModel::Leg::HIP_OFFSET_X, 0, 0});
        Transform3D torso = arma::vec6({uTorsoActual.x(), uTorsoActual.y(), bodyHeight, 0, bodyTilt, uTorsoActual.angle()});

        // Transform feet targets to be relative to the torso
        Transform3D leftFootTorso = leftFoot.worldToLocal(torso);
        Transform3D rightFootTorso = rightFoot.worldToLocal(torso);

        //TODO: what is this magic?
        double phaseComp = std::min({1.0, foot[1] / 0.1, (1 - foot[1]) / 0.1});

        // Rotate foot around hip by the given hip roll compensation
        if (swingLeg == LimbID::LEFT_LEG) {
            rightFootTorso = rightFootTorso.rotateZLocal(-hipRollCompensation * phaseComp, sensors.forwardKinematics.find(ServoID::R_HIP_ROLL)->second);
        }
        else {
            leftFootTorso = leftFootTorso.rotateZLocal(hipRollCompensation * phaseComp, sensors.forwardKinematics.find(ServoID::L_HIP_ROLL)->second);
        }

        //TODO:is this a Debug?
        if (emitLocalisation) {
            localise(uTorsoActual);
        }

        if (balanceEnabled) {
            // Apply balance to our support foot
            balancer.balance(swingLeg == LimbID::LEFT_LEG ? rightFootTorso : leftFootTorso
                , swingLeg == LimbID::LEFT_LEG ? LimbID::RIGHT_LEG : LimbID::LEFT_LEG
                , sensors);
        }

        // emit(graph("Right foot pos", rightFootTorso.translation()));
        // emit(graph("Left foot pos", leftFootTorso.translation()));

        auto joints = calculateLegJointsTeamDarwin<DarwinModel>(leftFootTorso, rightFootTorso);
        auto waypoints = motionLegs(joints);

                    NUClear::log(__FILE__, __LINE__, "motionLegs");


        auto arms = motionArms(phase);
        waypoints->insert(waypoints->end(), arms->begin(), arms->end());

        emit(std::move(waypoints));
    }

    void WalkEngine::updateStill(const Sensors& sensors) {
        uTorso = stepTorso(uLeftFoot, uRightFoot, 0.5);
        Transform2D uTorsoActual = uTorso.localToWorld({-DarwinModel::Leg::HIP_OFFSET_X, 0, 0});

        Transform3D torso = arma::vec6({uTorsoActual.x(), uTorsoActual.y(), bodyHeight, 0, bodyTilt, uTorsoActual.angle()});

        // Transform feet targets to be relative to the torso
        Transform3D leftFootTorso = Transform3D(uLeftFoot).worldToLocal(torso);
        Transform3D rightFootTorso = Transform3D(uRightFoot).worldToLocal(torso);

        if (emitLocalisation) {
            localise(uTorsoActual);
        }

        if (balanceEnabled) {
            // Apply balance to both legs when standing still
            balancer.balance(leftFootTorso, LimbID::LEFT_LEG, sensors);
            balancer.balance(rightFootTorso, LimbID::RIGHT_LEG, sensors);
        }

        auto joints = calculateLegJointsTeamDarwin<DarwinModel>(leftFootTorso, rightFootTorso);
        auto waypoints = motionLegs(joints);

        auto arms = motionArms(0.5);
        waypoints->insert(waypoints->end(), arms->begin(), arms->end());

        emit(std::move(waypoints));
    }

    std::unique_ptr<std::vector<ServoCommand>> WalkEngine::motionLegs(std::vector<std::pair<ServoID, float>> joints) {
        auto waypoints = std::make_unique<std::vector<ServoCommand>>();
        waypoints->reserve(16);

        time_t time = NUClear::clock::now() + std::chrono::nanoseconds(std::nano::den / UPDATE_FREQUENCY);

        for (auto& joint : joints) {
            waypoints->push_back({ subsumptionId, time, joint.first, joint.second, jointGains[joint.first], 100 }); // TODO: support separate gains for each leg
        }

        return std::move(waypoints);
    }

    std::unique_ptr<std::vector<ServoCommand>> WalkEngine::motionArms(double phase) {

        // Converts the phase into a sine wave that oscillates between 0 and 1 with a period of 2 phases
        double easing = std::sin(M_PI * phase - M_PI / 2.0) / 2.0 + 0.5;
        if (swingLeg == LimbID::LEFT_LEG) {
            easing = -easing + 1.0; // Gets the 2nd half of the sine wave
        }

        // Linearly interpolate between the start and end positions using the easing parameter
        arma::vec3 qLArmActual = easing * qLArmStart + (1.0 - easing) * qLArmEnd;
        arma::vec3 qRArmActual = (1.0 - easing) * qRArmStart + easing * qRArmEnd;

        // Start arm/leg collision/prevention
        double rotLeftA = normalizeAngle(uLeftFoot.angle() - uTorso.angle());
        double rotRightA = normalizeAngle(uTorso.angle() - uRightFoot.angle());
        Transform2D leftLegTorso = uTorso.worldToLocal(uLeftFoot);
        Transform2D rightLegTorso = uTorso.worldToLocal(uRightFoot);
        double leftMinValue = 5 * M_PI / 180 + std::max(0.0, rotLeftA) / 2 + std::max(0.0, leftLegTorso.y() - 0.04) / 0.02 * (6 * M_PI / 180);
        double rightMinValue = -5 * M_PI / 180 - std::max(0.0, rotRightA) / 2 - std::max(0.0, -rightLegTorso.y() - 0.04) / 0.02 * (6 * M_PI / 180);
        // update shoulder pitch to move arm away from body
        qLArmActual[1] = std::max(leftMinValue, qLArmActual[1]);
        qRArmActual[1] = std::min(rightMinValue, qRArmActual[1]);
        // End arm/leg collision/prevention

        auto waypoints = std::make_unique<std::vector<ServoCommand>>();
        waypoints->reserve(6);

        time_t time = NUClear::clock::now() + std::chrono::nanoseconds(std::nano::den/UPDATE_FREQUENCY);
        waypoints->push_back({ subsumptionId, time, ServoID::R_SHOULDER_PITCH, float(qRArmActual[0]), jointGains[ServoID::R_SHOULDER_PITCH], 100 });
        waypoints->push_back({ subsumptionId, time, ServoID::R_SHOULDER_ROLL,  float(qRArmActual[1]), jointGains[ServoID::R_SHOULDER_ROLL], 100 });
        waypoints->push_back({ subsumptionId, time, ServoID::R_ELBOW,          float(qRArmActual[2]), jointGains[ServoID::R_ELBOW], 100 });
        waypoints->push_back({ subsumptionId, time, ServoID::L_SHOULDER_PITCH, float(qLArmActual[0]), jointGains[ServoID::L_SHOULDER_PITCH], 100 });
        waypoints->push_back({ subsumptionId, time, ServoID::L_SHOULDER_ROLL,  float(qLArmActual[1]), jointGains[ServoID::L_SHOULDER_ROLL], 100 });
        waypoints->push_back({ subsumptionId, time, ServoID::L_ELBOW,          float(qLArmActual[2]), jointGains[ServoID::L_ELBOW], 100 });

        return std::move(waypoints);
    }

    Transform2D WalkEngine::stepTorso(Transform2D uLeftFoot, Transform2D uRightFoot, double shiftFactor) {
        Transform2D uLeftFootSupport = uLeftFoot.localToWorld({-footOffset[0], -footOffset[1], 0});
        Transform2D uRightFootSupport = uRightFoot.localToWorld({-footOffset[0], footOffset[1], 0});
        return uLeftFootSupport.interpolate(shiftFactor, uRightFootSupport);
    }

    void WalkEngine::setVelocity(Transform2D velocity) {
        // filter the commanded speed
        velocity.x()     = std::min(std::max(velocity.x(),     velocityLimits(0,0)), velocityLimits(0,1));
        velocity.y()     = std::min(std::max(velocity.y(),     velocityLimits(1,0)), velocityLimits(1,1));
        velocity.angle() = std::min(std::max(velocity.angle(), velocityLimits(2,0)), velocityLimits(2,1));

        // slow down when turning
        double vFactor = 1 - std::abs(velocity.angle()) / accelerationTurningFactor;

        double stepMag = std::sqrt(velocity.x() * velocity.x() + velocity.y() * velocity.y());
        double magFactor = std::min(velocityLimits(0,1) * vFactor, stepMag) / (stepMag + 0.000001);

        velocityCommand.x()     = velocity.x() * magFactor;
        velocityCommand.y()     = velocity.y() * magFactor;
        velocityCommand.angle() = velocity.angle();

        velocityCommand.x()     = std::min(std::max(velocityCommand.x(),     velocityLimits(0,0)), velocityLimits(0,1));
        velocityCommand.y()     = std::min(std::max(velocityCommand.y(),     velocityLimits(1,0)), velocityLimits(1,1));
        velocityCommand.angle() = std::min(std::max(velocityCommand.angle(), velocityLimits(2,0)), velocityLimits(2,1));
    }

    Transform2D WalkEngine::getVelocity() {
        return velocityCurrent;
    }

    void WalkEngine::stanceReset() {
        // standup/sitdown/falldown handling
        if (startFromStep) {
            uLeftFoot = arma::zeros(3);
            uRightFoot = arma::zeros(3);
            uTorso = arma::zeros(3);

            // start walking asap
            initialStep = 1;
        } else {
            // stance resetted
            uLeftFoot = uTorso.localToWorld({footOffset[0], DarwinModel::Leg::HIP_OFFSET_Y, 0});
            uRightFoot = uTorso.localToWorld({footOffset[0], -DarwinModel::Leg::HIP_OFFSET_Y, 0});
        }

        swingLeg = swingLegInitial;

        uLeftFootSource = uLeftFoot;
        uLeftFootDestination = uLeftFoot;

        uRightFootSource = uRightFoot;
        uRightFootDestination = uRightFoot;

        uSupport = uTorso;
        beginStepTime = getTime();
        uLRFootOffset = {0, DarwinModel::Leg::HIP_OFFSET_Y - footOffset[1], 0};
        startFromStep = false;

        calculateNewStep();
    }

    arma::vec2 WalkEngine::zmpSolve(double zs, double z1, double z2, double x1, double x2, double phase1Single, double phase2Single, double stepTime, double zmpTime) {
        /*
        Solves ZMP equations. 
        The resulting form of x is
        x(t) = z(t) + aP*exp(t/zmpTime) + aN*exp(-t/zmpTime) - zmpTime*mi*sinh((t-Ti)/zmpTime)
        where the ZMP point is piecewise linear:
        z(0) = z1, z(T1 < t < T2) = zs, z(stepTime) = z2
        */
        double T1 = stepTime * phase1Single;
        double T2 = stepTime * phase2Single;
        double m1 = (zs - z1) / T1;
        double m2 = -(zs - z2) / (stepTime - T2);

        double c1 = x1 - z1 + zmpTime * m1 * std::sinh(-T1 / zmpTime);
        double c2 = x2 - z2 + zmpTime * m2 * std::sinh((stepTime - T2) / zmpTime);
        double expTStep = std::exp(stepTime / zmpTime);
        double aP = (c2 - c1 / expTStep) / (expTStep - 1 / expTStep);
        double aN = (c1 * expTStep - c2) / (expTStep - 1 / expTStep);
        return {aP, aN};
    }

    Transform2D WalkEngine::zmpCom(double phase, arma::vec4 zmpCoefficients, arma::vec4 zmpParams, double stepTime, double zmpTime, double phase1Single, double phase2Single, Transform2D uSupport, Transform2D uLeftFootDestination, Transform2D uLeftFootSource, Transform2D uRightFootDestination, Transform2D uRightFootSource) {
        Transform2D com = {0, 0, 0};
        double expT = std::exp(stepTime * phase / zmpTime);
        com.x() = uSupport.x() + zmpCoefficients[0] * expT + zmpCoefficients[1] / expT;
        com.y() = uSupport.y() + zmpCoefficients[2] * expT + zmpCoefficients[3] / expT;
        if (phase < phase1Single) {
            com.x() += zmpParams[0] * stepTime * (phase - phase1Single) -zmpTime * zmpParams[0] * std::sinh(stepTime * (phase - phase1Single) / zmpTime);
            com.y() += zmpParams[1] * stepTime * (phase - phase1Single) -zmpTime * zmpParams[1] * std::sinh(stepTime * (phase - phase1Single) / zmpTime);
        } else if (phase > phase2Single) {
            com.x() += zmpParams[2] * stepTime * (phase - phase2Single) -zmpTime * zmpParams[2] * std::sinh(stepTime * (phase - phase2Single) / zmpTime);
            com.y() += zmpParams[3] * stepTime * (phase - phase2Single) -zmpTime * zmpParams[3] * std::sinh(stepTime * (phase - phase2Single) / zmpTime);
        }
        // com[2] = .5 * (uLeftFoot[2] + uRightFoot[2]);
        // Linear speed turning
        com.angle() = phase * (uLeftFootDestination.angle() + uRightFootDestination.angle()) / 2 + (1 - phase) * (uLeftFootSource.angle() + uRightFootSource.angle()) / 2;
        return com;
    }

    double WalkEngine::getTime() {
        return std::chrono::duration_cast<std::chrono::microseconds>(NUClear::clock::now().time_since_epoch()).count() * 1E-6;
    }

    double WalkEngine::procFunc(double value, double deadband, double maxvalue) {
        return std::abs(std::min(std::max(0.0, std::abs(value) - deadband), maxvalue));
    }

}  // motion
}  // modules
<|MERGE_RESOLUTION|>--- conflicted
+++ resolved
@@ -138,13 +138,12 @@
 
         on<Trigger<WalkStartCommand>>([this](const WalkStartCommand&) {
             start();
-<<<<<<< HEAD
-            emit(std::make_unique<ActionPriorites>(ActionPriorites { id, { 25, 10 }})); // TODO: config
+
                     NUClear::log(__FILE__, __LINE__, "WalkStartCommand");
                     NUClear::log(__FILE__, __LINE__, "updateHandle.enabled()", updateHandle.enabled());
-=======
+
             // emit(std::make_unique<ActionPriorites>(ActionPriorites { subsumptionId, { 25, 10 }})); // TODO: config
->>>>>>> 459e5a7a
+
         });
 
         on<Trigger<WalkStopCommand>>([this](const WalkStopCommand&) {
