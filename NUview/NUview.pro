QT += network \
    opengl
macx { 
    # Mac Specific Includes
    QMAKE_LFLAGS += -F/System/Library/Frameworks/CoreFoundation.framework/
    LIBS += -framework \
        CoreFoundation \
        -L \
        /usr/lib/libz.dylib
}
<<<<<<< HEAD
win32 {
INCLUDEPATH += 'C:/Program Files/boost/'
}
=======
win32:INCLUDEPATH += 'C:/Program \
    Files/boost/'
>>>>>>> f6f4a4ba
INCLUDEPATH += ../
HEADERS += ui_mainwindow.h \
    mainwindow.h \
    connectionwidget.h \
    ColorModelConversions.h \
    classificationwidget.h \
    ../Vision/ClassificationColours.h \
    ../Tools/FileFormats/NUbotImage.h \
    ../Vision/Vision.h \
    ../Tools/FileFormats/LUTTools.h \
    virtualnubot.h \
    ../Tools/Image/BresenhamLine.h \
    ../Tools/Math/Vector2.h \
    ../Tools/Math/Line.h \
    ../Kinematics/Horizon.h \
    openglmanager.h \
    GLDisplay.h \
    ../Tools/Image/NUimage.h \
    ../Tools/Image/ClassifiedImage.h \
    ../Vision/ClassifiedSection.h \
    ../Vision/ScanLine.h \
    ../Vision/TransitionSegment.h \
    LayerSelectionWidget.h \
<<<<<<< HEAD
    locWmGlDisplay.h
=======
    ../Vision/RobotCandidate.h \
    ../Vision/ObjectCandidate.h
>>>>>>> f6f4a4ba
SOURCES += mainwindow.cpp \
    main.cpp \
    connectionwidget.cpp \
    classificationwidget.cpp \
    ../Tools/FileFormats/NUbotImage.cpp \
    ../Vision/Vision.cpp \
    ../Tools/FileFormats/LUTTools.cpp \
    virtualnubot.cpp \
    ../Tools/Image/BresenhamLine.cpp \
    ../Tools/Math/Line.cpp \
    ../Kinematics/Horizon.cpp \
    openglmanager.cpp \
    GLDisplay.cpp \
    ../Tools/Image/NUimage.cpp \
    ../Tools/Image/ClassifiedImage.cpp \
    ../Vision/ClassifiedSection.cpp \
    ../Vision/ScanLine.cpp \
    ../Vision/TransitionSegment.cpp \
    LayerSelectionWidget.cpp \
<<<<<<< HEAD
    locWmGlDisplay.cpp
RESOURCES = textures.qrc
=======
    ../Vision/RobotCandidate.cpp \
    ../Vision/ObjectCandidate.cpp
>>>>>>> f6f4a4ba
<|MERGE_RESOLUTION|>--- conflicted
+++ resolved
@@ -8,14 +8,9 @@
         -L \
         /usr/lib/libz.dylib
 }
-<<<<<<< HEAD
 win32 {
 INCLUDEPATH += 'C:/Program Files/boost/'
 }
-=======
-win32:INCLUDEPATH += 'C:/Program \
-    Files/boost/'
->>>>>>> f6f4a4ba
 INCLUDEPATH += ../
 HEADERS += ui_mainwindow.h \
     mainwindow.h \
@@ -39,12 +34,9 @@
     ../Vision/ScanLine.h \
     ../Vision/TransitionSegment.h \
     LayerSelectionWidget.h \
-<<<<<<< HEAD
-    locWmGlDisplay.h
-=======
+    locWmGlDisplay.h \
     ../Vision/RobotCandidate.h \
     ../Vision/ObjectCandidate.h
->>>>>>> f6f4a4ba
 SOURCES += mainwindow.cpp \
     main.cpp \
     connectionwidget.cpp \
@@ -64,10 +56,7 @@
     ../Vision/ScanLine.cpp \
     ../Vision/TransitionSegment.cpp \
     LayerSelectionWidget.cpp \
-<<<<<<< HEAD
-    locWmGlDisplay.cpp
-RESOURCES = textures.qrc
-=======
+    locWmGlDisplay.cpp \
     ../Vision/RobotCandidate.cpp \
     ../Vision/ObjectCandidate.cpp
->>>>>>> f6f4a4ba
+RESOURCES = textures.qrc