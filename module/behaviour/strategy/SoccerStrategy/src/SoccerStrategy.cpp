--- conflicted
+++ resolved
@@ -453,12 +453,7 @@
 
     // **************************** LOCALISATION RESETS ****************************
     void SoccerStrategy::penaltyShootoutLocalisationReset(const FieldDescription& fd) {
-<<<<<<< HEAD
-        log<NUClear::DEBUG>("penaltyShootoutLocalisationReset()");
-        auto reset = std::make_unique<ResetRobotHypotheses>();
-=======
         auto robot_reset = std::make_unique<ResetRobotHypotheses>();
->>>>>>> c30d4dd8
 
         ResetRobotHypotheses::Self selfSideBaseLine;
         selfSideBaseLine.rTFf =
