/*
 * This file is part of NUbots Codebase.
 *
 * The NUbots Codebase is free software: you can redistribute it and/or modify
 * it under the terms of the GNU General Public License as published by
 * the Free Software Foundation, either version 3 of the License, or
 * (at your option) any later version.
 *
 * The NUbots Codebase is distributed in the hope that it will be useful,
 * but WITHOUT ANY WARRANTY; without even the implied warranty of
 * MERCHANTABILITY or FITNESS FOR A PARTICULAR PURPOSE.  See the
 * GNU General Public License for more details.
 *
 * You should have received a copy of the GNU General Public License
 * along with the NUbots Codebase.  If not, see <http://www.gnu.org/licenses/>.
 *
 * Copyright 2015 NUbots <nubots@nubots.net>
 */

#ifndef MODULES_LOCALISATION_SIDECHECKER_H
#define MODULES_LOCALISATION_SIDECHECKER_H

#include <nuclear>

#include "messages/vision/VisionObjects.h"


namespace modules {
namespace localisation {

    class SideChecker : public NUClear::Reactor {
    private:
    	struct Config {
    		float priority;
    		int number_of_samples;
    	} cfg_;

    	enum State {
    		SearchLeft,
    		SearchRight,
    		Calculate
    	};

    	//Collected data:
<<<<<<< HEAD
    	std::vector<std::pair<messages::vision::Goal,messages::vision::Goal>> leftGoals; //list of (left,right) goals
    	std::vector<std::pair<messages::vision::Goal,messages::vision::Goal>> rightGoals; //list of (left,right) goals
=======
    	std::vector<std::pair<Goal, Goal>> leftGoals;
    	std::vector<std::pair<Goal, Goal>> rightGoals;
>>>>>>> 24652c1b

    	State currentState = State::SearchLeft;
    	void addGoals(messages::vision::Goal left, messages::vision::Goal right);

        static bool calculateSide(std::vector<std::pair<Goal, Goal>> leftGoals, std::vector<std::pair<Goal, Goal>> rightGoals);

    public:
        /// @brief Called by the powerplant to build and setup the SideChecker reactor.
        explicit SideChecker(std::unique_ptr<NUClear::Environment> environment);
        const size_t subsumptionId;
        /// @brief the path to the configuration file for SideChecker
        static constexpr const char* CONFIGURATION_PATH = "SideChecker.yaml";
    };

}
}

#endif  // MODULES_LOCALISATION_SIDECHECKER_H<|MERGE_RESOLUTION|>--- conflicted
+++ resolved
@@ -23,6 +23,8 @@
 #include <nuclear>
 
 #include "messages/vision/VisionObjects.h"
+#include "messages/support/FieldDescription.h"
+
 
 
 namespace modules {
@@ -35,25 +37,29 @@
     		int number_of_samples;
     	} cfg_;
 
-    	enum State {
+    	enum class State {
     		SearchLeft,
     		SearchRight,
     		Calculate
     	};
 
+    	enum class ResetType {
+    		ON_LEFT_SIDE,
+    		ON_RIGHT_SIDE,
+    		AT_OWN_GOAL,
+    		AMBIGUOUS
+    	};
+
     	//Collected data:
-<<<<<<< HEAD
     	std::vector<std::pair<messages::vision::Goal,messages::vision::Goal>> leftGoals; //list of (left,right) goals
     	std::vector<std::pair<messages::vision::Goal,messages::vision::Goal>> rightGoals; //list of (left,right) goals
-=======
-    	std::vector<std::pair<Goal, Goal>> leftGoals;
-    	std::vector<std::pair<Goal, Goal>> rightGoals;
->>>>>>> 24652c1b
+
 
     	State currentState = State::SearchLeft;
     	void addGoals(messages::vision::Goal left, messages::vision::Goal right);
 
-        static bool calculateSide(std::vector<std::pair<Goal, Goal>> leftGoals, std::vector<std::pair<Goal, Goal>> rightGoals);
+        static ResetType calculateSide(std::vector<std::pair<messages::vision::Goal, messages::vision::Goal>> leftGoals, std::vector<std::pair<messages::vision::Goal, messages::vision::Goal>> rightGoals);
+    	void unpenalisedLocalisationReset(const messages::support::FieldDescription& fieldDescription, ResetType resetType);
 
     public:
         /// @brief Called by the powerplant to build and setup the SideChecker reactor.
