--- conflicted
+++ resolved
@@ -3,17 +3,9 @@
     MODULES
 	support::configuration::ConfigSystem    
         platform::darwin::HardwareIO
-<<<<<<< HEAD
-        platform::fakedarwin::HardwareIO
-        platform::darwin::MotionManager
-	platform::darwin::SensorFilter
-        behaviours::tools::ScriptTuner
-	debug::NUbugger
-=======
         platform::darwin::SensorFilter
         behaviour::tools::ScriptTuner
         debug::NUbugger
->>>>>>> 468c45df
         support::NUbugger
         motion::ScriptEngine
 )