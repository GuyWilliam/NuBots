#ifndef MODULE_PLATFORM_OPENCR_HARDWAREIO_HPP
#define MODULE_PLATFORM_OPENCR_HARDWAREIO_HPP

#include <Eigen/Core>
#include <map>
#include <nuclear>

#include "NUgus.hpp"
#include "dynamixel/v2/Dynamixel.hpp"

#include "message/platform/RawSensors.hpp"
#include "message/platform/ServoLED.hpp"
#include "message/platform/StatusReturn.hpp"

#include "utility/io/uart.hpp"
#include "utility/platform/RawSensors.hpp"

namespace module::platform::OpenCR {

    class HardwareIO : public NUClear::Reactor {

    public:
        /// @brief Called by the powerplant to build and setup the HardwareIO reactor.
        explicit HardwareIO(std::unique_ptr<NUClear::Environment> environment);

    private:
        /// @brief Manages the connection with OpenCR
        utility::io::uart opencr{};

        /// @brief How frequently the servos are read
        static constexpr int UPDATE_FREQUENCY = 90;

        /// @brief Contains device information specific to the NUgus robot
        NUgus nugus{};

        /// @brief How long we expect to wait per byte of data being sent
        uint32_t byte_wait = 0;

        /// @brief How long we expect to wait for a packet
        uint32_t packet_wait = 0;

        /// @brief Maps device IDs to expected packet data
        enum class PacketTypes : uint8_t { MODEL_INFORMATION, OPENCR_DATA, SERVO_DATA, FSR_DATA };

        /// @brief The packets we are currently waiting to receive
        std::map<NUgus::ID, std::vector<PacketTypes>> packet_queue;

        /// @see opencr_state
        struct OpenCRState {
            /// @brief Whether any of the variables in this struct have changed
            bool dirty = false;

            /// @brief State of the LED panel, whether the lights are on or off
            message::platform::RawSensors::LEDPanel led_panel = {false, false, false};

            /// @brief Colour of the head LED
            /// @details In the form of 0x00, 0xRR, 0xGG, 0xBB
            message::platform::RawSensors::HeadLED head_led = {0x0000FF00};

            /// @brief Colour of the eye LED
            /// @details In the form of 0x00, 0xRR, 0xGG, 0xBB
            message::platform::RawSensors::EyeLED eye_led = {0x000000FF};

            /// @brief Pushed state of the buttons - left, middle, right
            message::platform::RawSensors::Buttons buttons = {false, false, false};

            /// @brief Accelerometer value of the OpenCR IMU
            Eigen::Vector3f acc = Eigen::Vector3f::Zero();

            /// @brief Gyroscope value of the OpenCR IMU
            Eigen::Vector3f gyro = Eigen::Vector3f::Zero();

            /// @brief Buzzer sound level of the OpenCR device
            uint16_t buzzer = 0;

            /// @brief Most recent packet error from the OpenCR device
            uint8_t error_flags = 0;
        };

        /// @see battery_state
        struct Battery {
            /// @brief The voltage of the battery at full charge
            float charged_voltage = 0.0f;
            /// @brief The manufacturer's nominal voltage of the battery
            float nominal_voltage = 0.0f;
            /// @brief The voltage of the battery when it is flat
            float flat_voltage = 0.0f;
            /// @brief The current voltage of the battery
            float current_voltage = 0.0f;
            /// @brief The percentage of the battery charge that is remaining
            float percentage = 0.0f;
            /// @brief Whether any battery values have changed
            bool dirty = false;
        };

        /// @see servo_states
        struct ServoState {
            /// @brief True if we need to write new values to the hardware
            bool dirty = false;

            /// @brief Current error state of the servo
            /// @note different to the dynamixel packet error status
            uint8_t hardware_error = 0;

            /// @brief Most recent packet error received, to cache before RawSensors is emitted
            uint8_t packet_error = 0;

            /// @brief True if we simulate where we think the servos should be
            /// @note that we still write the commands to hardware
            bool simulated = false;

            /// @brief Our internal system torque target, this is never sent to the servo
            int torque = 0;
            /// @brief Whether the servo's torque is enabled, allowing it to move
            bool torque_enabled = true;

            // Cached values that are never read and are sent to the servos
            /// @brief The integral gain of the velocity
            float velocity_i_gain = 1920.0f / 65536.0f;  // ROBOTIS default
            /// @brief The proportional gain of the velocity
            float velocity_p_gain = 100.0f / 128.0f;  // ROBOTIS default
            /// @brief The derivative gain of the position
            float position_d_gain = 0.0f;
            /// @brief The integral gain of the position
            float position_i_gain = 0.0f;
            /// @brief The proportional gain of the position
            float position_p_gain = 850.0f / 128.0f;  // ROBOTIS default
            /// @brief The first feedforward torque coefficient
            float feedforward_1st_gain = 0.0f;
            /// @brief The second feedforward torque coefficient
            float feedforward_2nd_gain = 0.0f;
            /// @brief The target pulse width modulation of the servo
            float goal_pwm = 885.0f;  // ROBOTIS default
            /// @brief The target current of the servo
            float goal_current = 6.52176f / 0.00336f;  // ROBOTIS default
            /// @brief The target velocity of the servo, not used by the servos
            float goal_velocity = 1.08775f;  // ROBOTIS default
            /// @brief The target position of the servo
            float goal_position = 0.0f;
            /// @brief The target acceleration of the servo
            float profile_acceleration = 0.0f;
            /// @brief The target velocity of the servo, replacing moving speed in v1 protocol
            float profile_velocity = 0.0f;

            // Values that are either simulated or read from the servos
            /// @brief The last read pulse width modulation of the servo
            float present_pwm = 0.0f;
            /// @brief The last read current of the servo
            float present_current = 0.0f;
            /// @brief The last read velocity of the servo
            float present_velocity = 0.0f;
            /// @brief The last read position of the servo
            float present_position = 0.0f;
            /// @brief The last read voltage of the servo
            float voltage = 0.0f;
            /// @brief The last read temperature of the servo
            float temperature = 0.0f;

            /// @brief Whether we have initialised this servo yet
            bool initialised = false;
        };

        /// @brief Contains the current state of the OpenCR device
        /// The state is both read from the device (eg reading IMU and buttons) and set (eg setting LEDs)
        OpenCRState opencr_state{};

        /// @brief The state of the servos, used to store read values and to store values to be written
        std::array<ServoState, 20> servo_states{};

        /// @brief The state of the battery
        Battery battery_state{};

        /// @brief Reads information from an OpenCR packet and logs the model and firmware version
        /// @param packet a preprocessed OpenCR packet
        void process_model_information(const message::platform::StatusReturn& packet);

        /// @brief Reads information from an OpenCR packet and populates opencr_state and battery_state
        /// @param packet a preprocessed OpenCR packet
        void process_opencr_data(const message::platform::StatusReturn& packet);

        /// @brief Reads information from an OpenCR packet and populates servo_states
        /// @param packet a preprocessed OpenCR packet
        /// @note Although we do a Sync Write to all servos, data is returned one by one
        void process_servo_data(const message::platform::StatusReturn& packet);

        /// @brief Reads info from the state variables and processes it into a RawSensors message
        /// @return A RawSensors message created from the current state variables
        message::platform::RawSensors construct_sensors();

        /// @brief Runs the setup for the devices
        void startup();

        /// @brief handles a response packet from the device
        void handle_response();

        /// @brief handle sending a request to the OpenCR device
        void send_opencr_request();

        /// @brief handle sending a request to the servo devices
        void send_servo_request();

        /// @brief Check if we're currently waiting on any servo packets
        /// @returns ID of FIRST servo we're waiting on, or 0 if none
        NUgus::ID servo_waiting();

        /// @brief Check if we're currently waiting on any OpenCR packets
        /// @returns True if waiting on packets, false if not
        bool opencr_waiting();

        /// @brief Check if we're currently waiting on any packets
        /// @returns ID of FIRST device we're waiting on, or 0 if none
        NUgus::ID queue_item_waiting();

        /// @brief clear all packet queues
        /// @returns the number of packets cleared
        int queue_clear_all();

        struct PacketWatchdog {};
        struct ModelWatchdog {};

        /// @brief Handle for the watchdog timer for the model information
        ReactionHandle model_watchdog;

        /// @brief Handle for our watchdog timer for packet handling
        ReactionHandle packet_watchdog;

        /// @brief Stores configuration values
        struct Config {
<<<<<<< HEAD

            /// @brief Container for the max tolerable temp for all servos
            float max_tol_temp = 0.0;

            /// @brief Container for the buzzer frequency, used if a Buzzer message is emitted
            float buzzer_freq = 0.0;
        } cfg;
=======
            struct {
                struct {
                    /// @brief Container for the max tolerable temp for all servos
                    float level = 0.0;
                    /// @brief Container for the buzzer frequency, used if a Buzzer message is emitted
                    float buzzer_frequency = 0.0;
                } temperature;
            } alarms;
        } cfg;

>>>>>>> a63f2950
    };

}  // namespace module::platform::OpenCR

#endif  // MODULE_PLATFORM_OPENCR_HARDWAREIO_H<|MERGE_RESOLUTION|>--- conflicted
+++ resolved
@@ -226,15 +226,6 @@
 
         /// @brief Stores configuration values
         struct Config {
-<<<<<<< HEAD
-
-            /// @brief Container for the max tolerable temp for all servos
-            float max_tol_temp = 0.0;
-
-            /// @brief Container for the buzzer frequency, used if a Buzzer message is emitted
-            float buzzer_freq = 0.0;
-        } cfg;
-=======
             struct {
                 struct {
                     /// @brief Container for the max tolerable temp for all servos
@@ -245,7 +236,6 @@
             } alarms;
         } cfg;
 
->>>>>>> a63f2950
     };
 
 }  // namespace module::platform::OpenCR
