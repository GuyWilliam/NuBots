#include "Striker.hpp"

#include "extension/Behaviour.hpp"
#include "extension/Configuration.hpp"

#include "message/input/GameState.hpp"
#include "message/planning/KickTo.hpp"
#include "message/purpose/Striker.hpp"
#include "message/strategy/AlignBallToGoal.hpp"
#include "message/strategy/AlignRobotToBall.hpp"
#include "message/strategy/FindFeature.hpp"
#include "message/strategy/KickToGoal.hpp"
#include "message/strategy/Localise.hpp"
#include "message/strategy/LookAtFeature.hpp"
#include "message/strategy/Ready.hpp"
#include "message/strategy/StandStill.hpp"
#include "message/strategy/WalkToBall.hpp"
#include "message/strategy/WalkToFieldPosition.hpp"

#include "utility/support/yaml_expression.hpp"

namespace module::purpose {

    using extension::Configuration;
    using Phase    = message::input::GameState::Data::Phase;
    using GameMode = message::input::GameState::Data::Mode;
    using message::input::GameState;
    using message::planning::KickTo;
    using message::purpose::CornerKickStriker;
    using message::purpose::DirectFreeKickStriker;
    using message::purpose::GoalKickStriker;
    using message::purpose::InDirectFreeKickStriker;
    using message::purpose::NormalStriker;
    using message::purpose::PenaltyKickStriker;
    using message::purpose::PenaltyShootoutStriker;
    using message::purpose::ThrowInStriker;
    using message::strategy::AlignBallToGoal;
    using message::strategy::AlignRobotToBall;
    using message::strategy::FindBall;
    using message::strategy::KickToGoal;
    using message::strategy::Localise;
    using message::strategy::LookAtBall;
    using message::strategy::Ready;
    using message::strategy::StandStill;
    using message::strategy::WalkToBall;
    using message::strategy::WalkToFieldPosition;


    using StrikerTask = message::purpose::Striker;
    using utility::support::Expression;

    Striker::Striker(std::unique_ptr<NUClear::Environment> environment) : BehaviourReactor(std::move(environment)) {

        on<Configuration>("Striker.yaml").then([this](const Configuration& config) {
            // Use configuration here from file Striker.yaml
            this->log_level    = config["log_level"].as<NUClear::LogLevel>();
            cfg.ready_position = config["ready_position"].as<Expression>();
        });

        on<Provide<StrikerTask>, Optional<Trigger<GameState>>>().then(
            [this](const StrikerTask& striker_task, const std::shared_ptr<const GameState>& game_state) {
                // Do not use GameController information if force playing or force penalty shootout
                if (striker_task.force_playing) {
                    play();
                    return;
                }

                // Check if there is GameState information, and if so act based on the current mode
                if (game_state) {
                    switch (game_state->data.mode.value) {
                        case GameMode::PENALTY_SHOOTOUT: emit<Task>(std::make_unique<PenaltyShootoutStriker>()); break;
                        case GameMode::NORMAL:
                        case GameMode::OVERTIME: emit<Task>(std::make_unique<NormalStriker>()); break;
                        case GameMode::DIRECT_FREEKICK: emit<Task>(std::make_unique<DirectFreeKickStriker>()); break;
                        case GameMode::INDIRECT_FREEKICK:
                            emit<Task>(std::make_unique<InDirectFreeKickStriker>());
                            break;
                        case GameMode::PENALTYKICK: emit<Task>(std::make_unique<PenaltyKickStriker>()); break;
                        case GameMode::CORNER_KICK: emit<Task>(std::make_unique<CornerKickStriker>()); break;
                        case GameMode::GOAL_KICK: emit<Task>(std::make_unique<GoalKickStriker>()); break;
                        case GameMode::THROW_IN: emit<Task>(std::make_unique<ThrowInStriker>()); break;
                        default: log<NUClear::WARN>("Game mode unknown.");
                    }
                }
            });

        // Normal READY state
        on<Provide<NormalStriker>, When<Phase, std::equal_to, Phase::READY>>().then([this] {
            // If we are stable and localised, walk to the ready field position
            emit<Task>(std::make_unique<WalkToFieldPosition>(
                           Eigen::Vector3f(cfg.ready_position.x(), cfg.ready_position.y(), 0),
                           cfg.ready_position.z()),
                       1);
            emit<Task>(std::make_unique<Localise>(), 2);  // localise if necessary
        });

        // Normal PLAYING state
        on<Provide<NormalStriker>, When<Phase, std::equal_to, Phase::PLAYING>>().then([this] { play(); });

        // Normal UNKNOWN state
        on<Provide<NormalStriker>, When<Phase, std::equal_to, Phase::UNKNOWN_PHASE>>().then(
            [this] { log<NUClear::WARN>("Unknown normal game phase."); });

        // Default for INITIAL, SET, FINISHED, TIMEOUT
        on<Provide<NormalStriker>>().then([this] { emit<Task>(std::make_unique<StandStill>()); });

        // Penalty shootout PLAYING state
        on<Provide<PenaltyShootoutStriker>, When<Phase, std::equal_to, Phase::PLAYING>>().then([this] { play(); });

        // Penalty shootout UNKNOWN state
        on<Provide<PenaltyShootoutStriker>, When<Phase, std::equal_to, Phase::UNKNOWN_PHASE>>().then(
            [this] { log<NUClear::WARN>("Unknown penalty shootout game phase."); });

        // Default for INITIAL, READY, SET, FINISHED, TIMEOUT
        on<Provide<PenaltyShootoutStriker>>().then([this] { emit<Task>(std::make_unique<StandStill>()); });

        // Direct free kick
        on<Provide<DirectFreeKickStriker>>().then([this] { emit<Task>(std::make_unique<StandStill>()); });

        // Indirect free kick
        on<Provide<InDirectFreeKickStriker>>().then([this] { emit<Task>(std::make_unique<StandStill>()); });

        // Penalty kick
        on<Provide<PenaltyKickStriker>>().then([this] { emit<Task>(std::make_unique<StandStill>()); });

        // Corner kick
        on<Provide<CornerKickStriker>>().then([this] { emit<Task>(std::make_unique<StandStill>()); });

        // Goal kick
        on<Provide<GoalKickStriker>>().then([this] { emit<Task>(std::make_unique<StandStill>()); });

        // Throw in
        on<Provide<ThrowInStriker>>().then([this] { emit<Task>(std::make_unique<StandStill>()); });
    }

    void Striker::play() {
        // Walk to the ball and kick!
        // Second argument is priority - higher number means higher priority
        emit<Task>(std::make_unique<FindBall>(), 1);    // if the look/walk to ball tasks are not running, find the ball
        emit<Task>(std::make_unique<LookAtBall>(), 2);  // try to track the ball
        emit<Task>(std::make_unique<WalkToBall>(), 3);  // try to walk to the ball
<<<<<<< HEAD
        emit<Task>(std::make_unique<AlignBallToGoal>(), 4);  // try to walk to the ball
        // emit<Task>(std::make_unique<Localise>(), 5);         // localise if necessary
        emit<Task>(std::make_unique<KickToGoal>(), 6);  // kick the ball if possible
=======
        emit<Task>(std::make_unique<AlignRobotToBall>(), 4);  // Align robot to ball
        emit<Task>(std::make_unique<AlignBallToGoal>(), 5);   // try to walk to the ball
        emit<Task>(std::make_unique<KickToGoal>(), 6);        // kick the ball if possible
>>>>>>> ae4ad829
    }

}  // namespace module::purpose<|MERGE_RESOLUTION|>--- conflicted
+++ resolved
@@ -139,15 +139,9 @@
         emit<Task>(std::make_unique<FindBall>(), 1);    // if the look/walk to ball tasks are not running, find the ball
         emit<Task>(std::make_unique<LookAtBall>(), 2);  // try to track the ball
         emit<Task>(std::make_unique<WalkToBall>(), 3);  // try to walk to the ball
-<<<<<<< HEAD
-        emit<Task>(std::make_unique<AlignBallToGoal>(), 4);  // try to walk to the ball
-        // emit<Task>(std::make_unique<Localise>(), 5);         // localise if necessary
-        emit<Task>(std::make_unique<KickToGoal>(), 6);  // kick the ball if possible
-=======
         emit<Task>(std::make_unique<AlignRobotToBall>(), 4);  // Align robot to ball
         emit<Task>(std::make_unique<AlignBallToGoal>(), 5);   // try to walk to the ball
         emit<Task>(std::make_unique<KickToGoal>(), 6);        // kick the ball if possible
->>>>>>> ae4ad829
     }
 
 }  // namespace module::purpose