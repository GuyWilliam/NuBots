#ifndef UTILITY_CLOCK_HPP
#define UTILITY_CLOCK_HPP

#include <nuclear>

namespace utility::clock {
    // NOLINTNEXTLINE(cppcoreguidelines-avoid-non-const-global-variables)
    extern double custom_rtf;  // real time factor
<<<<<<< HEAD
    // NOLINTNEXTLINE(cppcoreguidelines-avoid-non-const-global-variables)
    extern std::chrono::steady_clock::time_point last_update;
=======
>>>>>>> 4d77158b
}  // namespace utility::clock

#endif  // UTILITY_CLOCK_HPP<|MERGE_RESOLUTION|>--- conflicted
+++ resolved
@@ -6,11 +6,6 @@
 namespace utility::clock {
     // NOLINTNEXTLINE(cppcoreguidelines-avoid-non-const-global-variables)
     extern double custom_rtf;  // real time factor
-<<<<<<< HEAD
-    // NOLINTNEXTLINE(cppcoreguidelines-avoid-non-const-global-variables)
-    extern std::chrono::steady_clock::time_point last_update;
-=======
->>>>>>> 4d77158b
 }  // namespace utility::clock
 
 #endif  // UTILITY_CLOCK_HPP