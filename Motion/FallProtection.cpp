--- conflicted
+++ resolved
@@ -156,16 +156,10 @@
         m_data->getPosition(NUSensorsData::LLeg, sensor_lleg);
         m_data->getPosition(NUSensorsData::RLeg, sensor_rleg);
         
-<<<<<<< HEAD
         m_actions->add(NUActionatorsData::LLeg, 0, sensor_lleg, 0);
         m_actions->add(NUActionatorsData::RLeg, 0, sensor_rleg, 0);
         m_actions->add(NUActionatorsData::LArm, 0, sensor_larm, 0);
         m_actions->add(NUActionatorsData::RArm, 0, sensor_rarm, 0);
-=======
-        m_actions->addJointPositions(NUActionatorsData::LeftLegJoints, 0, sensor_lleg, velocity_lleg, 0);
-        m_actions->addJointPositions(NUActionatorsData::RightLegJoints, 0, sensor_rleg, velocity_rleg, 0);
-        m_actions->addJointPositions(NUActionatorsData::LeftArmJoints, 0, sensor_larm, velocity_larm, 0);
-        m_actions->addJointPositions(NUActionatorsData::RightArmJoints, 0, sensor_rarm, velocity_rarm, 0);
         
         vector<float> head_position(2,0);
         vector<float> head_velocity(2,0);
@@ -175,8 +169,7 @@
             head_position[0] = -0.67;
         else if (falling[4])    // backward
             head_position[0] = 0.44;
-        m_actions->addJointPositions(NUActionatorsData::HeadJoints, 0, head_position, head_velocity, 45);
->>>>>>> a6bffc1f
+        m_actions->add(NUActionatorsData::Head, 0, head_position, 45);
     }
 }
 
