# Default to do a debug build
if(NOT CMAKE_BUILD_TYPE)
  set(CMAKE_BUILD_TYPE
      Debug
      CACHE STRING "Choose the type of build, options are: None Debug Release RelWithDebInfo MinSizeRel." FORCE
  )
endif()

# RPath variables use, i.e. don't skip the full RPATH for the build tree
set(CMAKE_SKIP_BUILD_RPATH FALSE)

# Build the RPATH into the binary before install
set(CMAKE_BUILD_WITH_INSTALL_RPATH TRUE)

# Make OSX use the same RPATH as everyone else
set(CMAKE_MACOSX_RPATH ON)

# Add some useful places to the RPATH These will allow the binary to run from the build folder
set(CMAKE_INSTALL_RPATH ${CMAKE_INSTALL_RPATH} lib/ ../lib/ bin/lib)

if(NOT MSVC)
<<<<<<< HEAD
  add_compile_options(-std=c++17 -fPIC)
=======
  # Compilation must be done with c++14 for NUClear to work
  set(CMAKE_CXX_STANDARD 14)
  set(CMAKE_CXX_STANDARD_REQUIRED ON)
  set(CMAKE_POSITION_INDEPENDENT_CODE ON)
>>>>>>> 8bad5d16
endif()<|MERGE_RESOLUTION|>--- conflicted
+++ resolved
@@ -1,8 +1,9 @@
 # Default to do a debug build
 if(NOT CMAKE_BUILD_TYPE)
-  set(CMAKE_BUILD_TYPE
-      Debug
-      CACHE STRING "Choose the type of build, options are: None Debug Release RelWithDebInfo MinSizeRel." FORCE
+  set(
+    CMAKE_BUILD_TYPE
+    Debug
+    CACHE STRING "Choose the type of build, options are: None Debug Release RelWithDebInfo MinSizeRel." FORCE
   )
 endif()
 
@@ -18,13 +19,6 @@
 # Add some useful places to the RPATH These will allow the binary to run from the build folder
 set(CMAKE_INSTALL_RPATH ${CMAKE_INSTALL_RPATH} lib/ ../lib/ bin/lib)
 
-if(NOT MSVC)
-<<<<<<< HEAD
-  add_compile_options(-std=c++17 -fPIC)
-=======
-  # Compilation must be done with c++14 for NUClear to work
-  set(CMAKE_CXX_STANDARD 14)
-  set(CMAKE_CXX_STANDARD_REQUIRED ON)
-  set(CMAKE_POSITION_INDEPENDENT_CODE ON)
->>>>>>> 8bad5d16
-endif()+set(CMAKE_CXX_STANDARD 17)
+set(CMAKE_CXX_STANDARD_REQUIRED ON)
+set(CMAKE_POSITION_INDEPENDENT_CODE ON)