/*
 * MIT License
 *
 * Copyright (c) 2023 NUbots
 *
 * This file is part of the NUbots codebase.
 * See https://github.com/NUbots/NUbots for further info.
 *
 * Permission is hereby granted, free of charge, to any person obtaining a copy
 * of this software and associated documentation files (the "Software"), to deal
 * in the Software without restriction, including without limitation the rights
 * to use, copy, modify, merge, publish, distribute, sublicense, and/or sell
 * copies of the Software, and to permit persons to whom the Software is
 * furnished to do so, subject to the following conditions:
 *
 * The above copyright notice and this permission notice shall be included in all
 * copies or substantial portions of the Software.
 *
 * THE SOFTWARE IS PROVIDED "AS IS", WITHOUT WARRANTY OF ANY KIND, EXPRESS OR
 * IMPLIED, INCLUDING BUT NOT LIMITED TO THE WARRANTIES OF MERCHANTABILITY,
 * FITNESS FOR A PARTICULAR PURPOSE AND NONINFRINGEMENT. IN NO EVENT SHALL THE
 * AUTHORS OR COPYRIGHT HOLDERS BE LIABLE FOR ANY CLAIM, DAMAGES OR OTHER
 * LIABILITY, WHETHER IN AN ACTION OF CONTRACT, TORT OR OTHERWISE, ARISING FROM,
 * OUT OF OR IN CONNECTION WITH THE SOFTWARE OR THE USE OR OTHER DEALINGS IN THE
 * SOFTWARE.
 */
#include "PlanWalkPath.hpp"

#include "extension/Behaviour.hpp"
#include "extension/Configuration.hpp"

<<<<<<< HEAD
=======
#include "message/input/Sensors.hpp"
#include "message/localisation/Ball.hpp"
#include "message/localisation/Field.hpp"
#include "message/localisation/Robot.hpp"
>>>>>>> 43850676
#include "message/planning/WalkPath.hpp"
#include "message/skill/Walk.hpp"
#include "message/strategy/StandStill.hpp"

#include "utility/math/comparison.hpp"
#include "utility/math/euler.hpp"
#include "utility/nusight/NUhelpers.hpp"
#include "utility/support/yaml_expression.hpp"

namespace module::planning {

    using extension::Configuration;

<<<<<<< HEAD
    using message::planning::PivotAroundPoint;
=======
    using message::input::Sensors;
    using message::localisation::Ball;
    using message::localisation::Field;
    using message::localisation::Robots;
    using message::planning::TurnAroundBall;
>>>>>>> 43850676
    using message::planning::TurnOnSpot;
    using message::planning::WalkTo;
    using message::planning::WalkToDebug;
    using message::skill::Walk;
    using message::strategy::StandStill;

    using utility::math::euler::rpy_intrinsic_to_mat;
    using utility::nusight::graph;
    using utility::support::Expression;

    double g(const double x, const double y, const double x0, const double y0) {
        double distance = std::pow(x - x0, 2) + std::pow(y - y0, 2);
        return 1 / (distance * distance);
    }

    double g_target(const double x, const double y, const double x0, const double y0) {
        return std::sqrt(std::pow(x - x0, 2) + std::pow(y - y0, 2));
    }

    // https://www.desmos.com/calculator/exmrdiugxn
    Eigen::Vector2d PlanWalkPath::vector_field(const Eigen::Vector2d& target_position,
                                               const double heading,
                                               std::vector<Eigen::Vector2d> obstacles) {
        double x = 0.0;
        double y = 0.0;

        // Attraction of the target position
        Eigen::Vector2d vector_field_direction(
            (target_position.x() - x) * g(x, y, target_position.x(), target_position.y()) * cfg.target_strength,
            (target_position.y() - y) * g(x, y, target_position.x(), target_position.y()) * cfg.target_strength);

        log<NUClear::INFO>("Target difference",
                           (target_position.x() - x) * g_target(x, y, target_position.x(), target_position.y()),
                           (target_position.y() - y) * g_target(x, y, target_position.x(), target_position.y()));

        // Create point next to target position at given heading
        double x_target = target_position.x() + std::cos(heading);
        double y_target = target_position.y() + std::sin(heading);

        // Repulse the heading point
        vector_field_direction.x() += ((x - x_target) * g(x, y, x_target, y_target)) * cfg.heading_strength;
        vector_field_direction.y() += ((y - y_target) * g(x, y, x_target, y_target)) * cfg.heading_strength;

        log<NUClear::INFO>("Heading difference",
                           (x - x_target) * g(x, y, x_target, y_target),
                           (y - y_target) * g(x, y, x_target, y_target));

        // Repulsion of the obstacles
        for (const auto& obstacle : obstacles) {
            vector_field_direction.x() +=
                ((x - obstacle.x()) * g(x, y, obstacle.x(), obstacle.y())) * cfg.obstacle_strength;
            vector_field_direction.y() +=
                ((y - obstacle.y()) * g(x, y, obstacle.x(), obstacle.y())) * cfg.obstacle_strength;

            log<NUClear::INFO>("Obstacle difference",
                               (x - obstacle.x()) * g(x, y, obstacle.x(), obstacle.y()),
                               (y - obstacle.y()) * g(x, y, obstacle.x(), obstacle.y()));
        }

        // Repulsion of the walls
        // vector_field_direction.x() -=
        //     cfg.bounds_strength
        //     * (std::abs(x - 4.5) * utility::math::sgn(x - 4.5) + std::abs(x + 4.5) * utility::math::sgn(x + 4.5));
        // vector_field_direction.y() -=
        //     cfg.bounds_strength
        //     * (std::abs(y - 3.0) * utility::math::sgn(y - 3.0) + std::abs(y + 3.0) * utility::math::sgn(y + 3.0));

        log<NUClear::INFO>(
            "Bounds difference",
            cfg.bounds_strength
                * (std::abs(x - 4.5) * utility::math::sgn(x - 4.5) + std::abs(x + 4.5) * utility::math::sgn(x + 4.5)),
            cfg.bounds_strength
                * (std::abs(y - 3.0) * utility::math::sgn(y - 3.0) + std::abs(y + 3.0) * utility::math::sgn(y + 3.0)));

        log<NUClear::INFO>("Vector Field", vector_field_direction.transpose(), obstacles.size());

        return vector_field_direction;
    }

    PlanWalkPath::PlanWalkPath(std::unique_ptr<NUClear::Environment> environment)
        : BehaviourReactor(std::move(environment)) {

        on<Configuration>("PlanWalkPath.yaml").then([this](const Configuration& config) {
            // Use configuration here from file PlanWalkPath.yaml
            this->log_level = config["log_level"].as<NUClear::LogLevel>();

            // WalkTo tuning
            cfg.max_translational_velocity_x = config["max_translational_velocity_x"].as<double>();
            cfg.max_translational_velocity_y = config["max_translational_velocity_y"].as<double>();
            max_velocity_magnitude   = std::max(cfg.max_translational_velocity_x, cfg.max_translational_velocity_y);
            cfg.max_angular_velocity = config["max_angular_velocity"].as<double>();
            cfg.acceleration         = config["acceleration"].as<double>();

            cfg.max_align_radius = config["max_align_radius"].as<double>();
            cfg.min_align_radius = config["min_align_radius"].as<double>();
            cfg.max_angle_error  = config["max_angle_error"].as<Expression>();
            cfg.min_angle_error  = config["min_angle_error"].as<Expression>();
            cfg.strafe_gain      = config["strafe_gain"].as<double>();

            // TurnOnSpot tuning
            cfg.rotate_velocity   = config["rotate_velocity"].as<double>();
            cfg.rotate_velocity_x = config["rotate_velocity_x"].as<double>();
            cfg.rotate_velocity_y = config["rotate_velocity_y"].as<double>();

            // PivotAroundPoint tuning
            cfg.pivot_ball_velocity   = config["pivot_ball_velocity"].as<double>();
            cfg.pivot_ball_velocity_x = config["pivot_ball_velocity_x"].as<double>();
            cfg.pivot_ball_velocity_y = config["pivot_ball_velocity_y"].as<double>();

            cfg.target_strength   = config["target_strength"].as<double>();
            cfg.heading_strength  = config["heading_strength"].as<double>();
            cfg.obstacle_strength = config["obstacle_strength"].as<double>();
            cfg.bounds_strength   = config["bounds_strength"].as<double>();

            // Emit empty Robots in case we don't get any
            emit(std::make_unique<Robots>());
        });

<<<<<<< HEAD
        on<Start<WalkTo>>().then([this] {
            log<NUClear::DEBUG>("Starting walk to task");
=======
        // Path to walk to a particular point
        on<Provide<WalkTo>, Uses<Walk>, With<Robots>, With<Field>, With<Sensors>>().then([this](
                                                                                             const WalkTo& walk_to,
                                                                                             const Uses<Walk>& walk,
                                                                                             const Robots& robots,
                                                                                             const Field& field,
                                                                                             const Sensors& sensors) {
            // If we haven't got an active walk task, then reset the velocity to minimum velocity
            if (walk.run_state == GroupInfo::RunState::NO_TASK) {
                velocity_magnitude = cfg.min_translational_velocity_magnitude;
            }
>>>>>>> 43850676

            // Reset the velocity magnitude to zero
            velocity_magnitude = 0;
        });

        on<Provide<WalkTo>>().then([this](const WalkTo& walk_to) {
            // Decompose the target pose into position and orientation
            Eigen::Vector2d rDRr = walk_to.Hrd.translation().head(2);

            // Calculate the translational error between the robot and the target point (x, y)
            double translational_error = rDRr.norm();

            // Calculate the angle between the robot and the target point (x, y)
            double angle_to_target = std::atan2(rDRr.y(), rDRr.x());

            // Calculate the angle between the robot and the final desired heading
            double angle_to_final_heading =
                std::atan2(walk_to.Hrd.linear().col(0).y(), walk_to.Hrd.linear().col(0).x());

            // Linearly interpolate between angle to the target and desired heading when inside the align radius region
            double translation_progress =
                std::clamp((cfg.max_align_radius - translational_error) / (cfg.max_align_radius - cfg.min_align_radius),
                           0.0,
                           1.0);
            double desired_heading =
                (1 - translation_progress) * angle_to_target + translation_progress * angle_to_final_heading;

            double desired_velocity_magnitude = 0;
            if (translational_error > cfg.max_align_radius) {
                // "Accelerate"
                velocity_magnitude += cfg.acceleration;
                // Limit the velocity magnitude to the maximum velocity
                velocity_magnitude = std::min(velocity_magnitude, max_velocity_magnitude);
                // Scale the velocity by angle error to have robot rotate on spot when far away and not facing target
                // [0 at max_angle_error, linearly interpolate between, 1 at min_angle_error]
                double angle_error_gain = std::clamp(
                    (cfg.max_angle_error - std::abs(desired_heading)) / (cfg.max_angle_error - cfg.min_angle_error),
                    0.0,
                    1.0);
                desired_velocity_magnitude = angle_error_gain * velocity_magnitude;
            }
            else {
                // "Decelerate"
                velocity_magnitude -= cfg.acceleration;
                // Limit the velocity to zero
                velocity_magnitude = std::max(velocity_magnitude, 0.0);
                // Normalise error between [0, 1] inside align radius
                double error = translational_error / cfg.max_align_radius;
                // "Proportional control" to strafe towards the target inside align radius
                desired_velocity_magnitude = cfg.strafe_gain * error;
            }

<<<<<<< HEAD
            // Calculate the target velocity
            Eigen::Vector2d desired_translational_velocity = desired_velocity_magnitude * rDRr.normalized();
            Eigen::Vector3d velocity_target;
            velocity_target << desired_translational_velocity, desired_heading;

            // Limit the velocity to the maximum translational and angular velocity
            velocity_target = constrain_velocity(velocity_target,
                                                 cfg.max_translational_velocity_x,
                                                 cfg.max_translational_velocity_y,
                                                 cfg.max_angular_velocity);

            // Emit the walk task with the calculated velocities
            emit<Task>(std::make_unique<Walk>(velocity_target));

            // Emit debugging information for visualization and monitoring
            auto debug_information                    = std::make_unique<WalkToDebug>();
            Eigen::Isometry3d Hrd                     = Eigen::Isometry3d::Identity();
            Hrd.translation().head(2)                 = rDRr;
            Hrd.linear()                              = rpy_intrinsic_to_mat(Eigen::Vector3d(0, 0, desired_heading));
            debug_information->Hrd                    = Hrd;
            debug_information->min_align_radius       = cfg.min_align_radius;
            debug_information->max_align_radius       = cfg.max_align_radius;
            debug_information->min_angle_error        = cfg.min_angle_error;
            debug_information->max_angle_error        = cfg.max_angle_error;
            debug_information->angle_to_target        = angle_to_target;
            debug_information->angle_to_final_heading = angle_to_final_heading;
            debug_information->translational_error    = translational_error;
            debug_information->velocity_target        = velocity_target;
            emit(debug_information);
=======
            std::vector<Eigen::Vector2d> obstacles{};
            for (const auto& robot : robots.robots) {
                obstacles.push_back((sensors.Hrw * robot.rRWw).head(2));
            }

            // Get the vector field
            Eigen::Vector2d velocity_target = vector_field(walk_to.rPRr.head(2), walk_to.heading, obstacles);
            velocity_target                 = velocity_target.normalized() * velocity_magnitude;
            // log<NUClear::INFO>("Vector Field", velocity_target.transpose(), velocity_magnitude,
            // robots.robots.size()); Set the angular velocity component of the velocity_target with the angular
            // displacement and saturate with value cfg.max_angular_velocity
            double h = utility::math::clamp(cfg.min_angular_velocity, walk_to.heading, cfg.max_angular_velocity);

            emit<Task>(std::make_unique<Walk>(Eigen::Vector3d(velocity_target.x(), velocity_target.y(), h)));
>>>>>>> 43850676
        });

        on<Provide<TurnOnSpot>>().then([this](const TurnOnSpot& turn_on_spot) {
            // Determine the direction of rotation
            int sign = turn_on_spot.clockwise ? -1 : 1;

            // Turn on the spot
            emit<Task>(std::make_unique<Walk>(
                Eigen::Vector3d(cfg.rotate_velocity_x, cfg.rotate_velocity_y, sign * cfg.rotate_velocity)));
        });

        on<Provide<PivotAroundPoint>>().then([this](const PivotAroundPoint& pivot_around_point) {
            // Determine the direction of rotation
            int sign = pivot_around_point.clockwise ? -1 : 1;
            // Turn around the ball
            emit<Task>(std::make_unique<Walk>(Eigen::Vector3d(cfg.pivot_ball_velocity_x,
                                                              sign * cfg.pivot_ball_velocity_y,
                                                              sign * cfg.pivot_ball_velocity)));
        });
    }
}  // namespace module::planning<|MERGE_RESOLUTION|>--- conflicted
+++ resolved
@@ -29,13 +29,9 @@
 #include "extension/Behaviour.hpp"
 #include "extension/Configuration.hpp"
 
-<<<<<<< HEAD
-=======
 #include "message/input/Sensors.hpp"
 #include "message/localisation/Ball.hpp"
-#include "message/localisation/Field.hpp"
 #include "message/localisation/Robot.hpp"
->>>>>>> 43850676
 #include "message/planning/WalkPath.hpp"
 #include "message/skill/Walk.hpp"
 #include "message/strategy/StandStill.hpp"
@@ -49,15 +45,11 @@
 
     using extension::Configuration;
 
-<<<<<<< HEAD
-    using message::planning::PivotAroundPoint;
-=======
     using message::input::Sensors;
     using message::localisation::Ball;
     using message::localisation::Field;
     using message::localisation::Robots;
-    using message::planning::TurnAroundBall;
->>>>>>> 43850676
+    using message::planning::PivotAroundPoint;
     using message::planning::TurnOnSpot;
     using message::planning::WalkTo;
     using message::planning::WalkToDebug;
@@ -149,7 +141,7 @@
             cfg.max_translational_velocity_y = config["max_translational_velocity_y"].as<double>();
             max_velocity_magnitude   = std::max(cfg.max_translational_velocity_x, cfg.max_translational_velocity_y);
             cfg.max_angular_velocity = config["max_angular_velocity"].as<double>();
-            cfg.acceleration         = config["acceleration"].as<double>();
+            cfg.max_acceleration     = config["max_acceleration"].as<double>();
 
             cfg.max_align_radius = config["max_align_radius"].as<double>();
             cfg.min_align_radius = config["min_align_radius"].as<double>();
@@ -176,121 +168,108 @@
             emit(std::make_unique<Robots>());
         });
 
-<<<<<<< HEAD
         on<Start<WalkTo>>().then([this] {
             log<NUClear::DEBUG>("Starting walk to task");
-=======
-        // Path to walk to a particular point
-        on<Provide<WalkTo>, Uses<Walk>, With<Robots>, With<Field>, With<Sensors>>().then([this](
-                                                                                             const WalkTo& walk_to,
-                                                                                             const Uses<Walk>& walk,
-                                                                                             const Robots& robots,
-                                                                                             const Field& field,
-                                                                                             const Sensors& sensors) {
-            // If we haven't got an active walk task, then reset the velocity to minimum velocity
-            if (walk.run_state == GroupInfo::RunState::NO_TASK) {
-                velocity_magnitude = cfg.min_translational_velocity_magnitude;
-            }
->>>>>>> 43850676
-
             // Reset the velocity magnitude to zero
-            velocity_magnitude = 0;
-        });
-
-        on<Provide<WalkTo>>().then([this](const WalkTo& walk_to) {
-            // Decompose the target pose into position and orientation
-            Eigen::Vector2d rDRr = walk_to.Hrd.translation().head(2);
-
-            // Calculate the translational error between the robot and the target point (x, y)
-            double translational_error = rDRr.norm();
-
-            // Calculate the angle between the robot and the target point (x, y)
-            double angle_to_target = std::atan2(rDRr.y(), rDRr.x());
-
-            // Calculate the angle between the robot and the final desired heading
-            double angle_to_final_heading =
-                std::atan2(walk_to.Hrd.linear().col(0).y(), walk_to.Hrd.linear().col(0).x());
-
-            // Linearly interpolate between angle to the target and desired heading when inside the align radius region
-            double translation_progress =
-                std::clamp((cfg.max_align_radius - translational_error) / (cfg.max_align_radius - cfg.min_align_radius),
-                           0.0,
-                           1.0);
-            double desired_heading =
-                (1 - translation_progress) * angle_to_target + translation_progress * angle_to_final_heading;
-
-            double desired_velocity_magnitude = 0;
-            if (translational_error > cfg.max_align_radius) {
-                // "Accelerate"
-                velocity_magnitude += cfg.acceleration;
-                // Limit the velocity magnitude to the maximum velocity
-                velocity_magnitude = std::min(velocity_magnitude, max_velocity_magnitude);
-                // Scale the velocity by angle error to have robot rotate on spot when far away and not facing target
-                // [0 at max_angle_error, linearly interpolate between, 1 at min_angle_error]
-                double angle_error_gain = std::clamp(
-                    (cfg.max_angle_error - std::abs(desired_heading)) / (cfg.max_angle_error - cfg.min_angle_error),
+            velocity_command = Eigen::Vector3d::Zero();
+        });
+
+        on<Provide<WalkTo>, Uses<Walk>, Optional<With<Robots>>, With<Sensors>>().then(
+            [this](const WalkTo& walk_to,
+                   const Uses<Walk>& walk,
+                   const std::shared_ptr<const Robots>& robots,
+                   const Sensors& sensors) {
+                std::vector<Eigen::Vector2d> obstacles{};
+                if (robots != nullptr) {
+                    for (const auto& robot : robots->robots) {
+                        obstacles.push_back((sensors.Hrw * robot.rRWw).head(2));
+                    }
+                }
+
+                // Decompose the target pose into position and orientation
+                Eigen::Vector2d rDRr = walk_to.Hrd.translation().head(2);
+
+                // Calculate the angle between the robot and the final desired heading
+                double angle_to_final_heading =
+                    std::atan2(walk_to.Hrd.linear().col(0).y(), walk_to.Hrd.linear().col(0).x());
+
+                // Get the vector field desired velocity
+                Eigen::Vector2d desired_velocity_target = vector_field(rDRr, angle_to_final_heading, obstacles);
+                emit(graph("desired_velocity_target ", desired_velocity_target.x(), desired_velocity_target.y()));
+
+                // Calculate the angle between the robot and the target velocity (x, y)
+                double angle_to_target = std::atan2(desired_velocity_target.y(), desired_velocity_target.x());
+
+                // Calculate the translational error between the robot and the target point (x, y)
+                double translational_error = rDRr.norm();
+
+                // Linearly interpolate between angle to the target and desired heading when inside the align radius
+                // region
+                double translation_progress = std::clamp(
+                    (cfg.max_align_radius - translational_error) / (cfg.max_align_radius - cfg.min_align_radius),
                     0.0,
                     1.0);
-                desired_velocity_magnitude = angle_error_gain * velocity_magnitude;
-            }
-            else {
-                // "Decelerate"
-                velocity_magnitude -= cfg.acceleration;
-                // Limit the velocity to zero
-                velocity_magnitude = std::max(velocity_magnitude, 0.0);
-                // Normalise error between [0, 1] inside align radius
-                double error = translational_error / cfg.max_align_radius;
-                // "Proportional control" to strafe towards the target inside align radius
-                desired_velocity_magnitude = cfg.strafe_gain * error;
-            }
-
-<<<<<<< HEAD
-            // Calculate the target velocity
-            Eigen::Vector2d desired_translational_velocity = desired_velocity_magnitude * rDRr.normalized();
-            Eigen::Vector3d velocity_target;
-            velocity_target << desired_translational_velocity, desired_heading;
-
-            // Limit the velocity to the maximum translational and angular velocity
-            velocity_target = constrain_velocity(velocity_target,
-                                                 cfg.max_translational_velocity_x,
-                                                 cfg.max_translational_velocity_y,
-                                                 cfg.max_angular_velocity);
-
-            // Emit the walk task with the calculated velocities
-            emit<Task>(std::make_unique<Walk>(velocity_target));
-
-            // Emit debugging information for visualization and monitoring
-            auto debug_information                    = std::make_unique<WalkToDebug>();
-            Eigen::Isometry3d Hrd                     = Eigen::Isometry3d::Identity();
-            Hrd.translation().head(2)                 = rDRr;
-            Hrd.linear()                              = rpy_intrinsic_to_mat(Eigen::Vector3d(0, 0, desired_heading));
-            debug_information->Hrd                    = Hrd;
-            debug_information->min_align_radius       = cfg.min_align_radius;
-            debug_information->max_align_radius       = cfg.max_align_radius;
-            debug_information->min_angle_error        = cfg.min_angle_error;
-            debug_information->max_angle_error        = cfg.max_angle_error;
-            debug_information->angle_to_target        = angle_to_target;
-            debug_information->angle_to_final_heading = angle_to_final_heading;
-            debug_information->translational_error    = translational_error;
-            debug_information->velocity_target        = velocity_target;
-            emit(debug_information);
-=======
-            std::vector<Eigen::Vector2d> obstacles{};
-            for (const auto& robot : robots.robots) {
-                obstacles.push_back((sensors.Hrw * robot.rRWw).head(2));
-            }
-
-            // Get the vector field
-            Eigen::Vector2d velocity_target = vector_field(walk_to.rPRr.head(2), walk_to.heading, obstacles);
-            velocity_target                 = velocity_target.normalized() * velocity_magnitude;
-            // log<NUClear::INFO>("Vector Field", velocity_target.transpose(), velocity_magnitude,
-            // robots.robots.size()); Set the angular velocity component of the velocity_target with the angular
-            // displacement and saturate with value cfg.max_angular_velocity
-            double h = utility::math::clamp(cfg.min_angular_velocity, walk_to.heading, cfg.max_angular_velocity);
-
-            emit<Task>(std::make_unique<Walk>(Eigen::Vector3d(velocity_target.x(), velocity_target.y(), h)));
->>>>>>> 43850676
-        });
+                double desired_heading =
+                    (1 - translation_progress) * angle_to_target + translation_progress * angle_to_final_heading;
+                // Set the desired heading as the velocity command
+                velocity_command.z() = desired_heading;
+
+                double desired_velocity_magnitude = 0;
+                if (translational_error > cfg.max_align_radius) {
+                    // Scale the velocity by angle error to have robot rotate on spot when far away and not facing
+                    // target [0 at max_angle_error, linearly interpolate between, 1 at min_angle_error]
+                    double angle_error_gain = std::clamp(
+                        (cfg.max_angle_error - std::abs(desired_heading)) / (cfg.max_angle_error - cfg.min_angle_error),
+                        0.0,
+                        1.0);
+                    velocity_command.x() = std::min(angle_error_gain * desired_velocity_target.x(),
+                                                    velocity_command.x() + cfg.max_acceleration);
+                    velocity_command.y() = std::min(angle_error_gain * desired_velocity_target.y(),
+                                                    velocity_command.y() + cfg.max_acceleration);
+                }
+                else {
+                    // "Proportional control" to strafe towards the target inside align radius
+                    // Normalise error between [0, 1] inside align radius
+                    velocity_command.x() = cfg.strafe_gain * rDRr.x() / cfg.max_align_radius;
+                    velocity_command.y() = cfg.strafe_gain * rDRr.y() / cfg.max_align_radius;
+                }
+
+
+                // Limit the velocity to the maximum translational and angular velocity
+                velocity_command = constrain_velocity(velocity_command,
+                                                      cfg.max_translational_velocity_x,
+                                                      cfg.max_translational_velocity_y,
+                                                      cfg.max_angular_velocity);
+
+                // Emit the walk task with the calculated velocities
+                emit<Task>(std::make_unique<Walk>(velocity_command));
+
+                // Emit debugging information for visualization and monitoring
+                auto debug_information              = std::make_unique<WalkToDebug>();
+                Eigen::Isometry3d Hrd               = Eigen::Isometry3d::Identity();
+                Hrd.translation().head(2)           = rDRr;
+                Hrd.linear()                        = rpy_intrinsic_to_mat(Eigen::Vector3d(0, 0, desired_heading));
+                debug_information->Hrd              = Hrd;
+                debug_information->min_align_radius = cfg.min_align_radius;
+                debug_information->max_align_radius = cfg.max_align_radius;
+                debug_information->min_angle_error  = cfg.min_angle_error;
+                debug_information->max_angle_error  = cfg.max_angle_error;
+                debug_information->angle_to_target  = angle_to_target;
+                debug_information->angle_to_final_heading = angle_to_final_heading;
+                debug_information->translational_error    = translational_error;
+                debug_information->velocity_target        = velocity_command;
+
+                // Create vector field for visualization
+                for (int i = -5; i < 5; i++) {
+                    for (int j = -5; j < 5; j++) {
+                        Eigen::Vector2d rDRr                    = Eigen::Vector2d(i / 10.0, j / 10.0);
+                        Eigen::Vector2d desired_velocity_target = vector_field(rDRr, angle_to_final_heading, obstacles);
+                        debug_information->vector_field.push_back(desired_velocity_target);
+                    }
+                }
+
+                emit(debug_information);
+            });
 
         on<Provide<TurnOnSpot>>().then([this](const TurnOnSpot& turn_on_spot) {
             // Determine the direction of rotation
