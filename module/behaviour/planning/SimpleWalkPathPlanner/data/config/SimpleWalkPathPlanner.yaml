log_level: WARN

# Priority in subsumption system
walk_path_planner_priority: 3

# General playing tuning values for approaching ball
forward_speed: 0.1
side_speed: 0.05
max_turn_speed: 0.15
min_turn_speed: -0.15

# Rotate on the spot tuning values
rotate_speed: 0.2
rotate_speed_x: -0.04
rotate_speed_y: 0

# Walk to ready position tuning values
walk_to_ready_speed_x: 0.1
<<<<<<< HEAD
walk_to_ready_speed_y: 0.0
walk_to_ready_rotation: 0.0
=======
walk_to_ready_speed_y: 0
walk_to_ready_rotation: 0
>>>>>>> 33667edb
<|MERGE_RESOLUTION|>--- conflicted
+++ resolved
@@ -16,10 +16,5 @@
 
 # Walk to ready position tuning values
 walk_to_ready_speed_x: 0.1
-<<<<<<< HEAD
-walk_to_ready_speed_y: 0.0
-walk_to_ready_rotation: 0.0
-=======
 walk_to_ready_speed_y: 0
-walk_to_ready_rotation: 0
->>>>>>> 33667edb
+walk_to_ready_rotation: 0