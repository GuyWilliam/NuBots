--- conflicted
+++ resolved
@@ -1,23 +1,13 @@
 # Controls the minimum log level that NUClear log will display
 log_level: INFO
 
-<<<<<<< HEAD
 # General playing tuning values for walking
 max_translational_velocity_x: 0.175
 min_translational_velocity_x: -0.1
 max_translational_velocity_y: 0.1
 min_translational_velocity_y: -0.1
 max_angular_velocity: 0.4
-acceleration: 0.001 # maximum increment in walk command velocity
-=======
-# General playing tuning values for approaching ball
-max_translational_velocity_magnitude: 0.2
-min_translational_velocity_magnitude: 0.1
-max_angular_velocity: 0.25
-min_angular_velocity: -0.25
-acceleration: 0.004 # maximum increment in walk command velocity
-approach_radius: 0.75 # region around ball to begin decelerating
->>>>>>> 43850676
+max_acceleration: 0.001 # maximum increment in walk command velocity
 
 # Rotate on the spot tuning values
 rotate_velocity: 0.4
@@ -29,15 +19,13 @@
 pivot_ball_velocity_x: 0.0
 pivot_ball_velocity_y: -0.2
 
-<<<<<<< HEAD
 max_align_radius: 0.75 # Radius [m] to begin aligning with target heading
 min_align_radius: 0.4 # Radius [m] to stay aligning with the target heading
 max_angle_error: 45 * pi / 180 # Maximum angle error before only allowing turning on the spot
 min_angle_error: 20 * pi / 180 # Minimum angle error for which maximum translation velocity is allowed
-=======
+
 # Vector field tuning values
 target_strength: 1.5
 heading_strength: 0.1
 obstacle_strength: 0.5
-bounds_strength: 0.1
->>>>>>> 43850676
+bounds_strength: 0.1