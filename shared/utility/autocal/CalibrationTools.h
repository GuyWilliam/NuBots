--- conflicted
+++ resolved
@@ -1,4 +1,3 @@
-<<<<<<< HEAD
 //////////////////////////////////////////////////////////////////////////////
 //	  Author: Jake Fountain 2015
 //
@@ -46,54 +45,4 @@
                                  bool& success);
 };
 }  // namespace autocal
-#endif
-=======
-//////////////////////////////////////////////////////////////////////////////
-//	  Author: Jake Fountain 2015
-//
-//
-//////////////////////////////////////////////////////////////////////////////
-
-#ifndef AUTOCAL_CALIBRATION_TOOLS_H
-#define AUTOCAL_CALIBRATION_TOOLS_H
-
-#include <math.h>
-#include <armadillo>
-#include "utility/math/geometry/UnitQuaternion.h"
-#include "utility/math/matrix/Rotation3D.h"
-#include "utility/math/matrix/Transform3D.h"
-
-namespace autocal {
-
-class CalibrationTools {
-public:
-    static int kroneckerDelta(int i, int j);
-
-    static arma::mat33 crossMatrix(const arma::vec3& v);
-
-    static bool solveWithSVD(const arma::mat& A, const arma::vec& b, arma::mat& x);
-
-    static arma::mat unvectorize(arma::mat v, int n_rows);
-
-    static std::pair<arma::vec3, arma::vec3> getTranslationComponent(
-        const std::vector<utility::math::matrix::Transform3D>& samplesA,
-        const std::vector<utility::math::matrix::Transform3D>& samplesB,
-        const utility::math::matrix::Rotation3D& Ry,
-        bool& success);
-
-    static std::pair<utility::math::matrix::Transform3D, utility::math::matrix::Transform3D> solveZhuang1994(
-        const std::vector<utility::math::matrix::Transform3D>& samplesA,
-        const std::vector<utility::math::matrix::Transform3D>& samplesB,
-        bool& success);
-    static std::pair<utility::math::matrix::Transform3D, utility::math::matrix::Transform3D> solveKronecker_Shah2013(
-        const std::vector<utility::math::matrix::Transform3D>& samplesA,
-        const std::vector<utility::math::matrix::Transform3D>& samplesB,
-        bool& success);
-    static std::pair<utility::math::matrix::Transform3D, utility::math::matrix::Transform3D>
-    solveClosedForm_Dornaika1998(const std::vector<utility::math::matrix::Transform3D>& samplesA,
-                                 const std::vector<utility::math::matrix::Transform3D>& samplesB,
-                                 bool& success);
-};
-}  // namespace autocal
-#endif
->>>>>>> 5340b184
+#endif