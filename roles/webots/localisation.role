# This role is similar to keyboard walk where you can manually control a robot in Webots with the keyboard. Unlike
# keyboard walk, this role includes vision and localisation modules. This can be used to move the robot around and test
# vision and localisation.
nuclear_role(
  # FileWatcher, ConsoleLogHandler and Signal Catcher Must Go First
  extension::FileWatcher # Watches configuration files for changes
  support::SignalCatcher # Allows for graceful shutdown
  support::logging::ConsoleLogHandler # `log()` calls show in the console filtered for log level
  # Configuration
  actuation::KinematicsConfiguration # Must go early in the role as other modules depend on it
  support::configuration::SoccerConfig # Field description
  # Network
  network::NUClearNet
  network::NetworkForwarder
  output::Overview
  output::ImageCompressor
  support::logging::MessageLogHandler # Used to send log messages and reaction statistics to NUsight
  network::PlotJuggler
  # Platform
  input::SensorFilter
  platform::Webots
  # Vision
  vision::VisualMesh
  vision::GreenHorizonDetector
  vision::FieldLineDetector
  vision::GoalDetector
  vision::BallDetector
<<<<<<< HEAD
  vision::RobotDetector
=======
>>>>>>> 9e26fabc
  vision::Yolo
  # Localisation
  localisation::BallLocalisation
  localisation::FieldLocalisation
  localisation::RobotLocalisation
  # Director
  extension::Director
  # Servos
  actuation::Kinematics
  actuation::Servos
  actuation::FootController
  # Skills
  skill::Walk
  skill::SplineKick
  skill::GetUp
  skill::Look
  # Planners
  planning::GetUpPlanner
  planning::FallingRelaxPlanner
  # Strategies
  strategy::FallRecovery
  strategy::StandStill
  # Purpose
  purpose::KeyboardWalk
)<|MERGE_RESOLUTION|>--- conflicted
+++ resolved
@@ -25,11 +25,8 @@
   vision::FieldLineDetector
   vision::GoalDetector
   vision::BallDetector
-<<<<<<< HEAD
   vision::RobotDetector
-=======
->>>>>>> 9e26fabc
-  vision::Yolo
+  vision::FieldLineDetector
   # Localisation
   localisation::BallLocalisation
   localisation::FieldLocalisation
