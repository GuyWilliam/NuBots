--- conflicted
+++ resolved
@@ -1,10 +1,4 @@
-<<<<<<< HEAD
-teamId: 0
-playerId: 0
-port: 3838
-=======
 playerId: 1
 teamId: 14
 port: 3838
-broadcastIP: 10.0.1.255
->>>>>>> 8c93018a
+broadcastIP: 10.0.1.255