##############################################
#   ___  ____    ____       _                #
#  / _ \/ ___|  / ___|  ___| |_ _   _ _ __   #
# | | | \___ \  \___ \ / _ \ __| | | | '_ \  #
# | |_| |___) |  ___) |  __/ |_| |_| | |_) | #
#  \___/|____/  |____/ \___|\__|\__,_| .__/  #
#                                    |_|     #
##############################################
### The following two commands are paired
### The date in the Server command must either match, or be more recent than,
### the date in the FROM command
### Date format is ISO year/month/day
FROM archlinux:20200505
RUN echo "Server=https://archive.archlinux.org/repos/2020/05/05/\$repo/os/\$arch" | tee /etc/pacman.d/mirrorlist

# Arch recommends running this as the first command of the docker image
# Use "yyuu" to allow for downgrades
# There wont be any downgrades provided the date in Server line above is the same
# or newer than the arch image date
RUN pacman -Syyuu --noconfirm --needed --overwrite \*
<<<<<<< HEAD

# Create the nubots user, and setup sudo so no password is required
RUN useradd --no-log-init -m -U nubots
COPY --chown=root:root etc/sudoers.d/user /etc/sudoers.d/user
RUN chmod 440 /etc/sudoers.d/user
=======
>>>>>>> c2ca8ca6

# Add a script that installs packages
COPY usr/local/bin/install-package /usr/local/bin/install-package

# Install latest archlinux-keyring package so we have the most up-to-date keys
RUN install-package wget
RUN wget https://www.archlinux.org/packages/core/any/archlinux-keyring/download/ -O /var/tmp/archlinux-keyring.pkg.tar.zst
RUN pacman -U /var/tmp/archlinux-keyring.pkg.tar.zst --noconfirm

# Install base packages needed for building general toolchain
# If you have a tool that's needed for a specific module install it before that module
RUN install-package \
    sudo \
    python \
    python-pip \
    base-devel \
    ninja \
    cmake \
    meson \
    git

# Get python to look in /usr/local for packages
RUN echo $(python -c "import site; print(site.getsitepackages()[0].replace('/usr', '/usr/local'))") \
    > $(python -c "import site; print(site.getsitepackages()[0])")/local.pth
COPY etc/xdg/pip/pip.conf /etc/xdg/pip/pip.conf

# Make sure /usr/local is checked for libraries and binaries
COPY etc/ld.so.conf.d/usrlocal.conf /etc/ld.so.conf.d/usrlocal.conf
RUN ldconfig

# Make a symlink from /usr/local/lib to /usr/local/lib64 so library install location is irrelevant
RUN cd /usr/local && ln -sf lib lib64

# Generate toolchain files for the generic platform
COPY usr/local/toolchain/generate_toolchains.py /usr/local/generate_toolchains.py
COPY usr/local/toolchain/generate_generic_toolchain.py /usr/local/generate_toolchain.py
RUN python /usr/local/generate_toolchain.py --prefix /usr

# Copy over a tool to install simple standard conforming libraries from source
COPY usr/local/bin/download-and-extract /usr/local/bin/download-and-extract
COPY usr/local/bin/install-from-source /usr/local/bin/install-from-source
RUN ln -s /usr/local/bin/install-from-source /usr/local/bin/install-header-from-source \
    && ln -s /usr/local/bin/install-from-source /usr/local/bin/install-cmake-from-source \
    && ln -s /usr/local/bin/install-from-source /usr/local/bin/install-autotools-from-source \
    && ln -s /usr/local/bin/install-from-source /usr/local/bin/install-bjam-from-source \
    && ln -s /usr/local/bin/install-from-source /usr/local/bin/install-make-from-source \
    && ln -s /usr/local/bin/install-from-source /usr/local/bin/install-meson-from-source \
    && ln -s /usr/local/bin/install-from-source /usr/local/bin/install-python-from-source \
    && ln -s /usr/local/bin/install-from-source /usr/local/bin/install-from-source-with-patches

# Generate toolchain files for generic
COPY usr/local/toolchain/generate_generic_toolchain.py /usr/local/generate_toolchain.py
RUN python /usr/local/generate_toolchain.py --prefix /usr

#############################################
### ADD NEW SYTEM PROGRAMS/LIBRARIES HERE ###
#############################################

################################################
#  _____           _      _           _        #
# |_   _|__   ___ | | ___| |__   __ _(_)_ __   #
#   | |/ _ \ / _ \| |/ __| '_ \ / _` | | '_ \  #
#   | | (_) | (_) | | (__| | | | (_| | | | | | #
#   |_|\___/ \___/|_|\___|_| |_|\__,_|_|_| |_| #
################################################
ARG platform=generic

# Generate toolchain files for the current platform
COPY usr/local/toolchain/generate_${platform}_toolchain.py /usr/local/generate_toolchain.py
RUN python /usr/local/generate_toolchain.py --prefix /usr/local

# zlib
RUN install-from-source https://www.zlib.net/zlib-1.2.11.tar.gz

# LLVM and Clang
RUN BUILD_FILE_DIR='llvm' install-cmake-from-source \
    https://github.com/llvm/llvm-project/archive/llvmorg-9.0.1.tar.gz \
    -DLLVM_ENABLE_PROJECTS="clang"

# Libpci access and libdrm for communicating with graphics hardware
RUN install-from-source https://xorg.freedesktop.org/releases/individual/lib/libpciaccess-0.16.tar.bz2
RUN install-meson-from-source https://dri.freedesktop.org/libdrm/libdrm-2.4.100.tar.bz2 \
    -Dudev=false \
    -Dvalgrind=false

# Intel graphics compiler
RUN install-cmake-from-source https://github.com/KhronosGroup/SPIRV-LLVM-Translator/archive/v9.0.0-1.tar.gz
COPY usr/local/package/opencl-clang.sh /usr/local/package/opencl-clang.sh
RUN /usr/local/package/opencl-clang.sh https://github.com/intel/opencl-clang/archive/v9.0.0.tar.gz
RUN install-from-source https://github.com/intel/intel-graphics-compiler/archive/igc-1.0.3041.tar.gz \
    -DIGC_OPTION__ARCHITECTURE_TARGET='Linux64' \
    -DIGC_PREFERRED_LLVM_VERSION='9.0.1'
RUN install-from-source https://github.com/intel/gmmlib/archive/intel-gmmlib-19.4.1.tar.gz \
    -DRUN_TEST_SUITE=OFF

# Libva and the iHD driver for hardware compression
RUN install-from-source https://github.com/intel/libva/releases/download/2.6.0/libva-2.6.0.tar.bz2
RUN install-from-source https://github.com/intel/media-driver/archive/intel-media-19.4.0r.tar.gz \
    -DINSTALL_DRIVER_SYSCONF=OFF \
    -DLIBVA_DRIVERS_PATH="/usr/local/lib/dri" \
    -DMEDIA_RUN_TEST_SUITE=OFF \
    -DBUILD_TESTING=OFF \
    -DBUILD_KERNELS=ON \
    -DENABLE_KERNELS=ON \
    -DENABLE_NONFREE_KERNELS=ON \
    -DBUILD_TYPE=Release

# Install intel compute runtime (OpenCL implementation)
COPY --chown=root:root etc/OpenCL/vendors/intel.icd /etc/OpenCL/vendors/intel.icd
COPY usr/local/package/intel-compute-runtime.sh /usr/local/package/intel-compute-runtime.sh
RUN /usr/local/package/intel-compute-runtime.sh https://github.com/intel/compute-runtime/archive/20.01.15264.tar.gz \
    -DNEO_DRIVER_VERSION=19.40.14409 \
    -DSKIP_ALL_ULT=ON \
    -DSKIP_UNIT_TESTS=ON \
    -DIGDRCL__IGC_LIBRARY_PATH="/usr/local/lib"

# Install OpenCL C and C++ headers
COPY usr/local/package/opencl-headers.sh /usr/local/package/opencl-headers.sh
RUN /usr/local/package/opencl-headers.sh https://github.com/KhronosGroup/OpenCL-Headers/archive/master.tar.gz
RUN install-from-source https://github.com/KhronosGroup/OpenCL-CLHPP/archive/master.tar.gz \
    -DOPENCL_INCLUDE_DIR=/usr/local/include/CL \
    -DOPENCL_LIB_DIR=/usr/local/lib \
    -DBUILD_DOCS=OFF \
    -DBUILD_EXAMPLES=OFF \
    -DBUILD_TESTS=OFF

# OpenCL loader library
RUN install-package ruby
RUN install-from-source https://github.com/OCL-dev/ocl-icd/archive/v2.2.12.tar.gz

# OpenBLAS
RUN install-package gcc-fortran
<<<<<<< HEAD
COPY --chown=nubots:nubots usr/local/package/openblas/${platform}.sh usr/local/package/openblas.sh
=======
COPY usr/local/package/openblas/${platform}.sh usr/local/package/openblas.sh
>>>>>>> c2ca8ca6
RUN /usr/local/package/openblas.sh https://github.com/xianyi/OpenBLAS/archive/v0.3.7.tar.gz

# Armadillo
RUN install-cmake-from-source https://downloads.sourceforge.net/project/arma/armadillo-9.800.3.tar.xz \
    -DDETECT_HDF5=OFF \
    -DBUILD_SHARED_LIBS=ON
COPY usr/local/include/armadillo_bits/config.hpp /usr/local/include/armadillo_bits/config.hpp

# Eigen3
COPY usr/local/package/eigen3/deprecated-copy.patch usr/local/package/deprecated-copy.patch
COPY usr/local/package/eigen3/cxx17-overalign.patch usr/local/package/cxx17-overalign.patch
RUN install-from-source-with-patches https://gitlab.com/libeigen/eigen/-/archive/3.3.7/eigen-3.3.7.tar.bz2 \
    /usr/local/package/deprecated-copy.patch \
    /usr/local/package/cxx17-overalign.patch --

# tcmalloc
RUN install-from-source \
    https://github.com/gperftools/gperftools/releases/download/gperftools-2.7/gperftools-2.7.tar.gz \
    --with-tcmalloc-pagesize=64 \
    --enable-minimal

# Protobuf
RUN install-package protobuf
RUN install-autotools-from-source https://github.com/protocolbuffers/protobuf/releases/download/v3.11.2/protobuf-cpp-3.11.2.tar.gz \
    --with-zlib=/usr/local \
    --with-protoc=/usr/sbin/protoc

# Libjpeg
RUN install-package yasm
RUN install-from-source https://github.com/libjpeg-turbo/libjpeg-turbo/archive/2.0.4.tar.gz \
    -DWITH_SIMD=ON \
    -DFORCE_INLINE=ON \
    -DINLINE_WORKS=1 \
    -DRIGHT_SHIFT_IS_UNSIGNED_COMPILED=ON \
    -DRIGHT_SHIFT_IS_UNSIGNED_EXITCODE=1 \
    -DRIGHT_SHIFT_IS_UNSIGNED="" \
    -D__CHAR_UNSIGNED___COMPILED=ON \
    -D__CHAR_UNSIGNED___EXITCODE=1 \
    -D__CHAR_UNSIGNED__="" \
    -DFLOATTEST="sse"

# yaml-cpp
RUN install-from-source https://github.com/jbeder/yaml-cpp/archive/yaml-cpp-0.6.3.tar.gz \
    -DYAML_CPP_BUILD_TESTS=OFF \
    -DBUILD_SHARED_LIBS=OFF

# fmt formatting library
RUN  install-from-source https://github.com/fmtlib/fmt/archive/6.1.2.tar.gz \
    -DFMT_DOC=OFF \
    -DFMT_TEST=OFF

# Catch unit testing library
RUN install-header-from-source https://github.com/catchorg/Catch2/releases/download/v2.11.1/catch.hpp

# Aravis
RUN install-from-source http://xmlsoft.org/sources/libxml2-2.9.10.tar.gz --with-zlib=/usr/local --without-python
RUN install-from-source https://github.com/libffi/libffi/releases/download/v3.3/libffi-3.3.tar.gz
RUN install-from-source https://gitlab.gnome.org/GNOME/glib/-/archive/2.63.3/glib-2.63.3.tar.bz2 \
    -Ddefault_library=both \
    -Dinternal_pcre=true \
    && cp /usr/local/lib/glib-2.0/include/glibconfig.h /usr/local/include/glibconfig.h
RUN install-meson-from-source https://github.com/AravisProject/aravis/archive/ARAVIS_0_7_3.tar.gz \
    -Ddefault_library=both \
    -Dviewer=false \
    -Dgst-plugin=false \
    -Dusb=true \
    -Ddocumentation=false \
    -Dintrospection=false

# LibUV
RUN install-cmake-from-source https://github.com/libuv/libuv/archive/v1.34.1.tar.gz \
    -Dlibuv_buildtests=OFF \
    -DBUILD_TESTING=OFF

# NUClear!
RUN install-from-source https://github.com/Fastcode/NUClear/archive/master.tar.gz \
    -DBUILD_TESTS=OFF

# Backtrace
RUN install-from-source https://github.com/ianlancetaylor/libbacktrace/archive/master.tar.gz \
    --without-system-libunwind \
    --enable-shared \
    --enable-static

# Alsa and espeak
RUN install-from-source ftp://ftp.alsa-project.org/pub/lib/alsa-lib-1.2.1.2.tar.bz2 \
    --without-debug
RUN install-from-source https://github.com/espeak-ng/pcaudiolib/archive/1.1.tar.gz
COPY usr/local/package/espeak.sh /usr/local/package/espeak.sh
RUN /usr/local/package/espeak.sh https://github.com/espeak-ng/espeak-ng/releases/download/1.50/espeak-ng-1.50.tgz

#######################################
### ADD NEW PROGRAMS/LIBRARIES HERE ###
#######################################

# Install python libraries
RUN pip install \
    pylint \
    termcolor \
    stringcase \
    Pillow \
    protobuf==3.11.2 \
    tqdm

# Install tools needed for building individual modules as well as development tools
RUN install-package \
    arm-none-eabi-gcc \
    arm-none-eabi-newlib \
    openssh \
    rsync \
    gdb \
    valgrind \
    colordiff \
    parallel \
    vim \
    nano

# Install formatters as last step so if they change the image is easy to update
RUN pip install --upgrade \
    cmake-format==0.6.10 \
    isort==4.3.21 \
    black==19.10b0

##############################
### SETUP THE USER ACCOUNT ###
##############################

# Setup the sudo so it can be run without a password
COPY etc/sudoers.d/user /etc/sudoers.d/user
RUN chmod 440 /etc/sudoers.d/user

# Create the user, and setup sudo so no password is required
ARG user_uid=1000
ARG user_gid=$user_uid
RUN groupadd --gid $user_gid nubots \
    && useradd --uid $user_uid --gid $user_gid -m nubots
USER nubots

# Copy ssh keys over to the system
RUN install -d -m 0755 -o nubots -g nubots /home/nubots/.ssh
COPY --chown=nubots:nubots home/nubots/.ssh/id_rsa /home/nubots/.ssh/id_rsa
COPY --chown=nubots:nubots home/nubots/.ssh/id_rsa.pub /home/nubots/.ssh/id_rsa.pub
COPY --chown=nubots:nubots home/nubots/.ssh/config /home/nubots/.ssh/config
COPY --chown=nubots:nubots home/nubots/.gdbinit /home/nubots/.gdbinit
RUN chmod 600 /home/nubots/.ssh/id_rsa /home/nubots/.ssh/config

# Setup the locations where we will mount our folders
RUN install -d -m 0755 /home/nubots/NUbots
RUN install -d -m 0777 /home/nubots/build
WORKDIR /home/nubots/NUbots<|MERGE_RESOLUTION|>--- conflicted
+++ resolved
@@ -18,14 +18,6 @@
 # There wont be any downgrades provided the date in Server line above is the same
 # or newer than the arch image date
 RUN pacman -Syyuu --noconfirm --needed --overwrite \*
-<<<<<<< HEAD
-
-# Create the nubots user, and setup sudo so no password is required
-RUN useradd --no-log-init -m -U nubots
-COPY --chown=root:root etc/sudoers.d/user /etc/sudoers.d/user
-RUN chmod 440 /etc/sudoers.d/user
-=======
->>>>>>> c2ca8ca6
 
 # Add a script that installs packages
 COPY usr/local/bin/install-package /usr/local/bin/install-package
@@ -158,11 +150,7 @@
 
 # OpenBLAS
 RUN install-package gcc-fortran
-<<<<<<< HEAD
-COPY --chown=nubots:nubots usr/local/package/openblas/${platform}.sh usr/local/package/openblas.sh
-=======
 COPY usr/local/package/openblas/${platform}.sh usr/local/package/openblas.sh
->>>>>>> c2ca8ca6
 RUN /usr/local/package/openblas.sh https://github.com/xianyi/OpenBLAS/archive/v0.3.7.tar.gz
 
 # Armadillo
