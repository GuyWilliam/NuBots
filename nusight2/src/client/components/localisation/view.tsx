--- conflicted
+++ resolved
@@ -279,11 +279,8 @@
       {model.fieldIntersectionsVisible && <FieldIntersections model={model} />}
       {model.particlesVisible && <Particles model={model} />}
       {model.goalVisible && <Goals model={model} />}
-<<<<<<< HEAD
       <WalkPathGoals model={model} />
-=======
       <Robots model={model} />
->>>>>>> e531b420
     </object3D>
   );
 });
