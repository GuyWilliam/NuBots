--- conflicted
+++ resolved
@@ -161,11 +161,7 @@
         }
         save_file <<"\n";
     }
-<<<<<<< HEAD
-    //cout<<"RLAgent Saved Successfully"<<endl;
-=======
-    std::cout<<"RLAgent Saved Successfully"<<std::endl;
->>>>>>> cb9e6d5e
+    //std::cout<<"RLAgent Saved Successfully"<<std::endl;
     save_file.close();
 
 }
