QT += network \
    opengl
DEFINES += TARGET_IS_NUVIEW
macx { 
    # Mac Specific Includes
    QMAKE_LFLAGS += -F/System/Library/Frameworks/CoreFoundation.framework/
    LIBS += -framework \
        CoreFoundation \
        -L \
        /usr/lib/libz.dylib
}
win32 { 
    INCLUDEPATH += 'C:/Program Files (x86)/boost/'
    INCLUDEPATH += 'C:/Program Files (x86)/boost/boost_1_42'
    INCLUDEPATH += 'C:/Qt/2010.02.1/qt/src/3rdparty/zlib'
    INCLUDEPATH += 'C:/Program Files/boost/'
    LIBS += -lwsock32
    LIBS += -lpthread
    DEFINES += TARGET_OS_IS_WINDOWS
}
!macx:LIBS += -ldns_sd

# Opencv library
# INCLUDEPATH += "C:\Program Files\OpenCV\cv\include" "C:\Program Files\OpenCV\cvaux\include" "C:\Program Files\OpenCV\cxcore\include" "C:\Program Files\OpenCV\otherlibs\highgui"
# LIBS += -L"C:\Program Files\OpenCV\lib" -lcv -lcvaux -lhighgui -lcxcore
# Input
# HEADERS += "C:\Program Files\OpenCV\cv\include\cv.h" "C:\Program Files\OpenCV\otherlibs\highgui\highgui.h"
INCLUDEPATH += ../
INCLUDEPATH += NUviewconfig/
HEADERS += ui_mainwindow.h \
    mainwindow.h \
    connectionwidget.h \
    ColorModelConversions.h \
    classificationwidget.h \
    ../Vision/ClassificationColours.h \
    ../Tools/FileFormats/NUbotImage.h \
    ../Vision/Vision.h \
    ../Tools/FileFormats/LUTTools.h \
    virtualnubot.h \
    ../Tools/Image/BresenhamLine.h \
    ../Tools/Math/Vector2.h \
    ../Tools/Math/Line.h \
    ../Kinematics/Horizon.h \
    openglmanager.h \
    GLDisplay.h \
    ../Tools/Image/NUimage.h \
    ../Tools/Image/ClassifiedImage.h \
    ../Vision/ClassifiedSection.h \
    ../Vision/ScanLine.h \
    ../Vision/TransitionSegment.h \
    ../Vision/GoalDetection.h \
    LayerSelectionWidget.h \
    WalkParameterWidget.h \
    KickWidget.h \
    locWmGlDisplay.h \
    ../Vision/LineDetection.h \
    ../Tools/Math/LSFittedLine.h \
    ../Tools/Math/Vector3.h \
    ../Vision/FieldObjects/StationaryObject.h \
    ../Vision/FieldObjects/Self.h \
    ../Vision/FieldObjects/Object.h \
    ../Vision/FieldObjects/MobileObject.h \
    ../Vision/FieldObjects/AmbiguousObject.h \
    ../Vision/FieldObjects/FieldObjects.h \
    ../Vision/Threads/SaveImagesThread.h \
    ../Vision/ObjectCandidate.h \
    ../Localisation/WMPoint.h \
    ../Localisation/WMLine.h \
    ../Localisation/sphere.h \
    ../Localisation/cylinder.h \
    ../Localisation/cameramatrix.h \
    ../Tools/Math/matrix.h \
    localisationwidget.h \
    ../Vision/Ball.h \
    ../Vision/CircleFitting.h \
    LogFileFormatReader.h \
    nifVersion1FormatReader.h \
    LogFileReader.h \
    nulVersion1FormatReader.h \
    visionstreamwidget.h \
    camerasettingswidget.h \
    ../NUPlatform/NUCamera/CameraSettings.h \
    ../Tools/FileFormats/Parse.h \
    ../Localisation/LocWM.h \
    ../Localisation/KF.h \
    ../Vision/FieldObjects/WorldModelShareObject.h \
    ../GameController/GameInformation.h \
    ../Tools/Threading/Thread.h \
    ../Tools/Threading/ConditionalThread.h \
    NUviewIO/NUviewIO.h \
    ../Kinematics/Kinematics.h \
    ../Tools/Math/TransformMatrices.h \
    frameInformationWidget.h \
    bonjour/robotSelectDialog.h \
    bonjour/bonjourserviceresolver.h \
    bonjour/bonjourservicebrowser.h \
    bonjour/bonjourrecord.h \
    ../Tools/Math/UKF.h \
    ../Tools/Math/SRUKF.h \
    ../Kinematics/Link.h \
    ../Kinematics/EndEffector.h \
    ../NUPlatform/NUSensors.h \
    ../NUPlatform/NUSensors/NUSensorsData.h \
    ../Tools/Math/General.h \
<<<<<<< HEAD
    ../Kinematics/OrientationUKF.h \
    StreamFileReader.h
=======
    ../Vision/CornerPoint.h \
    ../Kinematics/OrientationUKF.h

>>>>>>> b8c3b0b2
SOURCES += mainwindow.cpp \
    main.cpp \
    connectionwidget.cpp \
    classificationwidget.cpp \
    ../Tools/FileFormats/NUbotImage.cpp \
    ../Vision/Vision.cpp \
    ../Tools/FileFormats/LUTTools.cpp \
    virtualnubot.cpp \
    ../Tools/Image/BresenhamLine.cpp \
    ../Tools/Math/Line.cpp \
    ../Kinematics/Horizon.cpp \
    openglmanager.cpp \
    GLDisplay.cpp \
    ../Tools/Image/NUimage.cpp \
    ../Tools/Image/ClassifiedImage.cpp \
    ../Vision/ClassifiedSection.cpp \
    ../Vision/ScanLine.cpp \
    ../Vision/TransitionSegment.cpp \
    ../Vision/GoalDetection.cpp \
    LayerSelectionWidget.cpp \
    WalkParameterWidget.cpp \
    KickWidget.cpp \
    ../Motion/Walks/WalkParameters.cpp \
    ../Motion/Tools/MotionFileTools.cpp \
    ../NUPlatform/NUIO.cpp \
    ../NUPlatform/NUIO/*.cpp \
    NUviewIO/NUviewIO.cpp \
    ../NUPlatform/NUSensors.cpp \
    ../NUPlatform/NUSensors/*.cpp \
    ../NUPlatform/NUActionators.cpp \
    ../NUPlatform/NUActionators/*.cpp \
    ../NUPlatform/NUSystem.cpp \
    ../Behaviour/TeamInformation.cpp \
    ../Behaviour/Jobs/*.cpp \
    ../Behaviour/Jobs/CameraJobs/*.cpp \
    ../Behaviour/Jobs/VisionJobs/*.cpp \
    ../Behaviour/Jobs/MotionJobs/*.cpp \
    locWmGlDisplay.cpp \
    ../Vision/ObjectCandidate.cpp \
    ../Vision/LineDetection.cpp \
    ../Tools/Math/LSFittedLine.cpp \
    ../Vision/FieldObjects/StationaryObject.cpp \
    ../Vision/FieldObjects/Self.cpp \
    ../Vision/FieldObjects/Object.cpp \
    ../Vision/FieldObjects/MobileObject.cpp \
    ../Vision/FieldObjects/AmbiguousObject.cpp \
    ../Vision/FieldObjects/FieldObjects.cpp \
    ../Vision/Threads/SaveImagesThread.cpp \
    ../Localisation/WMPoint.cpp \
    ../Localisation/WMLine.cpp \
    ../Localisation/sphere.cpp \
    ../Localisation/cylinder.cpp \
    ../Localisation/cameramatrix.cpp \
    ../Tools/Math/matrix.cpp \
    localisationwidget.cpp \
    ../Vision/Ball.cpp \
    ../Vision/CircleFitting.cpp \
    LogFileFormatReader.cpp \
    nifVersion1FormatReader.cpp \
    LogFileReader.cpp \
    nulVersion1FormatReader.cpp \
    visionstreamwidget.cpp \
    camerasettingswidget.cpp \
    ../NUPlatform/NUCamera/CameraSettings.cpp \
    ../Tools/FileFormats/Parse.cpp \
    ../Localisation/LocWM.cpp \
    ../Localisation/KF.cpp \
    ../Vision/FieldObjects/WorldModelShareObject.cpp \
    ../GameController/GameInformation.cpp \
    ../Tools/Threading/Thread.cpp \
    ../Tools/Threading/ConditionalThread.cpp \
    ../Kinematics/Kinematics.cpp \
    ../Tools/Math/TransformMatrices.cpp \
    frameInformationWidget.cpp \
    bonjour/robotSelectDialog.cpp \
    bonjour/bonjourserviceresolver.cpp \
    bonjour/bonjourservicebrowser.cpp \
    ../Tools/Math/UKF.cpp \
    ../Tools/Math/SRUKF.cpp \
    ../Kinematics/Link.cpp \
    ../Kinematics/EndEffector.cpp \
    ../Kinematics/OrientationUKF.cpp \
    StreamFileReader.cpp
RESOURCES = textures.qrc
RESOURCES += icons.qrc<|MERGE_RESOLUTION|>--- conflicted
+++ resolved
@@ -102,14 +102,10 @@
     ../NUPlatform/NUSensors.h \
     ../NUPlatform/NUSensors/NUSensorsData.h \
     ../Tools/Math/General.h \
-<<<<<<< HEAD
+    ../Vision/CornerPoint.h \
     ../Kinematics/OrientationUKF.h \
     StreamFileReader.h
-=======
-    ../Vision/CornerPoint.h \
-    ../Kinematics/OrientationUKF.h
 
->>>>>>> b8c3b0b2
 SOURCES += mainwindow.cpp \
     main.cpp \
     connectionwidget.cpp \
