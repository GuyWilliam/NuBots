--- conflicted
+++ resolved
@@ -129,7 +129,6 @@
             } buttons{};
 
             struct FootDown {
-<<<<<<< HEAD
                 FootDown() = default;
                 FootDown(const FootDownMethod& method, const std::map<FootDownMethod, float>& thresholds) {
                     set_method(method, thresholds);
@@ -155,13 +154,6 @@
                 };
             } footDown;
         } config;
-=======
-                FootDown()               = default;
-                bool fromLoad            = true;
-                float certaintyThreshold = 0.05;
-            } footDown{};
-        } config{};
->>>>>>> 3f980cc9
 
     private:
         // Current state of the button pushes
