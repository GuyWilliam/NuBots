/*
 * This file is part of NUbots Codebase.
 *
 * The NUbots Codebase is free software: you can redistribute it and/or modify
 * it under the terms of the GNU General Public License as published by
 * the Free Software Foundation, either version 3 of the License, or
 * (at your option) any later version.
 *
 * The NUbots Codebase is distributed in the hope that it will be useful,
 * but WITHOUT ANY WARRANTY; without even the implied warranty of
 * MERCHANTABILITY or FITNESS FOR A PARTICULAR PURPOSE.  See the
 * GNU General Public License for more details.
 *
 * You should have received a copy of the GNU General Public License
 * along with the NUbots Codebase.  If not, see <http://www.gnu.org/licenses/>.
 *
 * Copyright 2015 NUbots <nubots@nubots.net>
 */

#include "VirtualCamera.h"

#include "extension/Configuration.h"

#include "message/input/Image.h"

#include "utility/support/yaml_expression.h"
#include "utility/vision/Vision.h"

namespace module {
namespace support {

    using extension::Configuration;

    using message::input::Image;

    using utility::support::Expression;
<<<<<<< HEAD

    using FOURCC = utility::vision::FOURCC;
=======
    using utility::vision::FOURCC;
>>>>>>> cb90b3ce

    VirtualCamera::VirtualCamera(std::unique_ptr<NUClear::Environment> environment)
        : Reactor(std::move(environment)), emitImageHandle() {

        emitImageHandle =
            on<Every<30, Per<std::chrono::seconds>>, Single>().then("Simulated Images (VCamera)", [this]() {
                auto msg       = std::make_unique<message::input::Image>();
                msg->format    = FOURCC::BGGR;
                msg->camera_id = 0;
                msg->name      = "VirtualCamera";
                msg->timestamp = NUClear::clock::now();
                msg->Hcw       = Hcw;
                msg->lens      = lens;

                utility::vision::loadImage(imagePath, *msg);
                emit(msg);
            });

        on<Configuration>("VirtualCamera.yaml").then([this](const Configuration& config) {
            imagePath = config["image"]["path"].as<std::string>();

            for (size_t row = 0; row < config["image"]["Hcw"].config.size(); row++) {
                for (size_t col = 0; col < config["image"]["Hcw"][row].config.size(); col++) {
                    Hcw(row, col) = config["image"]["Hcw"][row][col].as<double>();
                }
            }

            if (config["lens_type"].as<std::string>().compare("pinhole") == 0) {
                // Pinhole specific
                lens.projection   = Image::Lens::Projection::RECTILINEAR;
                lens.fov          = config["FOV_X"].as<float>();
                lens.focal_length = (config["imageWidth"].as<float>() * 0.5f) / std::tan(lens.fov * 0.5f);
                lens.centre << 0.0f, 0.0f;
            }
            else if (config["lens_type"].as<std::string>().compare("radial") == 0) {
                // Radial specific
                lens.projection   = Image::Lens::Projection::EQUIDISTANT;
                lens.fov          = config["FOV_X"].as<float>();
                lens.focal_length = 1.0f / config["lens"]["radiansPerPixel"].as<float>();
                lens.centre       = config["lens"]["centreOffset"].as<Expression>();
            }
            else {
                log<NUClear::ERROR>("LENS TYPE UNDEFINED: choose from 'pinhole' or 'radial'");
            }

            bool emit_images = config["emit_images"].as<bool>();
            if (emit_images) {
                emitImageHandle.enable();
            }
            else {
                emitImageHandle.disable();
            }
        });
    }
}  // namespace support
}  // namespace module<|MERGE_RESOLUTION|>--- conflicted
+++ resolved
@@ -34,12 +34,7 @@
     using message::input::Image;
 
     using utility::support::Expression;
-<<<<<<< HEAD
-
-    using FOURCC = utility::vision::FOURCC;
-=======
     using utility::vision::FOURCC;
->>>>>>> cb90b3ce
 
     VirtualCamera::VirtualCamera(std::unique_ptr<NUClear::Environment> environment)
         : Reactor(std::move(environment)), emitImageHandle() {
