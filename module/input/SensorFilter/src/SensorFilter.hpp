--- conflicted
+++ resolved
@@ -118,11 +118,7 @@
         };
 
         struct FilteringMethod {
-<<<<<<< HEAD
-            enum Value { UNKNOWN = 0, UKF = 1, KF = 2, MAHONY = 3, INEKF = 4 };
-=======
-            enum Value { UNKNOWN = 0, UKF = 1, KF = 2, MAHONY = 3, GROUND_TRUTH = 4 };
->>>>>>> 83e0e7c7
+            enum Value { UNKNOWN = 0, UKF = 1, KF = 2, MAHONY = 3, INEKF = 4, GROUND_TRUTH = 5 };
             Value value = Value::UNKNOWN;
 
             // Constructors
@@ -134,11 +130,8 @@
                         if      (str == "UKF") { value = Value::UKF; }
                         else if (str == "KF") { value = Value::KF; }
                         else if (str == "MAHONY")  { value = Value::MAHONY; }
-<<<<<<< HEAD
                         else if (str == "INEKF")  { value = Value::INEKF; }
-=======
                         else if (str == "GROUND_TRUTH")  { value = Value::GROUND_TRUTH; }
->>>>>>> 83e0e7c7
                         else {
                             value = Value::UNKNOWN;
                             throw std::runtime_error("String " + str + " did not match any enum for FilteringMethod");
@@ -155,11 +148,8 @@
                     case Value::UKF: return "UKF";
                     case Value::KF: return "KF";
                     case Value::MAHONY: return "MAHONY";
-<<<<<<< HEAD
                     case Value::INEKF: return "INEKF";
-=======
                     case Value::GROUND_TRUTH: return "GROUND_TRUTH";
->>>>>>> 83e0e7c7
                     default: throw std::runtime_error("enum Method's value is corrupt, unknown value stored");
                 }
             }
