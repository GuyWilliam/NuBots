/*
 * This file is part of the NUbots Codebase.
 *
 * The NUbots Codebase is free software: you can redistribute it and/or modify
 * it under the terms of the GNU General Public License as published by
 * the Free Software Foundation, either version 3 of the License, or
 * (at your option) any later version.
 *
 * The NUbots Codebase is distributed in the hope that it will be useful,
 * but WITHOUT ANY WARRANTY; without even the implied warranty of
 * MERCHANTABILITY or FITNESS FOR A PARTICULAR PURPOSE.  See the
 * GNU General Public License for more details.
 *
 * You should have received a copy of the GNU General Public License
 * along with the NUbots Codebase.  If not, see <http://www.gnu.org/licenses/>.
 *
 * Copyright 2021 NUbots <nubots@nubots.net>
 */

#include "Webots.hpp"

#include <chrono>
#include <fmt/format.h>
#include <string>

#include "clock/clock.hpp"

#include "extension/Configuration.hpp"

#include "message/actuation/ServoTarget.hpp"
#include "message/input/Image.hpp"
#include "message/input/Sensors.hpp"
#include "message/output/CompressedImage.hpp"
#include "message/platform/RawSensors.hpp"
#include "message/platform/webots/WebotsResetDone.hpp"
#include "message/platform/webots/WebotsTimeUpdate.hpp"
#include "message/platform/webots/messages.hpp"

#include "utility/input/ServoID.hpp"
#include "utility/math/angle.hpp"
#include "utility/platform/RawSensors.hpp"
#include "utility/support/yaml_expression.hpp"
#include "utility/vision/fourcc.hpp"
#include "utility/vision/projection.hpp"

// Include headers needed for TCP connection
extern "C" {
#include <netdb.h>      /* definition of gethostbyname */
#include <netinet/in.h> /* definition of struct sockaddr_in */
#include <sys/ioctl.h>  /* definition of ioctl and FIONREAD */
#include <sys/socket.h>
#include <sys/time.h>
#include <unistd.h> /* definition of close */
}

namespace module::platform {

    using extension::Configuration;
    using message::actuation::ServoTarget;
    using message::actuation::ServoTargets;
    using message::input::Image;
    using message::input::Sensors;
    using message::platform::RawSensors;
    using message::platform::ResetWebotsServos;

    using message::platform::webots::ActuatorRequests;
    using message::platform::webots::Message;
    using message::platform::webots::MotorPID;
    using message::platform::webots::MotorPosition;
    using message::platform::webots::MotorVelocity;
<<<<<<< HEAD
    using message::platform::webots::OptimisationCommand;
    using message::platform::webots::OptimisationRobotPosition;
    using message::platform::webots::SensorMeasurements;
    using message::platform::webots::SensorTimeStep;
    using message::platform::webots::WebotsResetDone;
    using message::platform::webots::WebotsTimeUpdate;
=======
    using message::platform::webots::OdometryGroundTruth;
    using message::platform::webots::SensorMeasurements;
    using message::platform::webots::SensorTimeStep;
    using message::platform::webots::VisionGroundTruth;
>>>>>>> c736cbb3

    using utility::input::ServoID;
    using utility::platform::getRawServo;
    using utility::support::Expression;
    using utility::vision::fourcc;

    // Converts the NUgus.proto servo name to the equivalent RawSensor.proto name
    [[nodiscard]] RawSensors::Servo& translate_servo_id(const std::string& name, RawSensors::Servos& servos) {

        // clang-format off
        // Left ankle
        if (name == "left_ankle_roll_sensor") { return servos.l_ankle_roll; }
        if (name == "left_ankle_pitch_sensor") { return servos.l_ankle_pitch; }
        // Right ankle
        if (name == "right_ankle_roll_sensor") { return servos.r_ankle_roll; }
        if (name == "right_ankle_pitch_sensor") { return servos.r_ankle_pitch; }
        // Knees
        if (name == "right_knee_pitch_sensor") { return servos.r_knee; }
        if (name == "left_knee_pitch_sensor") { return servos.l_knee; }
        // Left hip
        if (name == "left_hip_roll_sensor") { return servos.l_hip_roll; }
        if (name == "left_hip_pitch_sensor") { return servos.l_hip_pitch; }
        if (name == "left_hip_yaw_sensor") { return servos.l_hip_yaw; }
        // Right hip
        if (name == "right_hip_roll_sensor") { return servos.r_hip_roll; }
        if (name == "right_hip_pitch_sensor") { return servos.r_hip_pitch; }
        if (name == "right_hip_yaw_sensor") { return servos.r_hip_yaw; }
        // Elbows
        if (name == "left_elbow_pitch_sensor") { return servos.l_elbow; }
        if (name == "right_elbow_pitch_sensor") { return servos.r_elbow; }
        // Left shoulder
        if (name == "left_shoulder_roll_sensor") { return servos.l_shoulder_roll; }
        if (name == "left_shoulder_pitch_sensor") { return servos.l_shoulder_pitch; }
        // Right shoulder
        if (name == "right_shoulder_roll_sensor") { return servos.r_shoulder_roll; }
        if (name == "right_shoulder_pitch_sensor") { return servos.r_shoulder_pitch; }
        // Neck and head
        if (name == "neck_yaw_sensor") { return servos.head_pan; }
        if (name == "head_pitch_sensor") { return servos.head_tilt; }
        // clang-format on

        throw std::runtime_error(fmt::format("Unable to translate unknown NUgus.proto sensor name: {}", name));
    }

    [[nodiscard]] std::string translate_id_servo(const uint32_t& id) {
        switch (id) {
            case 0: return "right_shoulder_pitch [shoulder]";
            case 1: return "left_shoulder_pitch [shoulder]";
            case 2: return "right_shoulder_roll";
            case 3: return "left_shoulder_roll";
            case 4: return "right_elbow_pitch";
            case 5: return "left_elbow_pitch";
            case 6: return "right_hip_yaw";
            case 7: return "left_hip_yaw";
            case 8: return "right_hip_roll [hip]";
            case 9: return "left_hip_roll [hip]";
            case 10: return "right_hip_pitch";
            case 11: return "left_hip_pitch";
            case 12: return "right_knee_pitch";
            case 13: return "left_knee_pitch";
            case 14: return "right_ankle_pitch";
            case 15: return "left_ankle_pitch";
            case 16: return "right_ankle_roll";
            case 17: return "left_ankle_roll";
            case 18: return "neck_yaw";
            case 19: return "head_pitch";
        }

        throw std::runtime_error(fmt::format("Unable to translate unknown NUgus.proto servo id: {}", id));
    }

    [[nodiscard]] ActuatorRequests create_sensor_time_steps(const uint32_t& sensor_timestep,
                                                            const uint32_t& camera_timestep) {
        message::platform::webots::ActuatorRequests msg;

        msg.sensor_time_steps = {{"left_ankle_roll_sensor", sensor_timestep},
                                 {"left_ankle_pitch_sensor", sensor_timestep},
                                 {"right_ankle_roll_sensor", sensor_timestep},
                                 {"right_ankle_pitch_sensor", sensor_timestep},
                                 {"right_knee_pitch_sensor", sensor_timestep},
                                 {"left_knee_pitch_sensor", sensor_timestep},
                                 {"left_hip_roll_sensor", sensor_timestep},
                                 {"left_hip_pitch_sensor", sensor_timestep},
                                 {"left_hip_yaw_sensor", sensor_timestep},
                                 {"right_hip_roll_sensor", sensor_timestep},
                                 {"right_hip_pitch_sensor", sensor_timestep},
                                 {"right_hip_yaw_sensor", sensor_timestep},
                                 {"left_elbow_pitch_sensor", sensor_timestep},
                                 {"right_elbow_pitch_sensor", sensor_timestep},
                                 {"left_shoulder_roll_sensor", sensor_timestep},
                                 {"left_shoulder_pitch_sensor", sensor_timestep},
                                 {"right_shoulder_roll_sensor", sensor_timestep},
                                 {"right_shoulder_pitch_sensor", sensor_timestep},
                                 {"neck_yaw_sensor", sensor_timestep},
                                 {"head_pitch_sensor", sensor_timestep},
                                 {"accelerometer", sensor_timestep},
                                 {"gyroscope", sensor_timestep},
                                 //  {"right_camera", camera_timestep},
                                 {"left_camera", camera_timestep},
                                 {"right_touch_sensor_br", sensor_timestep},
                                 {"right_touch_sensor_bl", sensor_timestep},
                                 {"right_touch_sensor_fl", sensor_timestep},
                                 {"right_touch_sensor_fr", sensor_timestep},
                                 {"left_touch_sensor_br", sensor_timestep},
                                 {"left_touch_sensor_bl", sensor_timestep},
                                 {"left_touch_sensor_fl", sensor_timestep},
                                 {"left_touch_sensor_fr", sensor_timestep}};

        return msg;
    }

    int Webots::tcpip_connect() {
        // Hints for the connection type
        addrinfo hints{};
        memset(&hints, 0, sizeof(addrinfo));  // Defaults on what we do not explicitly set
        hints.ai_family   = AF_UNSPEC;        // IPv4 or IPv6
        hints.ai_socktype = SOCK_STREAM;      // TCP

        // Store the ip address information that we will connect to
        addrinfo* address = nullptr;

        const int error = getaddrinfo(server_address.c_str(), server_port.c_str(), &hints, &address);
        if (error != 0) {
            log<NUClear::ERROR>(fmt::format("Cannot resolve server name: {}. Error {}. Error code {}",
                                            server_address,
                                            gai_strerror(error),
                                            error));
            return -1;
        }

        // Loop through the linked list of potential options for connecting. In order of best to worst.
        for (addrinfo* addr_ptr = address; addr_ptr != nullptr; addr_ptr = addr_ptr->ai_next) {
            const int fd_temp = socket(addr_ptr->ai_family, addr_ptr->ai_socktype, addr_ptr->ai_protocol);

            if (fd_temp == -1) {
                // Bad fd
                continue;
            }
            if (connect(fd_temp, addr_ptr->ai_addr, addr_ptr->ai_addrlen) != -1) {
                // Connection successful
                freeaddrinfo(address);
                return fd_temp;
            }
            // Connection was not successful
            close(fd_temp);
        }

        // No connection was successful
        freeaddrinfo(address);
        log<NUClear::ERROR>(fmt::format("Cannot connect to server: {}:{}", server_address, server_port));
        return -1;
    }

    Webots::Webots(std::unique_ptr<NUClear::Environment> environment) : Reactor(std::move(environment)) {
        on<Configuration>("Webots.yaml").then([this](const Configuration& config) {
            // Use configuration here from file Webots.yaml
            time_step            = config["time_step"].as<int>();
            min_camera_time_step = config["min_camera_time_step"].as<int>();
            min_sensor_time_step = config["min_sensor_time_step"].as<int>();
            max_velocity_mx64    = config["max_velocity_mx64"].as<double>();
            max_velocity_mx106   = config["max_velocity_mx106"].as<double>();
            max_fsr_value        = config["max_fsr_value"].as<float>();

            log_level = config["log_level"].as<NUClear::LogLevel>();

            clock_smoothing = config["clock_smoothing"].as<double>();

            server_address = config["server_address"].as<std::string>();
            server_port    = config["port"].as<std::string>();

            on<Watchdog<Webots, 30, std::chrono::seconds>, Sync<Webots>>().then([this, config] {
                // We haven't received any messages lately
                log<NUClear::WARN>("Connection timed out. Attempting reconnect");
                setup_connection();
            });

            // Connect to the server
            setup_connection();
        });


        on<Configuration>("WebotsCameras").then([this](const Configuration& config) {
            // The camera's name is the filename of the config, with the .yaml stripped off
            const std::string name = config.fileName.stem();

            log<NUClear::INFO>(fmt::format("Connected to the webots {} camera", name));

            CameraContext context;
            context.name = name;
            context.id   = num_cameras++;
            context.Hpc  = Eigen::Matrix4d(config["lens"]["Hpc"].as<Expression>());  // Load Hpc from configuration

            int width  = config["settings"]["Width"].as<Expression>();
            int height = config["settings"]["Height"].as<Expression>();

            // Renormalise the focal length
            float focal_length = config["lens"]["focal_length"].as<Expression>();
            float fov          = config["lens"]["fov"].as<Expression>();

            // Recentre/renormalise the centre
            Eigen::Vector2f centre = Eigen::Vector2f(config["lens"]["centre"].as<Expression>());

            // Adjust the distortion parameters for the new width units
            Eigen::Vector2f k = config["lens"]["k"].as<Expression>();

            // Set the lens parameters from configuration
            context.lens = Image::Lens{
                config["lens"]["projection"].as<std::string>(),
                focal_length,
                fov,
                centre,
                k,
            };

            // If the lens fov was auto we need to correct it
            if (!std::isfinite(context.lens.fov)) {
                double a = height / width;
                std::array<double, 4> options{
                    utility::vision::unproject(Eigen::Vector2f(0, 0), context.lens, Eigen::Vector2f(1, a)).x(),
                    utility::vision::unproject(Eigen::Vector2f(1, 0), context.lens, Eigen::Vector2f(1, a)).x(),
                    utility::vision::unproject(Eigen::Vector2f(0, a), context.lens, Eigen::Vector2f(1, a)).x(),
                    utility::vision::unproject(Eigen::Vector2f(1, a), context.lens, Eigen::Vector2f(1, a)).x()};
                context.lens.fov = std::acos(*std::min_element(options.begin(), options.end())) * 2.0;
            }

            camera_context[name] = std::move(context);
        });

        on<Trigger<Sensors>>().then("Buffer Sensors", [this](const Sensors& sensors) {
            std::lock_guard<std::mutex> lock(sensors_mutex);
            auto now = NUClear::clock::now();
            Hwps.resize(std::distance(Hwps.begin(), std::remove_if(Hwps.begin(), Hwps.end(), [now](const auto& v) {
                                          return v.first < (now - std::chrono::milliseconds(500));
                                      })));

            // Get torso to head, and torso to world
            Eigen::Isometry3d Htp(sensors.Htx[ServoID::HEAD_PITCH]);
            Eigen::Isometry3d Htw(sensors.Htw);
            Eigen::Isometry3d Hwp = Htw.inverse() * Htp;

            Hwps.emplace_back(sensors.timestamp, Hwp);
        });

        // This trigger updates our current servo state
        on<Trigger<ServoTargets>, With<RawSensors>, Sync<ServoState>>().then([this](const ServoTargets& targets,
                                                                                    const RawSensors& sensors) {
            // Loop through each of our commands
            for (const auto& target : targets.targets) {
                // Get the difference between the current servo position and our servo target
                const double diff = utility::math::angle::difference(
                    double(target.position),
                    utility::platform::getRawServo(target.id, sensors).present_position);
                // Get the difference between the current time and the time the servo should reach its target
                NUClear::clock::duration duration = target.time - NUClear::clock::now();

                // If we have a positive duration, find the velocity.
                // Otherwise, if the duration is negative or 0, the servo should have reached its position
                // before now Because of this, we move the servo as fast as we can to reach the position. The
                // fastest speed is determined by the config, which comes from the max servo velocity from
                // NUgus.proto in Webots
                double max_velocity = 0.0;
                if (target.id >= ServoID::R_HIP_YAW && target.id <= ServoID::L_ANKLE_ROLL) {
                    max_velocity = max_velocity_mx106;
                }
                else {
                    max_velocity = max_velocity_mx64;
                }
                double speed = duration.count() > 0
                                   ? diff / (double(duration.count()) / double(NUClear::clock::period::den))
                                   : max_velocity;

                speed = std::min(max_velocity, speed);
                // Update our internal state if anything has changed for this servo
                if (servo_state[target.id].p_gain != target.gain || servo_state[target.id].i_gain != target.gain * 0.0
                    || servo_state[target.id].d_gain != target.gain * 0.0
                    || servo_state[target.id].moving_speed != speed
                    || servo_state[target.id].goal_position != target.position
                    || servo_state[target.id].torque != target.torque) {

                    servo_state[target.id].dirty = true;
                    servo_state[target.id].id    = target.id;
                    servo_state[target.id].name  = translate_id_servo(target.id);

                    servo_state[target.id].p_gain = target.gain;
                    // `i` and `d` gains are always 0
                    // servo_state[target.id].i_gain        = target.gain * 0.0;
                    // servo_state[target.id].d_gain        = target.gain * 0.0;
                    servo_state[target.id].moving_speed  = speed;
                    servo_state[target.id].goal_position = target.position;

                    servo_state[target.id].torque = target.torque;
                }
            }
        });

        on<Trigger<ServoTarget>>().then([this](const ServoTarget& target) {
            auto targets = std::make_unique<ServoTargets>();
            targets->targets.emplace_back(target);

            // Emit it so it's captured by the reaction above
            emit<Scope::DIRECT>(targets);
        });

        on<Shutdown>().then([this] {
            // Disconnect the fd gracefully
            if (fd != -1) {
                shutdown(fd, SHUT_RDWR);
                close(fd);
                fd = -1;
            }
        });

        // Used to reset our local servo state when the robot is teleported by the referee in the simulation.
        // Needed to cancel old servo targets and reset the pose to account for the teleportation.
        on<Trigger<ResetWebotsServos>>().then([this]() {
            // Reset the servo state
            for (auto& servo : servo_state) {
                servo.dirty            = false;
                servo.p_gain           = 32.0 / 255.0;
                servo.moving_speed     = 0.0;
                servo.goal_position    = 0.0;
                servo.torque           = 0.0;
                servo.present_position = 0.0;
                servo.present_speed    = 0.0;
            }

            auto targets = std::make_unique<ServoTargets>();

            // Clear all servo targets on reset
            for (int i = 0; i < ServoID::NUMBER_OF_SERVOS; i++) {
                targets->targets.emplace_back(NUClear::clock::now(), i, 0.0, 1, 0);
            }

            // Emit it so it's captured by the reaction above
            emit<Scope::DIRECT>(targets);
        });

        on<Trigger<OptimisationCommand>>().then([this](const OptimisationCommand& msg) {
            const int msg_command = msg.command;
            switch (msg_command) {
                case OptimisationCommand::CommandType::RESET_WORLD:
                    // Set the reset world flag to send the reset command to webots with the next ActuatorRequests
                    reset_simulation_world = true;
                    break;

                case OptimisationCommand::CommandType::RESET_TIME:
                    // Set the reset flag to send the reset command to webots with the next ActuatorRequests
                    reset_simulation_time = true;
                    break;

                case OptimisationCommand::CommandType::TERMINATE:
                    // Set the termination flag to send the terminate command to webots with the next ActuatorRequests
                    terminate_simulation = true;
                    break;
            }
        });
    }

    void Webots::setup_connection() {
        // This will return false if a reconnection is not currently in progress
        if (!active_reconnect.exchange(true)) {
            connection_active = false;

            // Unbind any previous reaction handles
            read_io.unbind();
            send_io.unbind();
            error_io.unbind();
            buffer.clear();

            if (fd != -1) {
                // Disconnect the fd gracefully
                shutdown(fd, SHUT_RDWR);
                close(fd);
            }

            fd = tcpip_connect();

            if (fd == -1) {
                // Connection failed
                log<NUClear::ERROR>("Failed to connect to server.");
                active_reconnect.store(false);
                return;
            }

            // Receiving
            read_io =
                on<IO, Sync<Webots>>(fd, IO::READ | IO::CLOSE | IO::ERROR)
                    .then("Read Stream", [this](const IO::Event& event) {
                        if ((event.events & IO::READ) != 0) {
                            // If we have not seen the welcome message yet, look for it
                            if (!connection_active) {
                                // Initialise the string with 0s
                                // make sure we have an extra character just in case we read something that isn't a
                                // null terminator
                                std::array<char, 9> initial_message{};
                                const int n = ::read(fd, initial_message.data(), initial_message.size() - 1);

                                if (n >= 0) {
                                    if (initial_message.data() == std::string("Welcome")) {
                                        // good
                                        log<NUClear::INFO>(
                                            fmt::format("Connected to {}:{}", server_address, server_port));
                                    }
                                    else if (initial_message.data() == std::string("Refused")) {
                                        log<NUClear::FATAL>(
                                            fmt::format("Connection to {}:{} refused: your IP is not white listed.",
                                                        server_address,
                                                        server_port));
                                        // Halt and don't retry as reconnection is pointless.
                                        close(fd);
                                        powerplant.shutdown();
                                    }
                                    else {
                                        log<NUClear::FATAL>(fmt::format("{}:{} sent unknown initial message",
                                                                        server_address,
                                                                        server_port));
                                        // Halt and don't retry as the other end is clearly not Webots
                                        close(fd);
                                        powerplant.shutdown();
                                    }
                                }
                                else {
                                    // There was nothing sent
                                    log<NUClear::DEBUG>("Connection was closed.");
                                    active_reconnect.store(false);
                                    return;
                                }

                                // Set the real time of the connection initiation
                                connect_time = NUClear::clock::now();

                                connection_active = true;
                            }
                            else {
                                // Work out how many bytes are available to read in the buffer and ensure we have
                                // enough space to read them in our data buffer
                                unsigned long available = 0;
                                if (::ioctl(fd, FIONREAD, &available) < 0) {
                                    log<NUClear::ERROR>(
                                        fmt::format("Error querying for available data, {}", strerror(errno)));
                                    return;
                                }
                                const size_t old_size = buffer.size();
                                buffer.resize(old_size + available);

                                // Read data into our buffer and resize it to the new data we read
                                const auto bytes_read = ::read(fd, buffer.data() + old_size, available);
                                // Shrink the buffer to the size that was actually read.
                                buffer.resize(old_size + bytes_read);

                                // Function to read the payload length from the buffer
                                auto read_length = [](const std::vector<uint8_t>& buffer) {
                                    return buffer.size() >= sizeof(uint32_t)
                                               ? ntohl(*reinterpret_cast<const uint32_t*>(buffer.data()))
                                               : 0u;
                                };

                                // So long as we have enough bytes to process an entire packet, process the packets
                                for (uint32_t length = read_length(buffer); buffer.size() >= length + sizeof(length);
                                     length          = read_length(buffer)) {
                                    // Decode the protocol buffer and emit it as a message
                                    char* payload = reinterpret_cast<char*>(buffer.data()) + sizeof(length);
                                    translate_and_emit_sensor(
                                        NUClear::util::serialise::Serialise<SensorMeasurements>::deserialise(payload,
                                                                                                             length));
                                    // Service the watchdog
                                    emit<Scope::WATCHDOG>(ServiceWatchdog<Webots>());

                                    // Delete the packet we just read ready to read the next one
                                    buffer.erase(buffer.begin(), std::next(buffer.begin(), sizeof(length) + length));
                                }
                            }
                        }

                        // For IO::ERROR and IO::CLOSE conditions the watchdog will handle reconnections so just
                        // report the error
                        else if ((event.events & IO::ERROR) != 0) {
                            if (!active_reconnect.exchange(true)) {
                                log<NUClear::WARN>(fmt::format(
                                    "An invalid request or some other error occurred. Closing our connection"));
                            }
                        }
                        else if ((event.events & IO::CLOSE) != 0) {
                            if (!active_reconnect.exchange(true)) {
                                log<NUClear::WARN>(fmt::format("The Remote hung up. Closing our connection"));
                            }
                        }
                    });

            send_io = on<Every<UPDATE_FREQUENCY, Per<std::chrono::seconds>>, Sync<ServoState>, Priority::HIGH>().then(
                "Simulator Update Loop",
                [this] {
                    // Bound the time_step for the cameras and other sensors by the minimum allowed time_step for
                    // the competition
                    const uint32_t sensor_timestep = std::max(min_sensor_time_step, time_step);
                    const uint32_t camera_timestep = std::max(min_camera_time_step, time_step);

                    // Construct the ActuatorRequests message
                    ActuatorRequests actuator_requests = create_sensor_time_steps(sensor_timestep, camera_timestep);
                    for (auto& servo : servo_state) {
                        if (servo.dirty) {
                            // Servo is no longer dirty
                            servo.dirty = false;

                            // Create servo position message
                            actuator_requests.motor_positions.emplace_back(
                                MotorPosition(servo.name, servo.goal_position));

                            // Create servo velocity message
                            actuator_requests.motor_velocities.emplace_back(
                                MotorVelocity(servo.name, servo.moving_speed));

                            // Create servo PID message
                            actuator_requests.motor_pids.emplace_back(
                                MotorPID(servo.name, {servo.p_gain, servo.i_gain, servo.d_gain}));
                        }

                        // Set the terminate command if the flag is set to terminate the simulator, used by the walk
                        // simulator
                        if (terminate_simulation) {
                            log<NUClear::DEBUG>("Sending terminate on ActuatorRequests.");
                            actuator_requests.optimisation_command.command =
                                OptimisationCommand::CommandType::TERMINATE;
                            terminate_simulation = false;
                        }

                        // Set the reset command if the flag is set to reset the simulator, used by the walk simulator
                        if (reset_simulation_world) {
                            log<NUClear::DEBUG>("Sending RESET_WORLD to ActuatorRequests.");
                            actuator_requests.optimisation_command.command =
                                OptimisationCommand::CommandType::RESET_WORLD;
                            reset_simulation_world = false;
                        }
                        else if (reset_simulation_time) {
                            log<NUClear::DEBUG>("Sending RESET_TIME to ActuatorRequests.");
                            actuator_requests.optimisation_command.command =
                                OptimisationCommand::CommandType::RESET_TIME;
                            reset_simulation_time = false;
                        }
                    }

                    // Serialise ActuatorRequests
                    std::vector<char> data =
                        NUClear::util::serialise::Serialise<ActuatorRequests>::serialise(actuator_requests);

                    // Size of the message, in network endian
                    const uint32_t Nn = htonl(data.size());

                    // Only send actuator requests if we are connected to the controller
                    if (connection_active) {
                        // Send the message size first
                        if (send(fd, &Nn, sizeof(Nn), 0) != sizeof(Nn)) {
                            log<NUClear::ERROR>(
                                fmt::format("Error in sending ActuatorRequests' message size,  {}", strerror(errno)));
                        }


                        // Now send the data
                        if (send(fd, data.data(), data.size(), 0) != int(data.size())) {
                            log<NUClear::ERROR>(
                                fmt::format("Error sending ActuatorRequests message, {}", strerror(errno)));
                        }
                        log<NUClear::TRACE>("Sending actuator request.");
                    }
                });

            // Reconnection has now completed
            active_reconnect.store(false);
        }
    }

    void Webots::translate_and_emit_sensor(const SensorMeasurements& sensor_measurements) {
        // ****************************** TIME **************************************
        // Deal with time first

        // If our local sim time is non zero and we just got one that is zero, that means the simulation was reset
        // (which is something we do for the walk optimisation), so reset our local times
        if (sim_delta > 0 && sensor_measurements.time == 0) {
            log<NUClear::DEBUG>("Webots sim time reset to zero, resetting local sim_time. time before reset:",
                                current_sim_time);
            sim_delta         = 0;
            real_delta        = 0;
            current_sim_time  = 0;
            current_real_time = 0;

            // Reset the local raw sensors buffer
            emit(std::make_unique<ResetWebotsServos>());
        }

        // Save our previous deltas
        const uint32_t prev_sim_delta  = sim_delta;
        const uint64_t prev_real_delta = real_delta;

        // Update our current deltas
        real_delta = sensor_measurements.real_time - current_real_time;
        sim_delta  = sensor_measurements.time - current_sim_time;

        // Calculate our custom rtf - the ratio of the past two sim deltas and the past two real time deltas,
        // smoothed
        const double ratio =
            static_cast<double>(sim_delta + prev_sim_delta) / static_cast<double>(real_delta + prev_real_delta);

        // Exponential filter to do the smoothing
        rtf = rtf * clock_smoothing + (1.0 - clock_smoothing) * ratio;
        utility::clock::update_rtf(rtf);

        // Update our current times
        current_sim_time  = sensor_measurements.time;
        current_real_time = sensor_measurements.real_time;

        // Emit the webots time update
        auto time_update_msg        = std::make_unique<WebotsTimeUpdate>();
        time_update_msg->sim_time   = current_sim_time;
        time_update_msg->real_time  = current_real_time;
        time_update_msg->sim_delta  = sim_delta;
        time_update_msg->real_delta = real_delta;
        emit(time_update_msg);

        // ************************* DEBUGGING LOGS *********************************
        log<NUClear::TRACE>("received SensorMeasurements:");
        log<NUClear::TRACE>("  sm.time:", sensor_measurements.time);
        log<NUClear::TRACE>("  sm.real_time:", sensor_measurements.real_time);

        log<NUClear::TRACE>("  sm.messages:");
        for (int i = 0; i < int(sensor_measurements.messages.size()); ++i) {
            const auto& message = sensor_measurements.messages[i];
            log<NUClear::TRACE>("    sm.messages #", i);
            log<NUClear::TRACE>("      message_type:", message.message_type);
            log<NUClear::TRACE>("      text:", message.text);
        }

        log<NUClear::TRACE>("  sm.accelerometers:");
        for (int i = 0; i < int(sensor_measurements.accelerometers.size()); ++i) {
            const auto& acc = sensor_measurements.accelerometers[i];
            log<NUClear::TRACE>("    sm.accelerometers #", i);
            log<NUClear::TRACE>("      name:", acc.name);
            log<NUClear::TRACE>("      value:", acc.value.X, ",", acc.value.Y, ",", acc.value.Z);
        }

        log<NUClear::TRACE>("  sm.bumpers:");
        for (int i = 0; i < int(sensor_measurements.bumpers.size()); ++i) {
            const auto& bumper = sensor_measurements.bumpers[i];
            log<NUClear::TRACE>("    sm.bumpers #", i);
            log<NUClear::TRACE>("      name:", bumper.name);
            log<NUClear::TRACE>("      value:", bumper.value);
        }

        log<NUClear::TRACE>("  sm.cameras:");
        for (int i = 0; i < int(sensor_measurements.cameras.size()); ++i) {
            const auto& camera = sensor_measurements.cameras[i];
            log<NUClear::TRACE>("    sm.cameras #", i);
            log<NUClear::TRACE>("      name:", camera.name);
            log<NUClear::TRACE>("      width:", camera.width);
            log<NUClear::TRACE>("      height:", camera.height);
            log<NUClear::TRACE>("      quality:", camera.quality);
            log<NUClear::TRACE>("      image (size):", camera.image.size());
        }

        log<NUClear::TRACE>("  sm.forces:");
        for (int i = 0; i < int(sensor_measurements.forces.size()); ++i) {
            const auto& force = sensor_measurements.forces[i];
            log<NUClear::TRACE>("    sm.forces #", i);
            log<NUClear::TRACE>("      name:", force.name);
            log<NUClear::TRACE>("      value:", force.value);
        }

        log<NUClear::TRACE>("  sm.force3ds:");
        for (int i = 0; i < int(sensor_measurements.force3ds.size()); ++i) {
            const auto& force = sensor_measurements.force3ds[i];
            log<NUClear::TRACE>("    sm.force3ds #", i);
            log<NUClear::TRACE>("      name:", force.name);
            log<NUClear::TRACE>("      value:", force.value.X, ",", force.value.Y, ",", force.value.Z);
        }

        log<NUClear::TRACE>("  sm.force6ds:");
        for (int i = 0; i < int(sensor_measurements.force6ds.size()); ++i) {
            const auto& force = sensor_measurements.force6ds[i];
            log<NUClear::TRACE>("    sm.force6ds #", i);
            log<NUClear::TRACE>("      name:", force.name);
            log<NUClear::TRACE>("      force:", force.force.X, ",", force.force.Y, ",", force.force.Z);
            log<NUClear::TRACE>("      torque:", force.torque.X, ",", force.force.Y, ",", force.force.Z);
        }

        log<NUClear::TRACE>("  sm.gyros:");
        for (int i = 0; i < int(sensor_measurements.gyros.size()); ++i) {
            const auto& gyro = sensor_measurements.gyros[i];
            log<NUClear::TRACE>("    sm.gyros #", i);
            log<NUClear::TRACE>("      name:", gyro.name);
            log<NUClear::TRACE>("      value:", gyro.value.X, ",", gyro.value.Y, ",", gyro.value.Z);
        }

        log<NUClear::TRACE>("  sm.position_sensors:");
        for (int i = 0; i < int(sensor_measurements.position_sensors.size()); ++i) {
            const auto& sensor = sensor_measurements.position_sensors[i];
            log<NUClear::TRACE>("    sm.position_sensors #", i);
            log<NUClear::TRACE>("      name:", sensor.name);
            log<NUClear::TRACE>("      value:", sensor.value);
        }

        if (sensor_measurements.odometry_ground_truth.exists) {
            log<NUClear::TRACE>("  sm.odometry_ground_truth:");
            log<NUClear::TRACE>("    Htw:\n", sensor_measurements.odometry_ground_truth.Htw);
        }

        // Parse the errors and warnings from Webots and log them.
        // Note that this is where we should deal with specific messages passed in SensorMeasurements.messages.
        // Or check if those messages have specific information
        for (const auto& message : sensor_measurements.messages) {
            switch (int(message.message_type)) {
                case Message::MessageType::ERROR_MESSAGE: log<NUClear::ERROR>(message.text); break;
                case Message::MessageType::WARNING_MESSAGE: log<NUClear::WARN>(message.text); break;
            }
        }

        // Only emit RawSensors if there is any data!
        if (!(sensor_measurements.position_sensors.empty() && sensor_measurements.accelerometers.empty()
              && sensor_measurements.bumpers.empty() && sensor_measurements.gyros.empty())) {


            // Read each field of msg, translate it to our protobuf and emit the data
            auto sensor_data = std::make_unique<RawSensors>();

            sensor_data->timestamp = NUClear::clock::now();

            for (const auto& position : sensor_measurements.position_sensors) {
                translate_servo_id(position.name, sensor_data->servo).present_position = position.value;
            }

            if (!sensor_measurements.accelerometers.empty()) {
                // .accelerometers is a list of one, since our robots have only one accelerometer
                const auto& accelerometer = sensor_measurements.accelerometers[0];
                // Webots has a strictly positive output for the accelerometers. We minus 100 to center the output
                // over 0 The value 100.0 is based on the Look-up Table from NUgus.proto and should be kept
                // consistent with that
                sensor_data->accelerometer.x() = static_cast<float>(accelerometer.value.X) - 100.0f;
                sensor_data->accelerometer.y() = static_cast<float>(accelerometer.value.Y) - 100.0f;
                sensor_data->accelerometer.z() = static_cast<float>(accelerometer.value.Z) - 100.0f;
            }

            if (!sensor_measurements.gyros.empty()) {
                // .gyros is a list of one, since our robots have only one gyroscope
                const auto& gyro = sensor_measurements.gyros[0];
                // Webots has a strictly positive output for the gyros. We minus 100 to center the output over 0
                // The value 100.0 is based on the Look-up Table from NUgus.proto and should be kept consistent with
                // that
                sensor_data->gyroscope.x() = static_cast<float>(gyro.value.X) - 100.0f;
                sensor_data->gyroscope.y() = static_cast<float>(gyro.value.Y) - 100.0f;
                sensor_data->gyroscope.z() = static_cast<float>(gyro.value.Z) - 100.0f;
            }

            for (const auto& bumper : sensor_measurements.bumpers) {
                // We should have eight bumper sensors
                // Right foot
                if (bumper.name == "right_touch_sensor_br") {
                    sensor_data->fsr.right.fsr1 = bumper.value ? max_fsr_value : 0.0f;
                }
                else if (bumper.name == "right_touch_sensor_bl") {
                    sensor_data->fsr.right.fsr2 = bumper.value ? max_fsr_value : 0.0f;
                }
                else if (bumper.name == "right_touch_sensor_fl") {
                    sensor_data->fsr.right.fsr3 = bumper.value ? max_fsr_value : 0.0f;
                }
                else if (bumper.name == "right_touch_sensor_fr") {
                    sensor_data->fsr.right.fsr4 = bumper.value ? max_fsr_value : 0.0f;
                }
                // Left foot
                else if (bumper.name == "left_touch_sensor_br") {
                    sensor_data->fsr.left.fsr1 = bumper.value ? max_fsr_value : 0.0f;
                }
                else if (bumper.name == "left_touch_sensor_bl") {
                    sensor_data->fsr.left.fsr2 = bumper.value ? max_fsr_value : 0.0f;
                }
                else if (bumper.name == "left_touch_sensor_fl") {
                    sensor_data->fsr.left.fsr3 = bumper.value ? max_fsr_value : 0.0f;
                }
                else if (bumper.name == "left_touch_sensor_fr") {
                    sensor_data->fsr.left.fsr4 = bumper.value ? max_fsr_value : 0.0f;
                }
            }

            // If we got ground truth data, send it through with the sensors
            if (sensor_measurements.odometry_ground_truth.exists) {
                sensor_data->odometry_ground_truth.exists = true;
                sensor_data->odometry_ground_truth.Htw    = sensor_measurements.odometry_ground_truth.Htw;
            }

            emit(sensor_data);
        }

        for (const auto& camera : sensor_measurements.cameras) {
            // Convert the incoming image so we can emit it to the PowerPlant.
            auto image =
                std::make_unique<Image>();  // Change to CompressedImage when compression is implemented in webots
            image->name           = camera.name;
            image->dimensions.x() = camera.width;
            image->dimensions.y() = camera.height;
            image->format         = fourcc("BGR3");  // Change to "JPEG" when webots compression is implemented
            image->data           = camera.image;

            image->id        = camera_context[camera.name].id;
            image->timestamp = NUClear::clock::time_point(std::chrono::nanoseconds(sensor_measurements.time));

            Eigen::Isometry3d Hcw;

            /* Mutex Scope */ {
                std::lock_guard<std::mutex> lock(sensors_mutex);

                const Eigen::Isometry3d& Hpc = camera_context[camera.name].Hpc;
                Eigen::Isometry3d Hwp        = Eigen::Isometry3d::Identity();
                if (!Hwps.empty()) {
                    // Find the first time that is not less than the target time
                    auto Hwp_it = std::lower_bound(Hwps.begin(),
                                                   Hwps.end(),
                                                   std::make_pair(image->timestamp, Eigen::Isometry3d::Identity()),
                                                   [](const auto& a, const auto& b) { return a.first > b.first; });

                    if (Hwp_it == Hwps.end()) {
                        // Image is newer than most recent sensors
                        Hwp = std::prev(Hwp_it)->second;
                    }
                    else if (Hwp_it == Hwps.begin()) {
                        // Image is older than oldest sensors
                        Hwp = Hwp_it->second;
                    }
                    else {
                        // Check Hwp_it and std::prev(Hwp) for closest match
                        Hwp = std::abs((Hwp_it->first - image->timestamp).count())
                                      < std::abs((std::prev(Hwp_it)->first - image->timestamp).count())
                                  ? Hwp_it->second
                                  : std::prev(Hwp_it)->second;
                    }
                }

                Hcw = Eigen::Isometry3d(Hwp * Hpc).inverse();
            }

            image->lens = camera_context[camera.name].lens;
            image->Hcw  = Hcw.matrix();

            // If we got ground truth data, send it through with the image
            if (sensor_measurements.vision_ground_truth.exists) {
                image->vision_ground_truth = sensor_measurements.vision_ground_truth;
            }
            emit(image);
        }

        // Create and emit the OptimisationRobotPosition message used by the walk optimiser
        auto robot_position   = std::make_unique<OptimisationRobotPosition>();
        robot_position->value = sensor_measurements.robot_position.value;
        emit(robot_position);

        // Create and emit the WebotsResetDone message used by the walk optimiser
        if (sensor_measurements.reset_done) {
            emit(std::make_unique<WebotsResetDone>());
        }
    }
}  // namespace module::platform<|MERGE_RESOLUTION|>--- conflicted
+++ resolved
@@ -68,19 +68,14 @@
     using message::platform::webots::MotorPID;
     using message::platform::webots::MotorPosition;
     using message::platform::webots::MotorVelocity;
-<<<<<<< HEAD
+    using message::platform::webots::OdometryGroundTruth;
     using message::platform::webots::OptimisationCommand;
     using message::platform::webots::OptimisationRobotPosition;
     using message::platform::webots::SensorMeasurements;
     using message::platform::webots::SensorTimeStep;
+    using message::platform::webots::VisionGroundTruth;
     using message::platform::webots::WebotsResetDone;
     using message::platform::webots::WebotsTimeUpdate;
-=======
-    using message::platform::webots::OdometryGroundTruth;
-    using message::platform::webots::SensorMeasurements;
-    using message::platform::webots::SensorTimeStep;
-    using message::platform::webots::VisionGroundTruth;
->>>>>>> c736cbb3
 
     using utility::input::ServoID;
     using utility::platform::getRawServo;
