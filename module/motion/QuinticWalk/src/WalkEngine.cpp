--- conflicted
+++ resolved
@@ -13,14 +13,8 @@
 
 namespace module::motion {
 
-<<<<<<< HEAD
-    QuinticWalkEngine::QuinticWalkEngine() : foot_step(0.14f, true) {
-        // Make sure to call the reset method after having the parameters
-        TrajectoriesInit(trajs);
-=======
     QuinticWalkEngine::QuinticWalkEngine() {
         trajectoriesInit(trajs);
->>>>>>> 6990ca84
     }
 
     bool QuinticWalkEngine::updateState(const float& dt, const Eigen::Vector3f& orders) {
@@ -394,16 +388,6 @@
         const float pauseLength = 0.5f * params.trunk_pause * half_period;
 
         // Trunk support foot and next support foot external oscillating position
-<<<<<<< HEAD
-        Eigen::Vector2f trunkPointSupport(params.trunk_x_offset
-                                              + params.trunk_x_offset_p_coef_forward * foot_step.getNext().x()
-                                              + params.trunk_x_offset_p_coef_turn * std::fabs(foot_step.getNext().z()),
-                                          params.trunk_y_offset);
-        Eigen::Vector2f trunkPointNext(foot_step.getNext().x() + params.trunk_x_offset
-                                           + params.trunk_x_offset_p_coef_forward * foot_step.getNext().x()
-                                           + params.trunk_x_offset_p_coef_turn * std::fabs(foot_step.getNext().z()),
-                                       foot_step.getNext().y() + params.trunk_y_offset);
-=======
         const Eigen::Vector2f trunkPointSupport(params.trunk_x_offset
                                                     + params.trunk_x_offset_p_coef_forward * foot_step.getNext().x()
                                                     + params.trunk_x_offset_p_coef_turn * fabs(foot_step.getNext().z()),
@@ -412,7 +396,6 @@
                                                  + params.trunk_x_offset_p_coef_forward * foot_step.getNext().x()
                                                  + params.trunk_x_offset_p_coef_turn * fabs(foot_step.getNext().z()),
                                              foot_step.getNext().y() + params.trunk_y_offset);
->>>>>>> 6990ca84
 
         // Trunk middle neutral (no swing) position
         const Eigen::Vector2f trunkPointMiddle = 0.5f * (trunkPointSupport + trunkPointNext);
@@ -477,22 +460,6 @@
 
         // Define trunk yaw target orientation position and velocity in euler angle and convertion to axis
         // vector
-<<<<<<< HEAD
-        Eigen::Vector3f eulerAtSupport(0.0f,
-                                       params.trunk_pitch + params.trunk_pitch_p_coef_forward * foot_step.getNext().x()
-                                           + params.trunk_pitch_p_coef_turn * std::fabs(foot_step.getNext().z()),
-                                       0.5f * foot_step.getLast().z() + 0.5f * foot_step.getNext().z());
-        Eigen::Vector3f eulerAtNext(0.0f,
-                                    params.trunk_pitch + params.trunk_pitch_p_coef_forward * foot_step.getNext().x()
-                                        + params.trunk_pitch_p_coef_turn * std::fabs(foot_step.getNext().z()),
-                                    foot_step.getNext().z());
-        Eigen::Matrix3f matAtSupport  = utility::math::euler::EulerIntrinsicToMatrix(eulerAtSupport);
-        Eigen::Matrix3f matAtNext     = utility::math::euler::EulerIntrinsicToMatrix(eulerAtNext);
-        Eigen::Vector3f axisAtSupport = Eigen::AngleAxisf(matAtSupport).axis();
-        Eigen::Vector3f axisAtNext    = Eigen::AngleAxisf(matAtNext).axis();
-
-        Eigen::Vector3f axisVel(
-=======
         const Eigen::Vector3f eulerAtSupport(0.0f,
                                              params.trunk_pitch
                                                  + params.trunk_pitch_p_coef_forward * foot_step.getNext().x()
@@ -509,7 +476,6 @@
         const Eigen::Vector3f axisAtNext    = Eigen::AngleAxisf(matAtNext).axis();
 
         const Eigen::Vector3f axisVel(
->>>>>>> 6990ca84
             0.0f,
             0.0f,
             utility::math::angle::angleDistance(foot_step.getLast().z(), foot_step.getNext().z()) / period);
@@ -703,17 +669,10 @@
 
     QuinticWalkEngine::PositionSupportTuple QuinticWalkEngine::computeCartesianPositionAtTime(const float time) const {
         // Evaluate target cartesian state from trajectories
-<<<<<<< HEAD
-        // TODO(KipHamiltons) This is uninitialised and is being passed a param? probable bug?
-        bool isDoubleSupport;
-        TrajectoriesTrunkFootPos(time, trajs, trunkPos, trunkAxis, footPos, footAxis);
-        TrajectoriesSupportFootState(time, trajs, isDoubleSupport, isLeftsupportFoot);
-=======
         const auto [trunkPos, trunkAxis, footPos, footAxis] = trajectoriesTrunkFootPos(time, trajs);
         // Discard isDoubleSupport because we don't use it
         const auto [_, isLeftSupportFoot] = trajectoriesSupportFootState(time, trajs);
         return {trunkPos, trunkAxis, footPos, footAxis, isLeftSupportFoot};
->>>>>>> 6990ca84
     }
 
 
