--- conflicted
+++ resolved
@@ -33,7 +33,6 @@
 
         std::string path;
         int events{};
-<<<<<<< HEAD
 
         inline operator bool() const {
             // Empty path is invalid
@@ -49,20 +48,6 @@
 
     /// Emitted once the FileWatcher has started up and is watching files
     struct FileWatcherReady {};
-=======
-
-        inline operator bool() const {
-            // Empty path is invalid
-            return !path.empty();
-        }
-    };
-
-    struct FileWatchRequest {
-        std::string path;
-        int events;
-        std::shared_ptr<NUClear::threading::Reaction> reaction;
-    };
->>>>>>> 46bd5ee6
 
 }  // namespace extension
 
@@ -115,10 +100,6 @@
         template <>
         struct is_transient<::extension::FileWatch> : public std::true_type {};
     }  // namespace trait
-<<<<<<< HEAD
-
-=======
->>>>>>> 46bd5ee6
 }  // namespace NUClear::dsl
 
 #endif  // EXTENSION_FILEWATCH_HPP