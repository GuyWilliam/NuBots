syntax = "proto3";

import "Vector.proto";

message mat {
    uint32          rows = 1;
    uint32          cols = 2;
    repeated double v    = 3 [packed = true];
}

message fmat {
    uint32         rows = 1;
    uint32         cols = 2;
    repeated float v    = 3 [packed = true];
}

message imat {
<<<<<<< HEAD
    uint32   rows     = 1;
    uint32   cols     = 2;
=======
    uint32   rows       = 1;
    uint32   cols       = 2;
>>>>>>> 15a2ff20
    repeated sfixed32 v = 3 [packed = true];
}

message umat {
<<<<<<< HEAD
    uint32   rows     = 1;
    uint32   cols     = 2;
=======
    uint32   rows      = 1;
    uint32   cols      = 2;
>>>>>>> 15a2ff20
    repeated fixed32 v = 3 [packed = true];
}

message cmat {
    uint32 rows = 1;
    uint32 cols = 2;
    bytes  v    = 3;
}

message mat2 {
    vec2 x = 1;
    vec2 y = 2;
}

message fmat2 {
    fvec2 x = 1;
    fvec2 y = 2;
}

message imat2 {
    ivec2 x = 1;
    ivec2 y = 2;
}

message umat2 {
    uvec2 x = 1;
    uvec2 y = 2;
}

message mat3 {
    vec3 x = 1;
    vec3 y = 2;
    vec3 z = 3;
}

message fmat3 {
    fvec3 x = 1;
    fvec3 y = 2;
    fvec3 z = 3;
}

message imat3 {
    ivec3 x = 1;
    ivec3 y = 2;
    ivec3 z = 3;
}

message umat3 {
    uvec3 x = 1;
    uvec3 y = 2;
    uvec3 z = 3;
}

message mat4 {
    vec4 x = 1;
    vec4 y = 2;
    vec4 z = 3;
    vec4 t = 4;
}

message fmat4 {
    fvec4 x = 1;
    fvec4 y = 2;
    fvec4 z = 3;
    fvec4 t = 4;
}

message imat4 {
    ivec4 x = 1;
    ivec4 y = 2;
    ivec4 z = 3;
    ivec4 t = 4;
}

message umat4 {
    uvec4 x = 1;
    uvec4 y = 2;
    uvec4 z = 3;
    uvec4 t = 4;
}

message mat5 {
    vec5 s0 = 1;
    vec5 s1 = 2;
    vec5 s2 = 3;
    vec5 s3 = 4;
    vec5 s4 = 5;
}

message fmat5 {
    fvec5 s0 = 1;
    fvec5 s1 = 2;
    fvec5 s2 = 3;
    fvec5 s3 = 4;
    fvec5 s4 = 5;
}

message imat5 {
    ivec5 s0 = 1;
    ivec5 s1 = 2;
    ivec5 s2 = 3;
    ivec5 s3 = 4;
    ivec5 s4 = 5;
}

message umat5 {
    uvec5 s0 = 1;
    uvec5 s1 = 2;
    uvec5 s2 = 3;
    uvec5 s3 = 4;
    uvec5 s4 = 5;
}

message mat6 {
    vec6 s0 = 1;
    vec6 s1 = 2;
    vec6 s2 = 3;
    vec6 s3 = 4;
    vec6 s4 = 5;
    vec6 s5 = 6;
}

message fmat6 {
    fvec6 s0 = 1;
    fvec6 s1 = 2;
    fvec6 s2 = 3;
    fvec6 s3 = 4;
    fvec6 s4 = 5;
    fvec6 s5 = 6;
}

message imat6 {
    ivec6 s0 = 1;
    ivec6 s1 = 2;
    ivec6 s2 = 3;
    ivec6 s3 = 4;
    ivec6 s4 = 5;
    ivec6 s5 = 6;
}

message umat6 {
    uvec6 s0 = 1;
    uvec6 s1 = 2;
    uvec6 s2 = 3;
    uvec6 s3 = 4;
    uvec6 s4 = 5;
    uvec6 s5 = 6;
}

message mat7 {
    vec7 s0 = 1;
    vec7 s1 = 2;
    vec7 s2 = 3;
    vec7 s3 = 4;
    vec7 s4 = 5;
    vec7 s5 = 6;
    vec7 s6 = 7;
}

message fmat7 {
    fvec7 s0 = 1;
    fvec7 s1 = 2;
    fvec7 s2 = 3;
    fvec7 s3 = 4;
    fvec7 s4 = 5;
    fvec7 s5 = 6;
    fvec7 s6 = 7;
}

message imat7 {
    ivec7 s0 = 1;
    ivec7 s1 = 2;
    ivec7 s2 = 3;
    ivec7 s3 = 4;
    ivec7 s4 = 5;
    ivec7 s5 = 6;
    ivec7 s6 = 7;
}

message umat7 {
    uvec7 s0 = 1;
    uvec7 s1 = 2;
    uvec7 s2 = 3;
    uvec7 s3 = 4;
    uvec7 s4 = 5;
    uvec7 s5 = 6;
    uvec7 s6 = 7;
}

message mat8 {
    vec8 s0 = 1;
    vec8 s1 = 2;
    vec8 s2 = 3;
    vec8 s3 = 4;
    vec8 s4 = 5;
    vec8 s5 = 6;
    vec8 s6 = 7;
    vec8 s7 = 8;
}

message fmat8 {
    fvec8 s0 = 1;
    fvec8 s1 = 2;
    fvec8 s2 = 3;
    fvec8 s3 = 4;
    fvec8 s4 = 5;
    fvec8 s5 = 6;
    fvec8 s6 = 7;
    fvec8 s7 = 8;
}

message imat8 {
    ivec8 s0 = 1;
    ivec8 s1 = 2;
    ivec8 s2 = 3;
    ivec8 s3 = 4;
    ivec8 s4 = 5;
    ivec8 s5 = 6;
    ivec8 s6 = 7;
    ivec8 s7 = 8;
}

message umat8 {
    uvec8 s0 = 1;
    uvec8 s1 = 2;
    uvec8 s2 = 3;
    uvec8 s3 = 4;
    uvec8 s4 = 5;
    uvec8 s5 = 6;
    uvec8 s6 = 7;
    uvec8 s7 = 8;
}

message mat9 {
    vec9 s0 = 1;
    vec9 s1 = 2;
    vec9 s2 = 3;
    vec9 s3 = 4;
    vec9 s4 = 5;
    vec9 s5 = 6;
    vec9 s6 = 7;
    vec9 s7 = 8;
    vec9 s8 = 9;
}

message fmat9 {
    fvec9 s0 = 1;
    fvec9 s1 = 2;
    fvec9 s2 = 3;
    fvec9 s3 = 4;
    fvec9 s4 = 5;
    fvec9 s5 = 6;
    fvec9 s6 = 7;
    fvec9 s7 = 8;
    fvec9 s8 = 9;
}

message imat9 {
    ivec9 s0 = 1;
    ivec9 s1 = 2;
    ivec9 s2 = 3;
    ivec9 s3 = 4;
    ivec9 s4 = 5;
    ivec9 s5 = 6;
    ivec9 s6 = 7;
    ivec9 s7 = 8;
    ivec9 s8 = 9;
}

message umat9 {
    uvec9 s0 = 1;
    uvec9 s1 = 2;
    uvec9 s2 = 3;
    uvec9 s3 = 4;
    uvec9 s4 = 5;
    uvec9 s5 = 6;
    uvec9 s6 = 7;
    uvec9 s7 = 8;
    uvec9 s8 = 9;
}

message mat10 {
    vec10 s0 = 1;
    vec10 s1 = 2;
    vec10 s2 = 3;
    vec10 s3 = 4;
    vec10 s4 = 5;
    vec10 s5 = 6;
    vec10 s6 = 7;
    vec10 s7 = 8;
    vec10 s8 = 9;
    vec10 s9 = 10;
}

message fmat10 {
    fvec10 s0 = 1;
    fvec10 s1 = 2;
    fvec10 s2 = 3;
    fvec10 s3 = 4;
    fvec10 s4 = 5;
    fvec10 s5 = 6;
    fvec10 s6 = 7;
    fvec10 s7 = 8;
    fvec10 s8 = 9;
    fvec10 s9 = 10;
}

message imat10 {
    ivec10 s0 = 1;
    ivec10 s1 = 2;
    ivec10 s2 = 3;
    ivec10 s3 = 4;
    ivec10 s4 = 5;
    ivec10 s5 = 6;
    ivec10 s6 = 7;
    ivec10 s7 = 8;
    ivec10 s8 = 9;
    ivec10 s9 = 10;
}

message umat10 {
    uvec10 s0 = 1;
    uvec10 s1 = 2;
    uvec10 s2 = 3;
    uvec10 s3 = 4;
    uvec10 s4 = 5;
    uvec10 s5 = 6;
    uvec10 s6 = 7;
    uvec10 s7 = 8;
    uvec10 s8 = 9;
    uvec10 s9 = 10;
}

message mat11 {
    vec11 s0 = 1;
    vec11 s1 = 2;
    vec11 s2 = 3;
    vec11 s3 = 4;
    vec11 s4 = 5;
    vec11 s5 = 6;
    vec11 s6 = 7;
    vec11 s7 = 8;
    vec11 s8 = 9;
    vec11 s9 = 10;
    vec11 sa = 11;
}

message fmat11 {
    fvec11 s0 = 1;
    fvec11 s1 = 2;
    fvec11 s2 = 3;
    fvec11 s3 = 4;
    fvec11 s4 = 5;
    fvec11 s5 = 6;
    fvec11 s6 = 7;
    fvec11 s7 = 8;
    fvec11 s8 = 9;
    fvec11 s9 = 10;
    fvec11 sa = 11;
}

message imat11 {
    ivec11 s0 = 1;
    ivec11 s1 = 2;
    ivec11 s2 = 3;
    ivec11 s3 = 4;
    ivec11 s4 = 5;
    ivec11 s5 = 6;
    ivec11 s6 = 7;
    ivec11 s7 = 8;
    ivec11 s8 = 9;
    ivec11 s9 = 10;
    ivec11 sa = 11;
}

message umat11 {
    uvec11 s0 = 1;
    uvec11 s1 = 2;
    uvec11 s2 = 3;
    uvec11 s3 = 4;
    uvec11 s4 = 5;
    uvec11 s5 = 6;
    uvec11 s6 = 7;
    uvec11 s7 = 8;
    uvec11 s8 = 9;
    uvec11 s9 = 10;
    uvec11 sa = 11;
}

message mat12 {
    vec12 s0 = 1;
    vec12 s1 = 2;
    vec12 s2 = 3;
    vec12 s3 = 4;
    vec12 s4 = 5;
    vec12 s5 = 6;
    vec12 s6 = 7;
    vec12 s7 = 8;
    vec12 s8 = 9;
    vec12 s9 = 10;
    vec12 sa = 11;
    vec12 sb = 12;
}

message fmat12 {
    fvec12 s0 = 1;
    fvec12 s1 = 2;
    fvec12 s2 = 3;
    fvec12 s3 = 4;
    fvec12 s4 = 5;
    fvec12 s5 = 6;
    fvec12 s6 = 7;
    fvec12 s7 = 8;
    fvec12 s8 = 9;
    fvec12 s9 = 10;
    fvec12 sa = 11;
    fvec12 sb = 12;
}

message imat12 {
    ivec12 s0 = 1;
    ivec12 s1 = 2;
    ivec12 s2 = 3;
    ivec12 s3 = 4;
    ivec12 s4 = 5;
    ivec12 s5 = 6;
    ivec12 s6 = 7;
    ivec12 s7 = 8;
    ivec12 s8 = 9;
    ivec12 s9 = 10;
    ivec12 sa = 11;
    ivec12 sb = 12;
}

message umat12 {
    uvec12 s0 = 1;
    uvec12 s1 = 2;
    uvec12 s2 = 3;
    uvec12 s3 = 4;
    uvec12 s4 = 5;
    uvec12 s5 = 6;
    uvec12 s6 = 7;
    uvec12 s7 = 8;
    uvec12 s8 = 9;
    uvec12 s9 = 10;
    uvec12 sa = 11;
    uvec12 sb = 12;
}

message mat13 {
    vec13 s0 = 1;
    vec13 s1 = 2;
    vec13 s2 = 3;
    vec13 s3 = 4;
    vec13 s4 = 5;
    vec13 s5 = 6;
    vec13 s6 = 7;
    vec13 s7 = 8;
    vec13 s8 = 9;
    vec13 s9 = 10;
    vec13 sa = 11;
    vec13 sb = 12;
    vec13 sc = 13;
}

message fmat13 {
    fvec13 s0 = 1;
    fvec13 s1 = 2;
    fvec13 s2 = 3;
    fvec13 s3 = 4;
    fvec13 s4 = 5;
    fvec13 s5 = 6;
    fvec13 s6 = 7;
    fvec13 s7 = 8;
    fvec13 s8 = 9;
    fvec13 s9 = 10;
    fvec13 sa = 11;
    fvec13 sb = 12;
    fvec13 sc = 13;
}

message imat13 {
    ivec13 s0 = 1;
    ivec13 s1 = 2;
    ivec13 s2 = 3;
    ivec13 s3 = 4;
    ivec13 s4 = 5;
    ivec13 s5 = 6;
    ivec13 s6 = 7;
    ivec13 s7 = 8;
    ivec13 s8 = 9;
    ivec13 s9 = 10;
    ivec13 sa = 11;
    ivec13 sb = 12;
    ivec13 sc = 13;
}

message umat13 {
    uvec13 s0 = 1;
    uvec13 s1 = 2;
    uvec13 s2 = 3;
    uvec13 s3 = 4;
    uvec13 s4 = 5;
    uvec13 s5 = 6;
    uvec13 s6 = 7;
    uvec13 s7 = 8;
    uvec13 s8 = 9;
    uvec13 s9 = 10;
    uvec13 sa = 11;
    uvec13 sb = 12;
    uvec13 sc = 13;
}

message mat14 {
    vec14 s0 = 1;
    vec14 s1 = 2;
    vec14 s2 = 3;
    vec14 s3 = 4;
    vec14 s4 = 5;
    vec14 s5 = 6;
    vec14 s6 = 7;
    vec14 s7 = 8;
    vec14 s8 = 9;
    vec14 s9 = 10;
    vec14 sa = 11;
    vec14 sb = 12;
    vec14 sc = 13;
    vec14 sd = 14;
}

message fmat14 {
    fvec14 s0 = 1;
    fvec14 s1 = 2;
    fvec14 s2 = 3;
    fvec14 s3 = 4;
    fvec14 s4 = 5;
    fvec14 s5 = 6;
    fvec14 s6 = 7;
    fvec14 s7 = 8;
    fvec14 s8 = 9;
    fvec14 s9 = 10;
    fvec14 sa = 11;
    fvec14 sb = 12;
    fvec14 sc = 13;
    fvec14 sd = 14;
}

message imat14 {
    ivec14 s0 = 1;
    ivec14 s1 = 2;
    ivec14 s2 = 3;
    ivec14 s3 = 4;
    ivec14 s4 = 5;
    ivec14 s5 = 6;
    ivec14 s6 = 7;
    ivec14 s7 = 8;
    ivec14 s8 = 9;
    ivec14 s9 = 10;
    ivec14 sa = 11;
    ivec14 sb = 12;
    ivec14 sc = 13;
    ivec14 sd = 14;
}

message umat14 {
    uvec14 s0 = 1;
    uvec14 s1 = 2;
    uvec14 s2 = 3;
    uvec14 s3 = 4;
    uvec14 s4 = 5;
    uvec14 s5 = 6;
    uvec14 s6 = 7;
    uvec14 s7 = 8;
    uvec14 s8 = 9;
    uvec14 s9 = 10;
    uvec14 sa = 11;
    uvec14 sb = 12;
    uvec14 sc = 13;
    uvec14 sd = 14;
}

message mat15 {
    vec15 s0 = 1;
    vec15 s1 = 2;
    vec15 s2 = 3;
    vec15 s3 = 4;
    vec15 s4 = 5;
    vec15 s5 = 6;
    vec15 s6 = 7;
    vec15 s7 = 8;
    vec15 s8 = 9;
    vec15 s9 = 10;
    vec15 sa = 11;
    vec15 sb = 12;
    vec15 sc = 13;
    vec15 sd = 14;
    vec15 se = 15;
}

message fmat15 {
    fvec15 s0 = 1;
    fvec15 s1 = 2;
    fvec15 s2 = 3;
    fvec15 s3 = 4;
    fvec15 s4 = 5;
    fvec15 s5 = 6;
    fvec15 s6 = 7;
    fvec15 s7 = 8;
    fvec15 s8 = 9;
    fvec15 s9 = 10;
    fvec15 sa = 11;
    fvec15 sb = 12;
    fvec15 sc = 13;
    fvec15 sd = 14;
    fvec15 se = 15;
}

message imat15 {
    ivec15 s0 = 1;
    ivec15 s1 = 2;
    ivec15 s2 = 3;
    ivec15 s3 = 4;
    ivec15 s4 = 5;
    ivec15 s5 = 6;
    ivec15 s6 = 7;
    ivec15 s7 = 8;
    ivec15 s8 = 9;
    ivec15 s9 = 10;
    ivec15 sa = 11;
    ivec15 sb = 12;
    ivec15 sc = 13;
    ivec15 sd = 14;
    ivec15 se = 15;
}

message umat15 {
    uvec15 s0 = 1;
    uvec15 s1 = 2;
    uvec15 s2 = 3;
    uvec15 s3 = 4;
    uvec15 s4 = 5;
    uvec15 s5 = 6;
    uvec15 s6 = 7;
    uvec15 s7 = 8;
    uvec15 s8 = 9;
    uvec15 s9 = 10;
    uvec15 sa = 11;
    uvec15 sb = 12;
    uvec15 sc = 13;
    uvec15 sd = 14;
    uvec15 se = 15;
}

message mat16 {
    vec16 s0 = 1;
    vec16 s1 = 2;
    vec16 s2 = 3;
    vec16 s3 = 4;
    vec16 s4 = 5;
    vec16 s5 = 6;
    vec16 s6 = 7;
    vec16 s7 = 8;
    vec16 s8 = 9;
    vec16 s9 = 10;
    vec16 sa = 11;
    vec16 sb = 12;
    vec16 sc = 13;
    vec16 sd = 14;
    vec16 se = 15;
    vec16 sf = 16;
}

message fmat16 {
    fvec16 s0 = 1;
    fvec16 s1 = 2;
    fvec16 s2 = 3;
    fvec16 s3 = 4;
    fvec16 s4 = 5;
    fvec16 s5 = 6;
    fvec16 s6 = 7;
    fvec16 s7 = 8;
    fvec16 s8 = 9;
    fvec16 s9 = 10;
    fvec16 sa = 11;
    fvec16 sb = 12;
    fvec16 sc = 13;
    fvec16 sd = 14;
    fvec16 se = 15;
    fvec16 sf = 16;
}

message imat16 {
    ivec16 s0 = 1;
    ivec16 s1 = 2;
    ivec16 s2 = 3;
    ivec16 s3 = 4;
    ivec16 s4 = 5;
    ivec16 s5 = 6;
    ivec16 s6 = 7;
    ivec16 s7 = 8;
    ivec16 s8 = 9;
    ivec16 s9 = 10;
    ivec16 sa = 11;
    ivec16 sb = 12;
    ivec16 sc = 13;
    ivec16 sd = 14;
    ivec16 se = 15;
    ivec16 sf = 16;
}

message umat16 {
    uvec16 s0 = 1;
    uvec16 s1 = 2;
    uvec16 s2 = 3;
    uvec16 s3 = 4;
    uvec16 s4 = 5;
    uvec16 s5 = 6;
    uvec16 s6 = 7;
    uvec16 s7 = 8;
    uvec16 s8 = 9;
    uvec16 s9 = 10;
    uvec16 sa = 11;
    uvec16 sb = 12;
    uvec16 sc = 13;
    uvec16 sd = 14;
    uvec16 se = 15;
    uvec16 sf = 16;
}<|MERGE_RESOLUTION|>--- conflicted
+++ resolved
@@ -15,24 +15,14 @@
 }
 
 message imat {
-<<<<<<< HEAD
-    uint32   rows     = 1;
-    uint32   cols     = 2;
-=======
     uint32   rows       = 1;
     uint32   cols       = 2;
->>>>>>> 15a2ff20
     repeated sfixed32 v = 3 [packed = true];
 }
 
 message umat {
-<<<<<<< HEAD
-    uint32   rows     = 1;
-    uint32   cols     = 2;
-=======
     uint32   rows      = 1;
     uint32   cols      = 2;
->>>>>>> 15a2ff20
     repeated fixed32 v = 3 [packed = true];
 }
 
