/*----------------------------------------------DOCUMENT HEADER----------------------------------------------*/
/*===========================================================================================================*/
/*
 * This file is part of WalkEngine.
 *
 * WalkEngine is free software: you can redistribute it and/or modify
 * it under the terms of the GNU General Public License as published by
 * the Free Software Foundation, either version 3 of the License, or
 * (at your option) any later version.
 *
 * WalkEngine is distributed in the hope that it will be useful,
 * but WITHOUT ANY WARRANTY; without even the implied warranty of
 * MERCHANTABILITY or FITNESS FOR A PARTICULAR PURPOSE.  See the
 * GNU General Public License for more details.
 *
 * You should have received a copy of the GNU General Public License
 * along with WalkEngine.  If not, see <http://www.gnu.org/licenses/>.
 *
 * Copyright 2013 NUBots <nubots@nubots.net>
 */
/*===========================================================================================================*/
/*----------------------------------------CONSTANTS AND DEFINITIONS------------------------------------------*/
/*===========================================================================================================*/
//      INCLUDE(S)
/*===========================================================================================================*/
#include "WalkEngine.h"
/*===========================================================================================================*/
//      NAMESPACE(S)
/*===========================================================================================================*/
namespace module 
{
namespace motion 
{
/*=======================================================================================================*/
//      UTILIZATION REFERENCE(S)
/*=======================================================================================================*/
    using message::input::LimbID;
    using message::input::ServoID;
    using message::input::Sensors;

    using message::behaviour::ServoCommand;
    using message::behaviour::WalkOptimiserCommand;
    using message::behaviour::WalkConfigSaved;
    // using message::behaviour::RegisterAction;
    // using message::behaviour::ActionPriorites;

    using message::motion::WalkCommand;
    using message::motion::StopCommand;
    using message::motion::WalkStarted;
    using message::motion::WalkStopped;
    using message::motion::NewWalkCommand;
    using message::motion::BalanceBodyUpdate;
    using message::motion::EnableWalkEngineCommand;
    using message::motion::DisableWalkEngineCommand;
    using message::motion::EnableBalanceResponse;
    using message::motion::DisableBalanceResponse;
    using message::motion::EnableTorsoMotion;
    using message::motion::DisableTorsoMotion;
    using message::motion::EnableFootPlacement;
    using message::motion::DisableFootPlacement;
    using message::motion::EnableFootMotion;
    using message::motion::DisableFootMotion;
    using message::motion::ServoTarget;
    using message::motion::Script;
    using message::motion::kinematics::KinematicsModel;
    using utility::motion::kinematics::calculateLegJointsTeamDarwin; //TODO: advised to change to calculateLegJoints (no TeamDarwin)

    using message::support::SaveConfiguration;
    using message::support::Configuration;

    using utility::support::Expression;

    using utility::math::matrix::Transform2D;
    using utility::math::matrix::Transform3D;
    using utility::math::matrix::Rotation3D;
    using utility::math::angle::normalizeAngle;

    using utility::nubugger::graph;  
/*=======================================================================================================*/
//      NAME: WalkEngine
/*=======================================================================================================*/
    WalkEngine::WalkEngine(std::unique_ptr<NUClear::Environment> environment) 
    : Reactor(std::move(environment))
        , DEBUG(false), DEBUG_ITER(0)
        , newPostureReceived(false)
        , updateHandle(), generateStandScriptReaction(), subsumptionId(1)
        , leftFootPositionTransform(), rightFootPositionTransform(), uSupportMass()
        , activeForwardLimb(), activeLimbInitial(LimbID::LEFT_LEG)
        , bodyTilt(0.0), bodyHeight(0.0)
        , supportFront(0.0), supportFront2(0.0), supportBack(0.0)
        , supportSideX(0.0), supportSideY(0.0), supportTurn(0.0)   
        , stanceLimitY2(0.0), stepTime(0.0), stepHeight(0.0)
        , step_height_slow_fraction(0.0f), step_height_fast_fraction(0.0f)
        , gainRArm(0.0f), gainRLeg(0.0f), gainLArm(0.0f), gainLLeg(0.0f), stepLimits(arma::fill::zeros)
        , footOffsetCoefficient(arma::fill::zeros), uLRFootOffset()
        , armLPostureTransform(), armRPostureTransform()
        , ankleImuParamX(), ankleImuParamY(), kneeImuParamX()
        , hipImuParamY(), armImuParamX(), armImuParamY()
        , beginStepTime(0.0), STAND_SCRIPT_DURATION(0.0), pushTime()
        , velocityHigh(0.0), accelerationTurningFactor(0.0), velocityLimits(arma::fill::zeros)
        , accelerationLimits(arma::fill::zeros), accelerationLimitsHigh(arma::fill::zeros)
        , velocityCurrent(), velocityCommand(), velFastForward(0.0), velFastTurn(0.0)
        , kinematicsModel()
        , balanceAmplitude(0.0), balanceWeight(0.0), balanceOffset(0.0)
        , balancePGain(0.0), balanceIGain(0.0), balanceDGain(0.0)
        , jointGains(), servoControlPGains()
        , lastFootGoalRotation(), footGoalErrorSum()       
    {

        // Configure modular walk engine...
        on<Configuration>("WalkEngine.yaml").then("Walk Engine - Configure", [this] (const Configuration& config) 
        {
            configure(config.config);       
        });

        // Define kinematics model for physical calculations...
        on<Trigger<KinematicsModel>>().then("WalkEngine - Update Kinematics Model", [this](const KinematicsModel& model)
        {
            kinematicsModel = model;
        });

<<<<<<< HEAD
=======
        // Update waypoints sensor data at regular intervals...
        updateHandle =on<Every<UPDATE_FREQUENCY, Per<std::chrono::seconds>>, /*With<Sensors>,*/ Single, Priority::HIGH>()
        .then([this] /*(const Sensors& sensors)*/
        {
            if(DEBUG) { log<NUClear::TRACE>("WalkEngine - Update Waypoints(0)"); }
            if(isNewPostureReceived()) 
            {                 
                if(DEBUG) { log<NUClear::TRACE>("New Posture(%d)", DEBUG_ITER++); }                       
                emit(std::move(updateWaypoints(/*sensors*/))); 
            }
            emit(graph("MWE Left  Foot",    getLeftFootPosition()));   
            emit(graph("MWE Right Foot",   getRightFootPosition()));       
            if(DEBUG) { log<NUClear::TRACE>("WalkEngine - Update Waypoints(1)"); }
        }).disable();

>>>>>>> 4ae7af1b
        // Broadcast constrained velocity vector parameter to actuator modules...
        on<Trigger<WalkCommand>>().then([this] (const WalkCommand& walkCommand)
        {            
            if(DEBUG) { log<NUClear::TRACE>("WalkEngine - Trigger WalkCommand(0)"); }
                setVelocity(walkCommand.command);  
                emit(std::make_unique<NewWalkCommand>(getVelocity()));
                // Notify behavioural modules of current standstill...
                emit(std::make_unique<WalkStarted>());
            if(DEBUG) { log<NUClear::TRACE>("WalkEngine - Trigger WalkCommand(1)"); }           
        });

        // If override stop command is issued, signal zero velocity command...
        on<Trigger<StopCommand>>().then([this] 
        {
            if(DEBUG) { log<NUClear::TRACE>("WalkEngine - Trigger StopCommand(0)"); }
                // Emit zero velocity command to trigger final adjustment step...
                emit(std::make_unique<NewWalkCommand>(Transform2D({0, 0, 0})));
                // Notify behavioural modules of current standstill...
                emit(std::make_unique<WalkStopped>());
                emit(std::make_unique<std::vector<ServoCommand>>());
            if(DEBUG) { log<NUClear::TRACE>("WalkEngine - Trigger WalkCommand(1)"); }
        });

        // Update goal robot posture given new balance information...
        updateHandle = on<Trigger<BalanceBodyUpdate>>().then("Walk Engine - Received update (Balanced Robot Posture) Info", [this](const BalanceBodyUpdate& info)
        {
            if(DEBUG) { log<NUClear::TRACE>("WalkEngine - Trigger BalanceBodyUpdate(0)"); }
                setLeftFootPosition(info.leftFoot);
                setRightFootPosition(info.rightFoot);
                setLArmPosition(info.armLPosition);
                setRArmPosition(info.armRPosition);
            
                emit(graph("WE: Left  Foot Joint Position",    getLeftFootPosition()));   
                emit(graph("WE: Right Foot Joint Position",   getRightFootPosition()));                    
                
                emit(std::move(updateWaypoints(/*sensors*/)));       
            if(DEBUG) { log<NUClear::TRACE>("WalkEngine - Trigger BalanceBodyUpdate(1)"); }
        }).disable();

        on<Trigger<WalkOptimiserCommand>>().then([this] (const WalkOptimiserCommand& command) 
        {
            configure(command.walkConfig);
            emit(std::make_unique<WalkConfigSaved>());
        });

        //generateStandScriptReaction = on<Trigger<Sensors>, Single>().then([this] (/*const Sensors& sensors*/) 
        //{
        //    generateStandScriptReaction.disable();
        //    //generateAndSaveStandScript(sensors);
        //    start();
        //});

        //Activation of WalkEngine (and default) subordinate actuator modules...
        on<Trigger<EnableWalkEngineCommand>>().then([this] (const EnableWalkEngineCommand& command) 
        {
            // If the walk engine is required, enable relevant submodules and award subsumption...
            subsumptionId = command.subsumptionId;
            emit<Scope::DIRECT>(std::move(std::make_unique<EnableFootPlacement>()));
            emit<Scope::DIRECT>(std::move(std::make_unique<EnableFootMotion>()));
            emit<Scope::DIRECT>(std::move(std::make_unique<EnableTorsoMotion>()));
            emit<Scope::DIRECT>(std::move(std::make_unique<EnableBalanceResponse>()));
            updateHandle.enable();
        });

        on<Trigger<DisableWalkEngineCommand>>().then([this]
        {
            // If nobody needs the walk engine, stop updating it...
            // emit<Scope::DIRECT>(std::move(std::make_unique<DisableFootPlacement>()));
            // emit<Scope::DIRECT>(std::move(std::make_unique<DisableFootMotion>()));
            // emit<Scope::DIRECT>(std::move(std::make_unique<DisableTorsoMotion>()));
            // emit<Scope::DIRECT>(std::move(std::make_unique<DisableBalanceResponse>()));
            // updateHandle.disable(); 
        });
    }
/*=======================================================================================================*/
//      NAME: generateAndSaveStandScript
/*=======================================================================================================*/
    void WalkEngine::generateAndSaveStandScript() 
    {
        //reset();
        //stanceReset();
        auto waypoints = updateWaypoints();

        Script standScript;
        Script::Frame frame;
        frame.duration = std::chrono::milliseconds(int(round(1000 * STAND_SCRIPT_DURATION)));
        for (auto& waypoint : *waypoints) 
        {
            frame.targets.push_back(Script::Frame::Target({waypoint.id, waypoint.position, std::max(waypoint.gain, 60.0f), 100}));
        }
        standScript.frames.push_back(frame);
        auto saveScript = std::make_unique<SaveConfiguration>();
        saveScript->path = "scripts/Stand.yaml";
        saveScript->config = standScript;
        emit(std::move(saveScript));
        //Try updateWaypoints(); ?
        //reset();
        //stanceReset();
    }      
/*=======================================================================================================*/
//      NAME: updateWaypoints
/*=======================================================================================================*/
    std::unique_ptr<std::vector<ServoCommand>> WalkEngine::updateWaypoints() 
    {
        // Received foot positions are mapped relative to robot torso...
        auto joints = calculateLegJointsTeamDarwin(kinematicsModel, getLeftFootPosition(), getRightFootPosition()); //TODO: advised to change to calculateLegJoints (no TeamDarwin)
        auto robotWaypoints = motionLegs(joints);
        auto upperWaypoints = motionArms();

        robotWaypoints->insert(robotWaypoints->end(), upperWaypoints->begin(), upperWaypoints->end());

        return robotWaypoints;
    }
/*=======================================================================================================*/
//      NAME: motionArms
/*=======================================================================================================*/
    std::unique_ptr<std::vector<ServoCommand>> WalkEngine::motionArms() 
    {
        auto waypoints = std::make_unique<std::vector<ServoCommand>>();
        waypoints->reserve(6);

        NUClear::clock::time_point time = NUClear::clock::now() + std::chrono::nanoseconds(std::nano::den/UPDATE_FREQUENCY);
        waypoints->push_back({ subsumptionId, time, ServoID::R_SHOULDER_PITCH, float(getRArmPosition()[0]), jointGains[ServoID::R_SHOULDER_PITCH], 100 });
        waypoints->push_back({ subsumptionId, time, ServoID::R_SHOULDER_ROLL,  float(getRArmPosition()[1]), jointGains[ServoID::R_SHOULDER_ROLL], 100 });
        waypoints->push_back({ subsumptionId, time, ServoID::R_ELBOW,          float(getRArmPosition()[2]), jointGains[ServoID::R_ELBOW], 100 });
        waypoints->push_back({ subsumptionId, time, ServoID::L_SHOULDER_PITCH, float(getLArmPosition()[0]), jointGains[ServoID::L_SHOULDER_PITCH], 100 });
        waypoints->push_back({ subsumptionId, time, ServoID::L_SHOULDER_ROLL,  float(getLArmPosition()[1]), jointGains[ServoID::L_SHOULDER_ROLL], 100 });
        waypoints->push_back({ subsumptionId, time, ServoID::L_ELBOW,          float(getLArmPosition()[2]), jointGains[ServoID::L_ELBOW], 100 });

        return std::move(waypoints);
    }    
/*=======================================================================================================*/
//      NAME: motionLegs
/*=======================================================================================================*/
    std::unique_ptr<std::vector<ServoCommand>> WalkEngine::motionLegs(std::vector<std::pair<ServoID, float>> joints) 
    {
        auto waypoints = std::make_unique<std::vector<ServoCommand>>();
        waypoints->reserve(16);

        NUClear::clock::time_point time = NUClear::clock::now() + std::chrono::nanoseconds(std::nano::den / UPDATE_FREQUENCY);
        //std::cout << (std::chrono::nanoseconds(std::nano::den / UPDATE_FREQUENCY)).count() << "\n\r";

        for (auto& joint : joints) 
        {
            waypoints->push_back({ subsumptionId, time, joint.first, joint.second, jointGains[joint.first], 100 }); 
            // TODO: support separate gains for each leg
        }

        return std::move(waypoints);
    }
/*=======================================================================================================*/
//      ENCAPSULATION METHOD: Velocity
/*=======================================================================================================*/
    Transform2D WalkEngine::getVelocity() 
    {
        return velocityCurrent;
    }        
    void WalkEngine::setVelocity(Transform2D inVelocityCommand) 
    {
        // hard limit commanded speed ??? not sure if necessary ???
        inVelocityCommand.x()     *= inVelocityCommand.x()     > 0 ? velocityLimits(0,1) : -velocityLimits(0,0);
        inVelocityCommand.y()     *= inVelocityCommand.y()     > 0 ? velocityLimits(1,1) : -velocityLimits(1,0);
        inVelocityCommand.angle() *= inVelocityCommand.angle() > 0 ? velocityLimits(2,1) : -velocityLimits(2,0);
        if(DEBUG) { log<NUClear::TRACE>("Velocity(hard limit)"); }       
        
        // filter the commanded speed
        inVelocityCommand.x()     = std::min(std::max(inVelocityCommand.x(),     velocityLimits(0,0)), velocityLimits(0,1));
        inVelocityCommand.y()     = std::min(std::max(inVelocityCommand.y(),     velocityLimits(1,0)), velocityLimits(1,1));
        inVelocityCommand.angle() = std::min(std::max(inVelocityCommand.angle(), velocityLimits(2,0)), velocityLimits(2,1));
        if(DEBUG) { log<NUClear::TRACE>("Velocity(filtered 1)"); }
        
        // slow down when turning
        double vFactor = 1 - std::abs(inVelocityCommand.angle()) / accelerationTurningFactor;
        double stepMag = std::sqrt(inVelocityCommand.x() * inVelocityCommand.x() + inVelocityCommand.y() * inVelocityCommand.y());
        double magFactor = std::min(velocityLimits(0,1) * vFactor, stepMag) / (stepMag + 0.000001);

        inVelocityCommand.x()     = inVelocityCommand.x() * magFactor;
        inVelocityCommand.y()     = inVelocityCommand.y() * magFactor;
        inVelocityCommand.angle() = inVelocityCommand.angle();
        if(DEBUG) { log<NUClear::TRACE>("Velocity(slow  turn)"); }
        
        // filter the decelarated speed
        inVelocityCommand.x()     = std::min(std::max(inVelocityCommand.x(),     velocityLimits(0,0)), velocityLimits(0,1));
        inVelocityCommand.y()     = std::min(std::max(inVelocityCommand.y(),     velocityLimits(1,0)), velocityLimits(1,1));
        inVelocityCommand.angle() = std::min(std::max(inVelocityCommand.angle(), velocityLimits(2,0)), velocityLimits(2,1));
        if(DEBUG) { log<NUClear::TRACE>("Velocity(filtered 2)"); }  
        
        velocityCurrent = inVelocityCommand;
    }    
/*=======================================================================================================*/
//      ENCAPSULATION METHOD: Time
/*=======================================================================================================*/
    double WalkEngine::getTime() 
    {
        if(DEBUG) { log<NUClear::TRACE>("System Time:%f\n\r", double(NUClear::clock::now().time_since_epoch().count()) * (1.0 / double(NUClear::clock::period::den))); }
        return (double(NUClear::clock::now().time_since_epoch().count()) * (1.0 / double(NUClear::clock::period::den)));
    }
/*=======================================================================================================*/
//      ENCAPSULATION METHOD: New Step Received
/*=======================================================================================================*/
    bool WalkEngine::isNewPostureReceived()
    {
        return (newPostureReceived);
    }  
    void WalkEngine::setNewPostureReceived(bool inNewPostureReceived)
    {
        newPostureReceived = inNewPostureReceived;
    }  
/*=======================================================================================================*/
//      ENCAPSULATION METHOD: Left Arm Position
/*=======================================================================================================*/    
    arma::vec3 WalkEngine::getLArmPosition()
    {
        return (armLPostureTransform);
    }    
    void WalkEngine::setLArmPosition(arma::vec3 inLArm)
    {
        armLPostureTransform = inLArm;
    }    
/*=======================================================================================================*/
//      ENCAPSULATION METHOD: Right Arm Position
/*=======================================================================================================*/ 
    arma::vec3 WalkEngine::getRArmPosition()
    {
        return (armRPostureTransform);
    } 
    void WalkEngine::setRArmPosition(arma::vec3 inRArm)
    {
        armRPostureTransform = inRArm;
    }    
/*=======================================================================================================*/
//      ENCAPSULATION METHOD: Support Mass
/*=======================================================================================================*/
    Transform2D WalkEngine::getSupportMass()
    {
        return (uSupportMass);
    }
    void WalkEngine::setSupportMass(const Transform2D& inSupportMass)
    {
        uSupportMass = inSupportMass;
    }        
/*=======================================================================================================*/
//      ENCAPSULATION METHOD: Left Foot Position
/*=======================================================================================================*/
    Transform3D WalkEngine::getLeftFootPosition()
    {
        return (leftFootPositionTransform);
    }
    void WalkEngine::setLeftFootPosition(const Transform3D& inLeftFootPosition)
    {
        leftFootPositionTransform = inLeftFootPosition;
    }
/*=======================================================================================================*/
//      ENCAPSULATION METHOD: Right Foot Position
/*=======================================================================================================*/
    Transform3D WalkEngine::getRightFootPosition()
    {
        return (rightFootPositionTransform);
    }
    void WalkEngine::setRightFootPosition(const Transform3D& inRightFootPosition)
    {
        rightFootPositionTransform = inRightFootPosition;
    }
/*=======================================================================================================*/
//      INITIALISATION METHOD: Configuration
/*=======================================================================================================*/
    void WalkEngine::configure(const YAML::Node& config)
    {
        if(DEBUG) { log<NUClear::TRACE>("Configure WalkEngine - Start"); }
        auto& wlk = config["walk_engine"];
        
        auto& debug = wlk["debugging"];
        DEBUG = debug["enabled"].as<bool>();

        auto& servos  = wlk["servos"];
        auto& servos_gain = servos["gain"];
        gainLArm = servos_gain["left_arm"].as<Expression>();
        gainRArm = servos_gain["right_arm"].as<Expression>();
        gainLLeg = servos_gain["left_leg"].as<Expression>();
        gainRLeg = servos_gain["right_leg"].as<Expression>();

        for(ServoID i = ServoID(0); i < ServoID::NUMBER_OF_SERVOS; i = ServoID(int(i)+1))
        {
            if(int(i) < 6)
            {
                jointGains[i] = gainRArm;
            } 
            else 
            {
                jointGains[i] = gainRLeg;
            }
        }

        for(auto& gain : servos["gains"])
        {
            float p = gain["p"].as<Expression>();
            ServoID sr = message::input::idFromPartialString(gain["id"].as<std::string>(),message::input::ServoSide::RIGHT);
            ServoID sl = message::input::idFromPartialString(gain["id"].as<std::string>(),message::input::ServoSide::LEFT);
            servoControlPGains[sr] = p;
            servoControlPGains[sl] = p;
        }       

        auto& sensors  = wlk["sensors"];
        auto& sensors_gyro = sensors["gyro"];

        auto& sensors_imu  = sensors["imu"];
        ankleImuParamX  = sensors_imu["ankleImuParamX"].as<arma::vec>();
        ankleImuParamY  = sensors_imu["ankleImuParamY"].as<arma::vec>();
        kneeImuParamX   = sensors_imu["kneeImuParamX"].as<arma::vec>();
        hipImuParamY    = sensors_imu["hipImuParamY"].as<arma::vec>();
        armImuParamX    = sensors_imu["armImuParamX"].as<arma::vec>();
        armImuParamY    = sensors_imu["armImuParamY"].as<arma::vec>();        

        auto& stance = wlk["stance"];
        auto& body   = stance["body"];
        bodyHeight   = body["height"].as<Expression>();
        bodyTilt     = body["tilt"].as<Expression>();
        stanceLimitY2 = kinematicsModel.Leg.LENGTH_BETWEEN_LEGS() - stance["limit_margin_y"].as<Expression>(); 
        STAND_SCRIPT_DURATION = stance["STAND_SCRIPT_DURATION"].as<Expression>();   

        auto& walkCycle = wlk["walk_cycle"];
        stepTime    = walkCycle["step_time"].as<Expression>();
        stepHeight  = walkCycle["step"]["height"].as<Expression>();
        stepLimits  = walkCycle["step"]["limits"].as<arma::mat::fixed<3,2>>();

        step_height_slow_fraction = walkCycle["step"]["height_slow_fraction"].as<float>();
        step_height_fast_fraction = walkCycle["step"]["height_fast_fraction"].as<float>();        

        auto& velocity = walkCycle["velocity"];
        velocityLimits = velocity["limits"].as<arma::mat::fixed<3,2>>();
        velocityHigh   = velocity["high_speed"].as<Expression>();

        auto& acceleration = walkCycle["acceleration"];
        accelerationLimits          = acceleration["limits"].as<arma::vec>();
        accelerationLimitsHigh      = acceleration["limits_high"].as<arma::vec>();
        accelerationTurningFactor   = acceleration["turning_factor"].as<Expression>();         
        if(DEBUG) { log<NUClear::TRACE>("Configure WalkEngine - Finish"); }
    }    
}  // motion
}  // modules<|MERGE_RESOLUTION|>--- conflicted
+++ resolved
@@ -119,24 +119,6 @@
             kinematicsModel = model;
         });
 
-<<<<<<< HEAD
-=======
-        // Update waypoints sensor data at regular intervals...
-        updateHandle =on<Every<UPDATE_FREQUENCY, Per<std::chrono::seconds>>, /*With<Sensors>,*/ Single, Priority::HIGH>()
-        .then([this] /*(const Sensors& sensors)*/
-        {
-            if(DEBUG) { log<NUClear::TRACE>("WalkEngine - Update Waypoints(0)"); }
-            if(isNewPostureReceived()) 
-            {                 
-                if(DEBUG) { log<NUClear::TRACE>("New Posture(%d)", DEBUG_ITER++); }                       
-                emit(std::move(updateWaypoints(/*sensors*/))); 
-            }
-            emit(graph("MWE Left  Foot",    getLeftFootPosition()));   
-            emit(graph("MWE Right Foot",   getRightFootPosition()));       
-            if(DEBUG) { log<NUClear::TRACE>("WalkEngine - Update Waypoints(1)"); }
-        }).disable();
-
->>>>>>> 4ae7af1b
         // Broadcast constrained velocity vector parameter to actuator modules...
         on<Trigger<WalkCommand>>().then([this] (const WalkCommand& walkCommand)
         {            
