/*
 * This file is part of the NUbots Codebase.
 *
 * The NUbots Codebase is free software: you can redistribute it and/or modify
 * it under the terms of the GNU General Public License as published by
 * the Free Software Foundation, either version 3 of the License, or
 * (at your option) any later version.
 *
 * The NUbots Codebase is distributed in the hope that it will be useful,
 * but WITHOUT ANY WARRANTY; without even the implied warranty of
 * MERCHANTABILITY or FITNESS FOR A PARTICULAR PURPOSE.  See the
 * GNU General Public License for more details.
 *
 * You should have received a copy of the GNU General Public License
 * along with the NUbots Codebase.  If not, see <http://www.gnu.org/licenses/>.
 *
 * Copyright 2013 NUbots <nubots@nubots.net>
 */

#include "HardwareSimulator.h"

#include <Eigen/Core>
#include <Eigen/Geometry>
#include <limits>
#include <mutex>

#include "extension/Configuration.h"
#include "message/input/Sensors.h"
#include "message/motion/ServoTarget.h"
#include "message/platform/darwin/DarwinSensors.h"
#include "utility/input/ServoID.h"
#include "utility/math/angle.h"
#include "utility/nusight/NUhelpers.h"
#include "utility/platform/darwin/DarwinSensors.h"
#include "utility/support/eigen_armadillo.h"
#include "utility/support/yaml_armadillo.h"

namespace module {
namespace platform {
    namespace darwin {

        using extension::Configuration;

        using message::input::Sensors;
        using message::motion::ServoTarget;
        using message::platform::darwin::DarwinSensors;

        using utility::input::ServoID;
        using utility::nusight::graph;
        using utility::support::Expression;

        HardwareSimulator::HardwareSimulator(std::unique_ptr<NUClear::Environment> environment)
            : Reactor(std::move(environment)), sensors(), gyroQueue(), gyroQueueMutex(), noise() {

            /*
             CM740 Data
             */
            // Read our Error code
            sensors.cm740ErrorFlags = 0;

            // LED Panel
            sensors.ledPanel.led2 = 0;
            sensors.ledPanel.led3 = 0;
            sensors.ledPanel.led4 = 0;

            // Head LED
            sensors.headLED.RGB = 0;

            // Head LED
            sensors.eyeLED.RGB = 0;

            // Buttons
            sensors.buttons.left   = 0;
            sensors.buttons.middle = 0;

            // Voltage (in volts)
            sensors.voltage = 0;

            // Gyroscope (in radians/second)
            sensors.gyroscope.x = 0;
            sensors.gyroscope.y = 0;
            sensors.gyroscope.z = 0;

            /*
             Force Sensitive Resistor Data
             */

            // Right Sensor
            // Error
            sensors.fsr.right.errorFlags = 0;

            // Sensors
            sensors.fsr.right.fsr1 = 1;
            sensors.fsr.right.fsr2 = 1;
            sensors.fsr.right.fsr3 = 1;
            sensors.fsr.right.fsr4 = 1;

            // Centre
            sensors.fsr.right.centreX = 0;
            sensors.fsr.right.centreY = 0;

            // Left Sensor
            // Error
            sensors.fsr.left.errorFlags = 0;

            // Sensors
            sensors.fsr.left.fsr1 = 1;
            sensors.fsr.left.fsr2 = 1;
            sensors.fsr.left.fsr3 = 1;
            sensors.fsr.left.fsr4 = 1;

            // Centre
            sensors.fsr.left.centreX = 0;
            sensors.fsr.left.centreY = 0;

            /*
             Servos
             */

            for (int i = 0; i < 20; ++i) {
                // Get a reference to the servo we are populating
                DarwinSensors::Servo& servo = utility::platform::darwin::getDarwinServo(i, sensors);

                // Error code
                servo.errorFlags = 0;

                // Booleans
                servo.torqueEnabled = true;

                // Gain
                servo.dGain = 0;
                servo.iGain = 0;
                servo.pGain = 0;

                // Torque
                servo.torque = 0;

                // Targets
                servo.goalPosition = 0;
                servo.movingSpeed  = M_PI_4;

                // Present Data
                servo.presentPosition = 0;
                servo.presentSpeed    = 0;
                servo.load            = 0;

                // Diagnostic Information
                servo.voltage     = 0;
                servo.temperature = 0;
            }

            on<Configuration>("DarwinHardwareSimulator.yaml")
                .then("Hardware Simulator Config", [this](const Configuration& config) {
                    imu_drift_rate = config["imu_drift_rate"].as<float>();

                    noise.accelerometer.x = config["noise"]["accelerometer"]["x"].as<float>();
                    noise.accelerometer.y = config["noise"]["accelerometer"]["y"].as<float>();
                    noise.accelerometer.z = config["noise"]["accelerometer"]["z"].as<float>();

                    noise.gyroscope.x = config["noise"]["gyroscope"]["x"].as<float>();
                    noise.gyroscope.y = config["noise"]["gyroscope"]["y"].as<float>();
                    noise.gyroscope.z = config["noise"]["gyroscope"]["z"].as<float>();

                    bodyTilt = config["bodyTilt"].as<Expression>();
                });

            on<Trigger<DarwinSensors::Gyroscope>>().then("Receive Simulated Gyroscope",
                                                         [this](const DarwinSensors::Gyroscope& gyro) {
                                                             std::lock_guard<std::mutex> lock(gyroQueueMutex);
                                                             DarwinSensors::Gyroscope tmpGyro = gyro;
                                                             gyroQueue.push(tmpGyro);
                                                         });


            on<Every<UPDATE_FREQUENCY, Per<std::chrono::seconds>>, Optional<With<Sensors>>, Single>().then(
                [this](std::shared_ptr<const Sensors> previousSensors) {
                    if (previousSensors) {
<<<<<<< HEAD
                        Eigen::Affine3d Hf_rt(previousSensors->forward_kinematics.at(ServoID::R_ANKLE_ROLL));
                        Eigen::Affine3d Hf_lt(previousSensors->forward_kinematics.at(ServoID::L_ANKLE_ROLL));
=======
                        Eigen::Affine3d Hf_rt(previousSensors->forward_kinematics[ServoID::R_ANKLE_ROLL]);
                        Eigen::Affine3d Hf_lt(previousSensors->forward_kinematics[ServoID::L_ANKLE_ROLL]);
>>>>>>> bbb00cf8
                        Eigen::Vector3d torsoFromRightFoot = -Hf_rt.rotation().transpose() * Hf_rt.translation();
                        Eigen::Vector3d torsoFromLeftFoot  = -Hf_lt.rotation().transpose() * Hf_lt.translation();

                        if (torsoFromRightFoot.z() > torsoFromLeftFoot.z()) {
                            setLeftFootDown(false);
                            setRightFootDown(true);
                        }
                        else if (torsoFromRightFoot.z() < torsoFromLeftFoot.z()) {
                            setLeftFootDown(true);
                            setRightFootDown(false);
                        }
                        else {
                            setLeftFootDown(true);
                            setRightFootDown(true);
                        }
                    }

                    for (int i = 0; i < 20; ++i) {
                        auto& servo       = utility::platform::darwin::getDarwinServo(i, sensors);
                        float movingSpeed = servo.movingSpeed == 0 ? 0.1 : servo.movingSpeed / UPDATE_FREQUENCY;
                        movingSpeed       = movingSpeed > 0.1 ? 0.1 : movingSpeed;


                        if (std::abs(servo.presentPosition - servo.goalPosition) < movingSpeed) {
                            servo.presentPosition = servo.goalPosition;
                        }
                        else {
                            Eigen::Vector3d present(
                                std::cos(servo.presentPosition), std::sin(servo.presentPosition), 0.0);
                            Eigen::Vector3d goal(std::cos(servo.goalPosition), std::sin(servo.goalPosition), 0.0);

                            Eigen::Vector3d cross = present.cross(goal);
                            if (cross.z() > 0) {
                                servo.presentPosition =
                                    utility::math::angle::normalizeAngle(servo.presentPosition + movingSpeed);
                            }
                            else {
                                servo.presentPosition =
                                    utility::math::angle::normalizeAngle(servo.presentPosition - movingSpeed);
                            }
                        }
                    }

                    // Gyro:
                    // Note: This reaction is not (and should not be) synced with the
                    // 'Receive Simulated Gyroscope' reaction above, so we can't
                    // reliably query the size of the gyroQueue.
                    Eigen::Vector3d sumGyro = Eigen::Vector3d::Zero();
<<<<<<< HEAD
                    {
=======
                    /* mutext scope */ {
>>>>>>> bbb00cf8
                        std::lock_guard<std::mutex> lock(gyroQueueMutex);
                        while (!gyroQueue.empty()) {
                            DarwinSensors::Gyroscope g = gyroQueue.front();
                            sumGyro += Eigen::Vector3d(g.x, g.y, g.z);

                            std::lock_guard<std::mutex> lock(gyroQueueMutex);
                            gyroQueue.pop();
                        }
                    }
<<<<<<< HEAD
                    sumGyro             = (sumGyro * UPDATE_FREQUENCY + Eigen::Vector3d(0.0, 0.0, imu_drift_rate));
                    sensors.gyroscope.x = -sumGyro.x();
                    sensors.gyroscope.y = sumGyro.y();
                    sensors.gyroscope.z = sumGyro.z();

                    sensors.accelerometer.x = -9.8 * std::sin(bodyTilt);
                    sensors.accelerometer.y = 0;
                    sensors.accelerometer.z = -9.8 * std::cos(bodyTilt);

                    sensors.timestamp = NUClear::clock::now();
=======
                    sumGyro               = (sumGyro * UPDATE_FREQUENCY + Eigen::Vector3d(0.0, 0.0, imu_drift_rate));
                    sumGyro.x()           = -sumGyro.x();
                    sensors.gyroscope     = sumGyro;
                    sensors.accelerometer = Eigen::Vector3d(-9.8 * std::sin(bodyTilt), 0.0, -9.8 * std::cos(bodyTilt));
                    sensors.timestamp     = NUClear::clock::now();
>>>>>>> bbb00cf8

                    // Add some noise so that sensor fusion doesnt converge to a singularity
                    auto sensors_message = std::make_unique<DarwinSensors>(sensors);
                    addNoise(sensors_message);

                    // Send our nicely computed sensor data out to the world
                    emit(std::move(sensors_message));
                });

            // This trigger writes the servo positions to the hardware
            on<Trigger<std::vector<ServoTarget>>>().then([this](const std::vector<ServoTarget>& commands) {
                for (auto& command : commands) {

                    // Calculate our moving speed
                    float diff = utility::math::angle::difference(
                        command.position,
                        utility::platform::darwin::getDarwinServo(command.id, sensors).presentPosition);
                    NUClear::clock::duration duration = command.time - NUClear::clock::now();

                    float speed;
                    if (duration.count() > 0) {
                        speed = diff / (double(duration.count()) / double(NUClear::clock::period::den));
                    }
                    else {
                        speed = 0;
                    }

                    // Set our variables
                    auto& servo        = utility::platform::darwin::getDarwinServo(command.id, sensors);
                    servo.movingSpeed  = speed;
                    servo.goalPosition = utility::math::angle::normalizeAngle(command.position);
                }
            });

            on<Trigger<ServoTarget>>().then([this](const ServoTarget command) {
                auto commandList = std::make_unique<std::vector<ServoTarget>>();
                commandList->push_back(command);

                // Emit it so it's captured by the reaction above
                emit<Scope::DIRECT>(std::move(commandList));
            });
        }

        float centered_noise() {
            return rand() / float(RAND_MAX) - 0.5f;
        }

        void HardwareSimulator::addNoise(std::unique_ptr<DarwinSensors>& sensors) {
            // TODO: Use a more standard c++ random generator.
            sensors->accelerometer.x += noise.accelerometer.x * centered_noise();
            sensors->accelerometer.y += noise.accelerometer.y * centered_noise();
            sensors->accelerometer.z += noise.accelerometer.z * centered_noise();

            sensors->gyroscope.x += noise.gyroscope.x * centered_noise();
            sensors->gyroscope.y += noise.gyroscope.y * centered_noise();
            sensors->gyroscope.z += noise.gyroscope.z * centered_noise();
        }

        void HardwareSimulator::setRightFootDown(bool down) {
            // Sensors
            sensors.fsr.right.fsr1 = down ? 1 : 0;
            sensors.fsr.right.fsr2 = down ? 1 : 0;
            sensors.fsr.right.fsr3 = down ? 1 : 0;
            sensors.fsr.right.fsr4 = down ? 1 : 0;

            // Set the knee loads to something huge to be foot down
            utility::platform::darwin::getDarwinServo(ServoID::R_KNEE, sensors).load = down ? 1.0 : -1.0;

            // Centre
            sensors.fsr.right.centreX = down ? 1 : std::numeric_limits<double>::quiet_NaN();
            sensors.fsr.right.centreY = down ? 1 : std::numeric_limits<double>::quiet_NaN();
        }

        void HardwareSimulator::setLeftFootDown(bool down) {
            // Sensors
            sensors.fsr.left.fsr1 = down ? 1 : 0;
            sensors.fsr.left.fsr2 = down ? 1 : 0;
            sensors.fsr.left.fsr3 = down ? 1 : 0;
            sensors.fsr.left.fsr4 = down ? 1 : 0;

            // Set the knee loads to something huge to be foot down
            utility::platform::darwin::getDarwinServo(ServoID::L_KNEE, sensors).load = down ? 1.0 : -1.0;

            // Centre
            sensors.fsr.left.centreX = down ? 1 : std::numeric_limits<double>::quiet_NaN();
            sensors.fsr.left.centreY = down ? 1 : std::numeric_limits<double>::quiet_NaN();
        }
    }  // namespace darwin
}  // namespace platform
}  // namespace module<|MERGE_RESOLUTION|>--- conflicted
+++ resolved
@@ -175,13 +175,8 @@
             on<Every<UPDATE_FREQUENCY, Per<std::chrono::seconds>>, Optional<With<Sensors>>, Single>().then(
                 [this](std::shared_ptr<const Sensors> previousSensors) {
                     if (previousSensors) {
-<<<<<<< HEAD
-                        Eigen::Affine3d Hf_rt(previousSensors->forward_kinematics.at(ServoID::R_ANKLE_ROLL));
-                        Eigen::Affine3d Hf_lt(previousSensors->forward_kinematics.at(ServoID::L_ANKLE_ROLL));
-=======
                         Eigen::Affine3d Hf_rt(previousSensors->forward_kinematics[ServoID::R_ANKLE_ROLL]);
                         Eigen::Affine3d Hf_lt(previousSensors->forward_kinematics[ServoID::L_ANKLE_ROLL]);
->>>>>>> bbb00cf8
                         Eigen::Vector3d torsoFromRightFoot = -Hf_rt.rotation().transpose() * Hf_rt.translation();
                         Eigen::Vector3d torsoFromLeftFoot  = -Hf_lt.rotation().transpose() * Hf_lt.translation();
 
@@ -230,11 +225,7 @@
                     // 'Receive Simulated Gyroscope' reaction above, so we can't
                     // reliably query the size of the gyroQueue.
                     Eigen::Vector3d sumGyro = Eigen::Vector3d::Zero();
-<<<<<<< HEAD
-                    {
-=======
                     /* mutext scope */ {
->>>>>>> bbb00cf8
                         std::lock_guard<std::mutex> lock(gyroQueueMutex);
                         while (!gyroQueue.empty()) {
                             DarwinSensors::Gyroscope g = gyroQueue.front();
@@ -244,24 +235,11 @@
                             gyroQueue.pop();
                         }
                     }
-<<<<<<< HEAD
-                    sumGyro             = (sumGyro * UPDATE_FREQUENCY + Eigen::Vector3d(0.0, 0.0, imu_drift_rate));
-                    sensors.gyroscope.x = -sumGyro.x();
-                    sensors.gyroscope.y = sumGyro.y();
-                    sensors.gyroscope.z = sumGyro.z();
-
-                    sensors.accelerometer.x = -9.8 * std::sin(bodyTilt);
-                    sensors.accelerometer.y = 0;
-                    sensors.accelerometer.z = -9.8 * std::cos(bodyTilt);
-
-                    sensors.timestamp = NUClear::clock::now();
-=======
                     sumGyro               = (sumGyro * UPDATE_FREQUENCY + Eigen::Vector3d(0.0, 0.0, imu_drift_rate));
                     sumGyro.x()           = -sumGyro.x();
                     sensors.gyroscope     = sumGyro;
                     sensors.accelerometer = Eigen::Vector3d(-9.8 * std::sin(bodyTilt), 0.0, -9.8 * std::cos(bodyTilt));
                     sensors.timestamp     = NUClear::clock::now();
->>>>>>> bbb00cf8
 
                     // Add some noise so that sensor fusion doesnt converge to a singularity
                     auto sensors_message = std::make_unique<DarwinSensors>(sensors);
