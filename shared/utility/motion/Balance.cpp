--- conflicted
+++ resolved
@@ -48,123 +48,6 @@
     }
 
 
-<<<<<<< HEAD
-            // Robot coords in world (:Robot -> World)
-            Eigen::Affine3f Htw           = Eigen::Affine3d(sensors.Htw).cast<float>();
-            Eigen::AngleAxisf orientation = Eigen::AngleAxisf(Htw.rotation().inverse());
-
-            // .eulerAngles(0, 1, 2) returns {roll, pitch, yaw}
-            float orientationYaw = orientation.toRotationMatrix().eulerAngles(0, 1, 2)[2];
-
-            // The nested AngleAxis creates a -orientationYaw radians rotation about the Z axis
-            // The outside AngleAxis constructs an AngleAxis from the returned Quaternion type of the multiplication
-            Eigen::AngleAxisf yawlessOrientation =
-                Eigen::AngleAxisf(Eigen::AngleAxisf(-orientationYaw, Eigen::Vector3f::UnitZ()) * orientation);
-
-            // Removes any yaw component
-            float goalTorsoOrientationYaw = goalTorsoOrientation.toRotationMatrix().eulerAngles(0, 1, 2)[2];
-
-            // Again the nested AngleAxis is a rotation -goalTorsoOrientation radians about the Z axis and the outer one
-            // converts from Quaternion type to AngleAxis
-            Eigen::AngleAxisf yawlessGoalOrientation = Eigen::AngleAxisf(
-                Eigen::AngleAxisf(-goalTorsoOrientationYaw, Eigen::Vector3f::UnitZ()) * goalTorsoOrientation);
-
-            // Error orientation maps: Goal -> Current
-            Eigen::AngleAxisf errorOrientation =
-                Eigen::AngleAxisf(yawlessOrientation * yawlessGoalOrientation.inverse());
-
-            // Our goal position as a quaternions
-            Eigen::Quaternion<float> errorQuaternion(errorOrientation);
-
-            // Calculate our D error and I error
-            Eigen::Quaternion<float> differential = lastErrorQuaternion.inverse() * errorQuaternion;
-
-            // TODO: LEARN HOW TO COMPUTE THE INTEGRAL TERM CORRECTLY
-            // footGoalErrorSum = footGoalErrorSum.slerp(goalQuaternion * footGoalErrorSum, 1.0/90.0);
-
-            // Apply the PID gains
-            Eigen::AngleAxisf ankleRotation =
-                Eigen::AngleAxisf(Eigen::Quaternion<float>::Identity().slerp(rotationPGain, errorQuaternion)
-                                  // * UnitQuaternion().slerp(footGoalErrorSum, rotationIGain)
-                                  * Eigen::Quaternion<float>::Identity().slerp(rotationDGain, differential));
-
-            // Apply our rotation by scaling the thetas by the rotationScale parameters
-            auto hipRotation = ankleRotation;
-            ankleRotation    = Eigen::AngleAxisf(ankleRotationScale * ankleRotation.angle(), ankleRotation.axis());
-            hipRotation      = Eigen::AngleAxisf(hipRotationScale * hipRotation.angle(), hipRotation.axis());
-
-
-            // Apply this rotation goal to our position
-            footToTorso.linear() = ankleRotation.toRotationMatrix() * footToTorso.rotation();
-
-            // Get the position of our hip to rotate around
-            Eigen::Affine3f hip = Eigen::Affine3f::Identity();
-            hip.translation()   = Eigen::Vector3f(model.leg.HIP_OFFSET_X,
-                                                model.leg.HIP_OFFSET_Y * (leg == LimbID::RIGHT_LEG ? -1 : 1),
-                                                -model.leg.HIP_OFFSET_Z);
-
-            // Rotate around our hip to apply a balance
-            footToTorso =
-                utility::math::transform::rotateLocal(footToTorso, hipRotation, hip);  // Lean against the motion
-
-            // Store our current footToTorso for D calculations
-            lastErrorQuaternion = errorQuaternion;
-
-            //------------------------------------
-            // Translation
-            //------------------------------------
-            // Get servo load signals
-            // ServoID balanceServo = ServoID::L_ANKLE_PITCH;
-            // if(leg == LimbID::RIGHT_LEG){
-            //     balanceServo = ServoID::R_ANKLE_PITCH;
-            // }
-            // // float anklePitchTorque = sensors.servos[int(balanceServo)].load;
-
-            // Get error signal
-            //.eulerAngles(0, 1, 2) == {roll, pitch, yaw}
-            double pitch_gyro = errorQuaternion.toRotationMatrix().eulerAngles(0, 1, 2)[1];
-            double pitch      = pitch_gyro;  // anklePitchTorque;
-            double roll       = errorQuaternion.toRotationMatrix().eulerAngles(0, 1, 2)[0];
-            double total      = std::fabs(pitch_gyro) + std::fabs(roll);
-
-            // Differentiate error signal
-            auto now = NUClear::clock::now();
-            double timeSinceLastMeasurement =
-                std::chrono::duration_cast<std::chrono::nanoseconds>(now - lastBalanceTime).count() * 1e-9;
-            double newdPitch = timeSinceLastMeasurement != 0
-                                   ? (pitch - lastPitch) / timeSinceLastMeasurement
-                                   : 0;  // note that this is not a great computation of the diff
-            double newdRoll  = timeSinceLastMeasurement != 0 ? (roll - lastRoll) / timeSinceLastMeasurement : 0;
-
-            // Exponential filter for velocity
-            dPitch = newdPitch * 0.1 + dPitch * 0.9;
-            dRoll  = newdRoll * 0.1 + dRoll * 0.9;
-
-            double dTotal = std::fabs(dPitch) + std::fabs(dRoll);
-
-            lastPitch       = pitch;
-            lastRoll        = roll;
-            lastBalanceTime = now;
-
-            // //Debug result
-            // emit(graph("pitch error", pitch, dPitch));
-            // emit(graph("pd translation", translationPGainX * sensors.bodyCentreHeight * pitch, translationDGainX *
-            // sensors.bodyCentreHeight * dPitch));
-
-            // Compute torso position adjustment
-            Eigen::Vector3f torsoAdjustment_world =
-                Eigen::Vector3f(
-                    -translationPGainX * sensors.Htw(2, 3) * pitch - translationDGainX * sensors.Htw(2, 3) * dPitch,
-                    translationPGainY * sensors.Htw(2, 3) * roll + translationDGainY * sensors.Htw(2, 3) * dRoll,
-                    -translationPGainZ * total - translationDGainY * dTotal)
-                    .cast<float>();
-
-            // Apply opposite translation to the foot position
-            footToTorso = footToTorso.translate(-torsoAdjustment_world);
-        }
-    }  // namespace motion
-}  // namespace utility
-=======
     void Balancer::balance(const KinematicsModel& model,
                            Eigen::Affine3f& footToTorso,
                            const LimbID& leg,
@@ -208,9 +91,6 @@
 
         // TODO: LEARN HOW TO COMPUTE THE INTEGRAL TERM CORRECTLY
         // footGoalErrorSum = footGoalErrorSum.slerp(goalQuaternion * footGoalErrorSum, 1.0/90.0);
-
-        // emit(graph("pid", Rotation3D(goalQuaternion).pitch(), Rotation3D(footGoalErrorSum).pitch(),
-        // Rotation3D(error).pitch()));
 
         // Apply the PID gains
         Eigen::AngleAxisf ankleRotation =
@@ -287,13 +167,7 @@
                 -translationPGainZ * total - translationDGainY * dTotal)
                 .cast<float>();
 
-        // //Rotate from world space to torso space
-        // Rotation3D yawLessOrientation =
-        // Rotation3D::createRotationZ(-Transform3D(convert(sensors.Htw)).rotation()).yaw()) *
-        // Transform3D(convert(sensors.Htw)).rotation();
-
         // Apply opposite translation to the foot position
         footToTorso = footToTorso.translate(-torsoAdjustment_world);
     }
-}  // namespace utility::motion
->>>>>>> e4cc21c2
+}  // namespace utility::motion