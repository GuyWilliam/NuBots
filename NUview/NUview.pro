--- conflicted
+++ resolved
@@ -9,12 +9,8 @@
         /usr/lib/libz.dylib
 }
 INCLUDEPATH += ../ \
-<<<<<<< HEAD
-               'C:/Program Files/boost/'
-=======
-                'C:/Program Files/boost'
+               'C:/Program Files/boost'
 
->>>>>>> 8464c0bf
 HEADERS += ui_mainwindow.h \
     mainwindow.h \
     connectionwidget.h \
