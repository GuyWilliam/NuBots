--- conflicted
+++ resolved
@@ -330,47 +330,6 @@
                 result[r.first] = r.second;
             }
 
-<<<<<<< HEAD
-        // inline std::map<ServoID, utility::math::matrix::Transform3D> calculateAllPositions(const KinematicsModel&
-        // model,
-        //                                                                                    const Sensors& sensors) {
-        //     std::map<ServoID, utility::math::matrix::Transform3D> result =
-        //         calculatePosition(model, sensors, ServoID::L_ANKLE_ROLL);
-        //     std::map<ServoID, utility::math::matrix::Transform3D> rightLegPositions =
-        //         calculatePosition(model, sensors, ServoID::R_ANKLE_ROLL);
-        //     std::map<ServoID, utility::math::matrix::Transform3D> headPositions =
-        //         calculatePosition(model, sensors, ServoID::HEAD_PITCH);
-        //     std::map<ServoID, utility::math::matrix::Transform3D> leftArm =
-        //         calculatePosition(model, sensors, ServoID::L_ELBOW);
-        //     std::map<ServoID, utility::math::matrix::Transform3D> rightArm =
-        //         calculatePosition(model, sensors, ServoID::R_ELBOW);
-        //     result.insert(leftArm.begin(), leftArm.end());
-        //     result.insert(rightArm.begin(), rightArm.end());
-        //     result.insert(rightLegPositions.begin(), rightLegPositions.end());
-        //     result.insert(headPositions.begin(), headPositions.end());
-        //     return result;
-        // }
-        inline std::map<ServoID, Eigen::Affine3d> calculateAllPositions(const KinematicsModel& model,
-                                                                        const Sensors& sensors) {
-            std::map<ServoID, Eigen::Affine3d> result;
-            for (const auto& r : calculatePosition(model, sensors, ServoID::L_ANKLE_ROLL)) {
-                result[r.first] = convert(r.second);
-            }
-            for (const auto& r : calculatePosition(model, sensors, ServoID::R_ANKLE_ROLL)) {
-                result[r.first] = convert(r.second);
-            }
-            for (const auto& r : calculatePosition(model, sensors, ServoID::HEAD_PITCH)) {
-                result[r.first] = convert(r.second);
-            }
-            for (const auto& r : calculatePosition(model, sensors, ServoID::L_ELBOW)) {
-                result[r.first] = convert(r.second);
-            }
-            for (const auto& r : calculatePosition(model, sensors, ServoID::R_ELBOW)) {
-                result[r.first] = convert(r.second);
-            }
-
-=======
->>>>>>> bbb00cf8
             return result;
         }
         /*! @brief Adds up the mass vectors stored in the robot model and normalises the resulting position
@@ -579,24 +538,6 @@
             return robotToImu;
         }
 
-<<<<<<< HEAD
-        // inline arma::vec4 fsrCentreInBodyCoords(const KinematicsModel& model,
-        //                                         const Sensors& sensors,
-        //                                         const arma::vec2& foot,
-        //                                         bool left) {
-        //     int negativeIfRight = left ? 1 : -1;
-
-        //     arma::vec2 position = foot % arma::vec2({model.leg.FOOT_LENGTH / 2, model.leg.FOOT_WIDTH / 2});
-        //     arma::vec4 centerFoot =
-        //         arma::vec4({position[0], position[1] + negativeIfRight * model.leg.FOOT_CENTRE_TO_ANKLE_CENTRE, 0,
-        //         1});
-
-        //     return ((left) ? convert(sensors.forward_kinematics[ServoID::L_ANKLE_ROLL]) * centerFoot
-        //                    : convert(sensors.forward_kinematics[ServoID::R_ANKLE_ROLL]) * centerFoot);
-        // }
-
-=======
->>>>>>> bbb00cf8
         inline Eigen::Vector4d fsrCentreInBodyCoords(const KinematicsModel& model,
                                                      const Sensors& sensors,
                                                      const Eigen::Vector2d& foot,
@@ -612,29 +553,6 @@
                            : sensors.forward_kinematics[ServoID::R_ANKLE_ROLL] * centerFoot);
         }
 
-<<<<<<< HEAD
-        // inline arma::vec3 calculateCentreOfPressure(const KinematicsModel& model, const Sensors& sensors) {
-        //     arma::vec4 CoP            = {0, 0, 0, 1};
-        //     float number_of_feet_down = 0;
-        //     if (sensors.left_foot_down) {
-        //         CoP += fsrCentreInBodyCoords(model, sensors, convert(sensors.fsr[LimbID::LEFT_LEG - 1].centre),
-        //         true); number_of_feet_down += 1.0f;
-        //     }
-        //     if (sensors.right_foot_down) {
-        //         CoP += fsrCentreInBodyCoords(model, sensors, convert(sensors.fsr[LimbID::RIGHT_LEG - 1].centre),
-        //         false); number_of_feet_down += 1.0f;
-        //     }
-        //     if (number_of_feet_down == 2) {
-        //         CoP = CoP / number_of_feet_down;
-        //     }
-        //     // reset homogeneous coordinate
-        //     CoP(3)              = 1;
-        //     arma::vec4 CoP_body = convert(sensors.Hgt) * CoP;
-        //     return CoP_body.rows(0, 2);
-        // }
-
-=======
->>>>>>> bbb00cf8
         inline Eigen::Vector3d calculateCentreOfPressure(const KinematicsModel& model, const Sensors& sensors) {
             Eigen::Vector4d CoP     = Eigen::Vector4d::UnitW();
             int number_of_feet_down = 0;
