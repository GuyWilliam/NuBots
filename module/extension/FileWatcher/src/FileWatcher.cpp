/*
 * Copyright (C) 2013-2016 Trent Houliston <trent@houliston.me>
 *
 * Permission is hereby granted, free of charge, to any person obtaining a copy of this software and associated
 * documentation files (the "Software"), to deal in the Software without restriction, including without limitation the
 * rights to use, copy, modify, merge, publish, distribute, sublicense, and/or sell copies of the Software, and to
 * permit persons to whom the Software is furnished to do so, subject to the following conditions:
 *
 * The above copyright notice and this permission notice shall be included in all copies or substantial portions of the
 * Software.
 *
 * THE SOFTWARE IS PROVIDED "AS IS", WITHOUT WARRANTY OF ANY KIND, EXPRESS OR IMPLIED, INCLUDING BUT NOT LIMITED TO THE
 * WARRANTIES OF MERCHANTABILITY, FITNESS FOR A PARTICULAR PURPOSE AND NONINFRINGEMENT. IN NO EVENT SHALL THE AUTHORS OR
 * COPYRIGHT HOLDERS BE LIABLE FOR ANY CLAIM, DAMAGES OR OTHER LIABILITY, WHETHER IN AN ACTION OF CONTRACT, TORT OR
 * OTHERWISE, ARISING FROM, OUT OF OR IN CONNECTION WITH THE SOFTWARE OR THE USE OR OTHER DEALINGS IN THE SOFTWARE.
 */

#include "FileWatcher.hpp"

#include <filesystem>
#include <fmt/format.h>
#include <vector>

#include "extension/FileWatch.hpp"

namespace module::extension {

    using ::extension::FileWatch;
    using ::extension::FileWatchRequest;
    using Unbind = NUClear::dsl::operation::Unbind<FileWatch>;

    void FileWatcher::file_watch_callback(uv_fs_event_t* handle, const char* filename, int events, int /* status */) {

        struct FileExecTask {
            std::shared_ptr<NUClear::threading::Reaction> reaction;
            std::string path;
            int events;
        };

        // Regain our reactor
        FileWatcher& reactor = *reinterpret_cast<FileWatcher*>(handle->data);

        // A list of tasks that we will execute after we release the mutex to prevent deadlocks
        std::vector<FileExecTask> exec_queue;

        auto exec = [&reactor](NUClear::threading::Reaction& r, const std::string& p, const int& events) {
            // Set our thread local event details
            FileWatch watch;
            watch.path   = p;
            watch.events = events;

            // Store our watch value in the local cache
            FileWatch::FileWatchStore::value = &watch;

            // Directly execute our reaction here
            auto task = r.get_task();

            // Clear our local cache
            FileWatch::FileWatchStore::value = nullptr;

            if (task) {
                reactor.powerplant.submit(std::move(task));
            }
        };

        /* mutex scope */ {
            // Lock our mutex as we are editing our datastructure
            std::lock_guard<std::mutex> lock(reactor.paths_mutex);

            // Work out what path we are watching
            std::array<char, 512> pathbuff{};
            size_t size = pathbuff.size();
            uv_fs_event_getpath(handle, pathbuff.data(), &size);
            std::string path(pathbuff.data());

            std::string fullpath = fmt::format("{}/{}", path, filename);

            if (reactor.paths.find(path) != reactor.paths.end()) {
                auto& p = reactor.paths[path];

                // If someone is watching this directory
                if (p.files.find("") != p.files.end()) {
                    for (auto& r : p.files[""].reactions) {

                        // If there are events we are interested in
                        if ((r.events & events) != 0) {
                            exec_queue.push_back(FileExecTask{r.reaction, fullpath, events});
                        }
                    }
                }

                // If someone is watching for this file
                if (p.files.find(filename) != p.files.end()) {
                    for (auto& r : p.files[filename].reactions) {

                        // If there are events we are interested in
                        if ((r.events & events) != 0) {
                            exec_queue.push_back(FileExecTask{r.reaction, fullpath, events});
                        }
                    }
                }
            }
        }

        for (auto& task : exec_queue) {
            exec(*task.reaction, task.path, task.events);
        }
    }

    FileWatcher::FileWatcher(std::unique_ptr<NUClear::Environment> environment)
        : Reactor(std::move(environment))
        , loop(std::make_unique<uv_loop_t>())
        , add_watch(std::make_unique<uv_async_t>())
        , remove_watch(std::make_unique<uv_async_t>())
        , shutdown(std::make_unique<uv_async_t>()) {

        // Initialise our UV loop
        uv_loop_init(loop.get());

        // Initialise our shutdown event to stop uv
        uv_async_init(loop.get(), shutdown.get(), [](uv_async_t* handle) {
            // Stop the loop
            uv_stop(handle->loop);
        });

        // Initialise our add_watch event to add new watches
        uv_async_init(loop.get(), add_watch.get(), [](uv_async_t* async_handle) {
            // Grab our reactor context back
            FileWatcher& reactor = *reinterpret_cast<FileWatcher*>(async_handle->data);

            // Lock our mutex as we are editing our datastructure
            std::lock_guard<std::mutex> lock(reactor.paths_mutex);

            for (auto it = reactor.add_queue.begin(); it != reactor.add_queue.end();) {
                auto& map = *it;
                uv_fs_event_init(async_handle->loop, map->handle.get());
                uv_fs_event_start(map->handle.get(),
                                  &FileWatcher::file_watch_callback,
                                  map->path.c_str(),
                                  UV_RENAME | UV_CHANGE);
                it = reactor.add_queue.erase(it);
            }
        });
        add_watch->data = this;

        // Initialise our remove_watch event to remove watches
        uv_async_init(loop.get(), remove_watch.get(), [](uv_async_t* async_handle) {
            // Grab our reactor context back
            FileWatcher& reactor = *reinterpret_cast<FileWatcher*>(async_handle->data);

            // Lock our mutex as we are editing our datastructure
            std::lock_guard<std::mutex> lock(reactor.paths_mutex);

            for (auto it = reactor.remove_queue.begin(); it != reactor.remove_queue.end();) {
                uv_fs_event_stop(it->get());
                uv_close(reinterpret_cast<uv_handle_t*>(it->get()), [](uv_handle_t*) { return; });
                it = reactor.remove_queue.erase(it);
            }
        });
        remove_watch->data = this;

        on<Always>().then("FileWatcher", [this] {
            if (first_loop) {
                // The first time run with no wait so if there are no events we won't get stuck
                uv_run(loop.get(), UV_RUN_NOWAIT);
                first_loop = false;
                emit(std::make_unique<::extension::FileWatcherReady>());
            }
            else {
                // Run our event loop
                uv_run(loop.get(), UV_RUN_DEFAULT);
            }
        });

        // Shutdown with the system
        on<Shutdown>().then("Shutdown FileWatcher", [this] {
            // Send an event to shutdown
            uv_async_send(shutdown.get());
        });

        on<Trigger<Unbind>>().then("Unbind FileWatch", [this](const Unbind& fw) {
            // Lock our mutex as we are editing our datastructure
            std::lock_guard<std::mutex> lock(paths_mutex);

            // Find the reaction to unbind
            for (auto pIt = paths.begin(); pIt != paths.end(); ++pIt) {
                for (auto fIt = pIt->second.files.begin(); fIt != pIt->second.files.end(); ++fIt) {
                    for (auto rIt = fIt->second.reactions.begin(); rIt != fIt->second.reactions.end(); ++rIt) {
                        if (rIt->reaction->id == fw.id) {

                            // Erase this reaction
                            fIt->second.reactions.erase(rIt);

                            // If erasing this reaction got rid of this file, erase this file
                            if (fIt->second.reactions.empty()) {
                                pIt->second.files.erase(fIt);
                            }

                            // If erasing this file got rid of this path, unwatch this path
                            if (pIt->second.files.empty()) {

<<<<<<< HEAD
                                // TODO(TrentHouliston) unwatch the path
=======
                                // TODO(thouliston) unwatch the path
>>>>>>> 6990ca84
                                remove_queue.push_back(std::move(pIt->second.handle));

                                paths.erase(pIt);
                            }

                            // We are done no need to look further
                            // NOTE this also means it's fine to just ++it rather than setting them from erase
                            // Normally this would be bad but we will never use these iterators again
                            return;
                        }
                    }
                }
            }
        });

        on<Trigger<FileWatchRequest>>().then("Add FileWatch", [this](const FileWatchRequest& req) {
            // Get the real path
            std::filesystem::path path = std::filesystem::absolute(req.path);

            std::string filename = path.filename();
            std::string dir      = path.parent_path();

            // If it's a directory then there is no filename to watch
            if (std::filesystem::is_directory(path)) {
                dir      = path;
                filename = "";
            }

            /* mutex scope */ {
                // Lock our mutex as we are editing our datastructure
                std::lock_guard<std::mutex> lock(paths_mutex);

                // If this is a new path to watch
                if (paths.find(dir) == paths.end()) {
                    auto& p        = paths[path];
                    p.handle       = std::make_unique<uv_fs_event_t>();
                    p.handle->data = this;
                    p.path         = dir;
                    add_queue.push_back(&p);
                    uv_async_send(add_watch.get());
                }

                // Add our reaction here into the correct spot
                paths[dir].files[filename].reactions.push_back(ReactionMap{req.reaction, req.events});
            }

            if (std::filesystem::is_directory(path)) {
                // Initial emit for each of our files in this folder
                for (const auto& p : std::filesystem::directory_iterator(path)) {
                    // Set our thread local event details
                    FileWatch watch;
<<<<<<< HEAD
                    watch.path   = path.append("/").append(element);
=======
                    watch.path   = p.path();
>>>>>>> 6990ca84
                    watch.events = 0;

                    // Store our watch value in the local cache
                    FileWatch::FileWatchStore::value = &watch;

                    // Directly execute our reaction here
                    auto task = req.reaction->get_task();

                    // Clear our local cache
                    FileWatch::FileWatchStore::value = nullptr;

                    if (task) {
                        task->run(std::move(task));
                    }
                }
            }
            else {
                // Set our thread local event details
                FileWatch watch;
                watch.path   = path;
                watch.events = 0;

                // Store our watch value in the local cache
                FileWatch::FileWatchStore::value = &watch;

                // Directly execute our reaction here
                auto task = req.reaction->get_task();

                // Clear our local cache
                FileWatch::FileWatchStore::value = nullptr;

                if (task) {
                    task->run(std::move(task));
                }
            }
        });
    }

    FileWatcher::~FileWatcher() {
        for (const auto& path : paths) {
            if (path.second.handle) {
                uv_fs_event_stop(path.second.handle.get());
                uv_close(reinterpret_cast<uv_handle_t*>(path.second.handle.get()), [](uv_handle_t*) {});
            }
        }

        for (const auto& remove : remove_queue) {
            if (remove) {
                uv_fs_event_stop(remove.get());
                uv_close(reinterpret_cast<uv_handle_t*>(remove.get()), [](uv_handle_t*) {});
            }
        }
        uv_close(reinterpret_cast<uv_handle_t*>(remove_watch.get()), [](uv_handle_t*) {});
        uv_close(reinterpret_cast<uv_handle_t*>(add_watch.get()), [](uv_handle_t*) {});
        uv_close(reinterpret_cast<uv_handle_t*>(shutdown.get()), [](uv_handle_t*) {});
        while (uv_run(loop.get(), UV_RUN_NOWAIT) != 0) {
        }
        uv_loop_close(loop.get());
    }
}  // namespace module::extension<|MERGE_RESOLUTION|>--- conflicted
+++ resolved
@@ -199,11 +199,7 @@
                             // If erasing this file got rid of this path, unwatch this path
                             if (pIt->second.files.empty()) {
 
-<<<<<<< HEAD
-                                // TODO(TrentHouliston) unwatch the path
-=======
                                 // TODO(thouliston) unwatch the path
->>>>>>> 6990ca84
                                 remove_queue.push_back(std::move(pIt->second.handle));
 
                                 paths.erase(pIt);
@@ -255,11 +251,7 @@
                 for (const auto& p : std::filesystem::directory_iterator(path)) {
                     // Set our thread local event details
                     FileWatch watch;
-<<<<<<< HEAD
-                    watch.path   = path.append("/").append(element);
-=======
                     watch.path   = p.path();
->>>>>>> 6990ca84
                     watch.events = 0;
 
                     // Store our watch value in the local cache
