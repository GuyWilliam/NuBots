/*
 * This file is part of the NUbots Codebase.
 *
 * The NUbots Codebase is free software: you can redistribute it and/or modify
 * it under the terms of the GNU General Public License as published by
 * the Free Software Foundation, either version 3 of the License, or
 * (at your option) any later version.
 *
 * The NUbots Codebase is distributed in the hope that it will be useful,
 * but WITHOUT ANY WARRANTY; without even the implied warranty of
 * MERCHANTABILITY or FITNESS FOR A PARTICULAR PURPOSE.  See the
 * GNU General Public License for more details.
 *
 * You should have received a copy of the GNU General Public License
 * along with the NUbots Codebase.  If not, see <http://www.gnu.org/licenses/>.
 *
 * Copyright 2019 NUbots <nubots@nubots.net>
 */

#ifndef UTILITY_MATH_FILTER_UKF_HPP
#define UTILITY_MATH_FILTER_UKF_HPP

#include <Eigen/Cholesky>
#include <Eigen/Core>

#include "utility/support/LazyEvaluation.hpp"

<<<<<<< HEAD
namespace utility {
    namespace math {
        namespace filter {

            template <typename Scalar, template <typename> class FilterModel>
            class UKF {

            public:
                // The model
                using Model = FilterModel<Scalar>;
                Model model;

                // Dimension types for vectors and square matrices
                using StateVec = Eigen::Matrix<Scalar, Model::size, 1>;
                using StateMat = Eigen::Matrix<Scalar, Model::size, Model::size>;

            private:
                // The number of sigma points
                static constexpr unsigned int NUM_SIGMA_POINTS = (Model::size * 2) + 1;

                using SigmaVec       = Eigen::Matrix<Scalar, NUM_SIGMA_POINTS, 1>;
                using SigmaMat       = Eigen::Matrix<Scalar, Model::size, NUM_SIGMA_POINTS>;
                using SigmaSquareMat = Eigen::Matrix<Scalar, NUM_SIGMA_POINTS, NUM_SIGMA_POINTS>;

                // Our estimate and covariance
                StateVec mean;
                StateMat covariance;

                // Our sigma points for UKF
                StateVec sigma_mean;
                SigmaMat sigma_points;

                SigmaMat centred_sigma_points;  // X in Steves kalman theory
                SigmaVec d;
                SigmaSquareMat covariance_update;  // C in Steves kalman theory

                // The mean and covariance weights
                SigmaVec mean_weights;
                SigmaVec covariance_weights;

            private:
                // UKF variables
                Scalar covariance_sigma_weight;

                /**
                 * @brief Generate new sigma points given our mean and covariance.
                 */
                template <typename T, int S>
                static Eigen::Matrix<T, S, NUM_SIGMA_POINTS> generate_sigma_points(
                    const Eigen::Matrix<T, S, 1>& mean,
                    const Eigen::Matrix<T, S, S>& covariance,
                    const T& sigma_weight) {

                    Eigen::Matrix<T, S, NUM_SIGMA_POINTS> points;

                    // Our first row is always the mean
                    points.col(0) = mean;

                    // Get our Cholesky decomposition
                    // Impose positive semi-definiteness on the covariance matrix
                    Eigen::LLT<StateMat> cholesky(sigma_weight
                                                  * covariance.unaryExpr([](const Scalar& c) { return std::abs(c); }));
                    if (cholesky.info() == Eigen::Success) {
                        // Put our values in either end of the matrix
                        StateMat chol = cholesky.matrixL().toDenseMatrix();
                        for (unsigned int i = 1; i < Model::size + 1; ++i) {
                            points.col(i)               = (mean + chol.col(i - 1));
                            points.col(i + Model::size) = (mean - chol.col(i - 1));
                        }
                    }
                    else {
                        switch (cholesky.info()) {
                            case Eigen::NumericalIssue:
                                throw std::runtime_error(
                                    "Cholesky decomposition failed. The provided data did not satisfy the "
                                    "prerequisites.");
                            case Eigen::NoConvergence:
                                throw std::runtime_error(
                                    "Cholesky decomposition failed. Iterative procedure did not converge.");
                            case Eigen::InvalidInput:
                                throw std::runtime_error(
                                    "Cholesky decomposition failed. The inputs are invalid, or the algorithm has been "
                                    "improperly called. When assertions are enabled, such errors trigger an assert.");
                            default: throw std::runtime_error("Cholesky decomposition failed. Some other reason.");
                        }
                    }

                    return points;
                }

                /**
                 * @brief Calculate the the mean given a set of sigma points.
                 *
                 * @param mean          the mean to set
                 * @param sigma_points  the sigma points to calculate the mean from
                 */
                template <typename T1, typename T2, int S>
                // model size, num sigma points
                static Eigen::Matrix<T1, S, 1> mean_from_sigmas(
                    const Eigen::Matrix<T1, S, NUM_SIGMA_POINTS>& sigma_points,
                    const Eigen::Matrix<T2, NUM_SIGMA_POINTS, 1>& weights) {
                    return sigma_points * weights.template cast<T1>();
                }

                template <typename T1, typename T2, int S>
                static Eigen::Matrix<T1, S, S> covariance_from_sigmas(
                    const Eigen::Matrix<T1, S, NUM_SIGMA_POINTS>& sigma_points,
                    const Eigen::Matrix<T1, S, 1>& mean,
                    const Eigen::Matrix<T2, NUM_SIGMA_POINTS, 1>& weights) {

                    Eigen::Matrix<T1, S, NUM_SIGMA_POINTS> mean_centred = sigma_points.colwise() - mean;
                    return mean_centred * weights.template cast<T1>().asDiagonal() * mean_centred.transpose();
                }

                template <typename T1, typename T2, int S>
                static Eigen::Matrix<T1, S, S> covariance_from_sigmas(
                    const Eigen::Matrix<T1, S, NUM_SIGMA_POINTS>& sigma_points,
                    const T1& mean,
                    const Eigen::Matrix<T2, NUM_SIGMA_POINTS, 1>& weights) {

                    Eigen::Matrix<T1, S, NUM_SIGMA_POINTS> mean_centred = (sigma_points.array() - mean).matrix();
                    return mean_centred * weights.template cast<T1>().asDiagonal() * mean_centred.transpose();
                }

            public:
                UKF(StateVec initial_mean       = StateVec::Zero(),
                    StateMat initial_covariance = StateMat::Identity() * 0.1,
                    Scalar alpha                = 0.1,
                    Scalar kappa                = 0.0,
                    Scalar beta                 = 2.0)
                    : model()
                    , mean(initial_mean)
                    , covariance(initial_covariance)
                    , sigma_mean(StateVec::Zero())
                    , sigma_points(SigmaMat::Zero())
                    , centred_sigma_points(SigmaMat::Zero())
                    , d(SigmaVec::Zero())
                    , covariance_update(SigmaSquareMat::Identity())
                    , mean_weights(SigmaVec::Zero())
                    , covariance_weights(SigmaVec::Zero())
                    , covariance_sigma_weight(0.0) {

                    reset(initial_mean, initial_covariance, alpha, kappa, beta);
                }

                void reset(StateVec initial_mean,
                           StateMat initial_covariance,
                           Scalar alpha,
                           Scalar kappa,
                           Scalar beta) {
                    Scalar lambda = alpha * alpha * (Model::size + kappa) - Model::size;

                    covariance_sigma_weight = Model::size + lambda;

                    mean_weights.fill(1.0 / (2.0 * covariance_sigma_weight));
                    mean_weights[0] = lambda / covariance_sigma_weight;

                    covariance_weights.fill(1.0 / (2.0 * covariance_sigma_weight));
                    covariance_weights[0] = lambda / covariance_sigma_weight + (1.0 - (alpha * alpha) + beta);

                    set_state(initial_mean, initial_covariance);
                }

                void set_state(StateVec initial_mean, StateMat initial_covariance) {
                    mean       = initial_mean;
                    covariance = initial_covariance;

                    // Calculate our sigma points
                    sigma_mean   = mean;
                    sigma_points = generate_sigma_points(mean, covariance, covariance_sigma_weight);

                    // Reset our state for more measurements
                    covariance_update = covariance_weights.asDiagonal();
                    d.setZero();
                    centred_sigma_points = sigma_points.colwise() - sigma_mean;
                }

                template <typename... Args>
                void time(const Scalar& dt, const Args&... params) {
                    // Generate our sigma points
                    sigma_points = generate_sigma_points(mean, covariance, covariance_sigma_weight);

                    // Write the propagated version of the sigma point
                    for (unsigned int i = 0; i < NUM_SIGMA_POINTS; ++i) {
                        sigma_points.col(i) = model.time(sigma_points.col(i), dt, params...);
                    }

                    // Calculate the new mean and covariance values.
                    mean       = mean_from_sigmas(sigma_points, mean_weights);
                    mean       = model.limit(mean);
                    covariance = covariance_from_sigmas(sigma_points, mean, covariance_weights);
                    covariance += model.noise(dt);

                    // Re calculate our sigma points
                    sigma_mean   = mean;
                    sigma_points = generate_sigma_points(mean, covariance, covariance_sigma_weight);

                    // Reset our state for more measurements
                    covariance_update = covariance_weights.asDiagonal();
                    d.setZero();
                    centred_sigma_points = sigma_points.colwise() - sigma_mean;
                }


                /**
                 * Perform a measurement update using the given measurement and covariance
                 */
                template <typename MeasurementScalar, int S, int... VArgs, int... MArgs, typename... Args>
                utility::support::LazyEvaluation<MeasurementScalar> measure(
                    const Eigen::Matrix<MeasurementScalar, S, 1, VArgs...>& measurement,
                    const Eigen::Matrix<MeasurementScalar, S, S, MArgs...>& measurement_variance,
                    const Args&... params) {

                    // Allocate room for our predictions
                    Eigen::Matrix<MeasurementScalar, S, NUM_SIGMA_POINTS> predictions;

                    // First step is to calculate the predicted measurement for each sigma point.
                    for (unsigned int i = 0; i < NUM_SIGMA_POINTS; ++i) {
                        predictions.col(i) = model.predict(sigma_points.col(i), params...);
                    }

                    // Now calculate the mean of these measurement sigmas.
                    Eigen::Matrix<MeasurementScalar, S, 1> predicted_mean = mean_from_sigmas(predictions, mean_weights);
                    Eigen::Matrix<MeasurementScalar, S, NUM_SIGMA_POINTS> centred =
                        predictions.colwise() - predicted_mean;

                    // Create a state update in our measurement units
                    Eigen::Matrix<MeasurementScalar, NUM_SIGMA_POINTS, NUM_SIGMA_POINTS> update =
                        covariance_update.template cast<MeasurementScalar>();
                    update = update.transpose() * centred.transpose()
                             * (measurement_variance + centred * update * centred.transpose())
                                   .llt()
                                   .solve(Eigen::Matrix<MeasurementScalar, S, S>::Identity())
                             * centred * update;
                    covariance_update -= update.template cast<Scalar>();

                    Eigen::Matrix<MeasurementScalar, S, 1> innovation = model.difference(measurement, predicted_mean);
                    d += (centred.transpose()
                          * measurement_variance.llt().solve(Eigen::Matrix<MeasurementScalar, S, S>::Identity())
                          * innovation)
                             .template cast<Scalar>();

                    // Update our mean and covariance
                    mean       = sigma_mean + centred_sigma_points * covariance_update * d;
                    mean       = model.limit(mean);
                    covariance = centred_sigma_points * covariance_update * centred_sigma_points.transpose();

                    // Calculate and return the likelihood of the prior mean and covariance given the new measurement
                    // (i.e. the prior probability density of the measurement):
                    return utility::support::LazyEvaluation<MeasurementScalar>(
                        [predictions, predicted_mean, measurement_variance, innovation, cw = this->covariance_weights] {
                            Eigen::Matrix<MeasurementScalar, S, S> predicted_covariance =
                                covariance_from_sigmas(predictions, predicted_mean, cw);

                            Eigen::Matrix<MeasurementScalar, S, S> innovation_variance =
                                predicted_covariance + measurement_variance;

                            MeasurementScalar likelihood_exponent =
                                (innovation.transpose()
                                 * innovation_variance.llt().solve(Eigen::Matrix<MeasurementScalar, S, S>::Identity())
                                 * innovation)
                                    .x();

                            MeasurementScalar loglikelihood =
                                0.5
                                * (std::log(innovation_variance.determinant()) + std::abs(likelihood_exponent)
                                   + innovation.size() * std::log(2 * M_PI));

                            return -loglikelihood;
                        });
                }

                const StateVec& get() const {
                    return mean;
                }

                const StateMat& getCovariance() const {
                    return covariance;
                }
            };
        }  // namespace filter
    }      // namespace math
}  // namespace utility
=======
namespace utility::math::filter {

    template <typename Model>  // model is is a template parameter that Kalman also inherits
    class UKF {
    public:
        // The model
        Model model;

        // Dimension types for vectors and square matricies
        using StateVec = arma::vec::fixed<Model::size>;
        using StateMat = arma::mat::fixed<Model::size, Model::size>;

    private:
        // The number of sigma points
        static constexpr uint NUM_SIGMA_POINTS = (Model::size * 2) + 1;

        using SigmaVec       = arma::vec::fixed<NUM_SIGMA_POINTS>;
        using SigmaRowVec    = arma::rowvec::fixed<NUM_SIGMA_POINTS>;
        using SigmaMat       = arma::mat::fixed<Model::size, NUM_SIGMA_POINTS>;
        using SigmaSquareMat = arma::mat::fixed<NUM_SIGMA_POINTS, NUM_SIGMA_POINTS>;

        // Our estimate and covariance
        StateVec mean;
        StateMat covariance;

        // Our sigma points for UKF
        StateVec sigmaMean;
        SigmaMat sigmaPoints;

        SigmaMat centredSigmaPoints;  // X in Steves kalman theory
        SigmaVec d;
        SigmaSquareMat covarianceUpdate;  // C in Steves kalman theory

        SigmaSquareMat defaultCovarianceUpdate;

        // The mean and covariance weights
        SigmaVec meanWeights;
        SigmaRowVec covarianceWeights;

    private:
        // UKF variables
        double covarianceSigmaWeights;

        void generateSigmaPoints(SigmaMat& points, const StateVec& mean, const StateMat& covariance) {

            // Our first row is always the mean
            points.col(0) = mean;

            // Get our cholskey decomposition
            arma::mat chol = arma::chol(covarianceSigmaWeights * covariance);

            // Put our values in either end of the matrix
            for (uint i = 1; i < Model::size + 1; ++i) {

                auto deviation              = chol.col(i - 1);
                points.col(i)               = (mean + deviation);
                points.col(i + Model::size) = (mean - deviation);
            }
        }

        void meanFromSigmas(StateVec& mean, const SigmaMat& sigmaPoints) const {
            mean = sigmaPoints * meanWeights;
        }

        void covarianceFromSigmas(StateMat& covariance, const SigmaMat& sigmaPoints, const StateVec& mean) const {

            SigmaMat meanCentered = sigmaPoints - arma::repmat(mean, 1, NUM_SIGMA_POINTS);
            covariance            = (arma::repmat(covarianceWeights, Model::size, 1) % meanCentered) * meanCentered.t();
        }

        void meanFromSigmas(arma::vec& mean, const arma::mat& sigmaPoints) const {
            mean = sigmaPoints * meanWeights;
        }

        void covarianceFromSigmas(arma::mat& covariance, const arma::mat& sigmaPoints, const arma::vec& mean) const {

            arma::mat meanCentered = sigmaPoints - arma::repmat(mean, 1, NUM_SIGMA_POINTS);
            covariance = (arma::repmat(covarianceWeights, mean.size(), 1) % meanCentered) * meanCentered.t();
        }

    public:
        UKF(StateVec initialMean       = arma::zeros(Model::size),
            StateMat initialCovariance = arma::eye(Model::size, Model::size) * 0.1,
            double alpha               = 1e-1,
            double kappa               = 0.f,
            double beta                = 2.f)
            : model()
            , mean(arma::fill::zeros)
            , covariance(arma::fill::eye)
            , sigmaMean(arma::fill::zeros)
            , sigmaPoints(arma::fill::zeros)
            , centredSigmaPoints(arma::fill::zeros)
            , d(arma::fill::zeros)
            , covarianceUpdate(arma::fill::eye)
            , defaultCovarianceUpdate(arma::fill::eye)
            , meanWeights(arma::fill::zeros)
            , covarianceWeights(arma::fill::zeros)
            , covarianceSigmaWeights(0.0) {

            reset(initialMean, initialCovariance, alpha, kappa, beta);
        }

        void reset(StateVec initialMean, StateMat initialCovariance, double alpha, double kappa, double beta) {
            double lambda = pow(alpha, 2) * (Model::size + kappa) - Model::size;

            covarianceSigmaWeights = Model::size + lambda;

            meanWeights.fill(1.0 / (2.0 * (Model::size + lambda)));
            meanWeights[0] = lambda / (Model::size + lambda);

            covarianceWeights.fill(1.0 / (2.0 * (Model::size + lambda)));
            covarianceWeights[0] = lambda / (Model::size + lambda) + (1.0 - pow(alpha, 2) + beta);

            defaultCovarianceUpdate = arma::diagmat(covarianceWeights);

            setState(initialMean, initialCovariance);
        }

        void setState(StateVec initialMean, StateMat initialCovariance) {
            mean       = initialMean;
            covariance = initialCovariance;

            // Calculate our sigma points
            sigmaMean = mean;
            generateSigmaPoints(sigmaPoints, mean, covariance);

            // Reset our state for more measurements
            covarianceUpdate = defaultCovarianceUpdate;
            d.zeros();
            centredSigmaPoints = sigmaPoints - arma::repmat(sigmaMean, 1, NUM_SIGMA_POINTS);
        }

        template <typename... TAdditionalParameters>
        void timeUpdate(double deltaT, const TAdditionalParameters&... additionalParameters) {
            // Generate our sigma points
            generateSigmaPoints(sigmaPoints, mean, covariance);

            // Write the propagated version of the sigma point
            for (uint i = 0; i < NUM_SIGMA_POINTS; ++i) {
                sigmaPoints.col(i) = model.timeUpdate(sigmaPoints.col(i), deltaT, additionalParameters...);
            }

            // Calculate the new mean and covariance values.
            meanFromSigmas(mean, sigmaPoints);
            mean = model.limitState(mean);
            covarianceFromSigmas(covariance, sigmaPoints, mean);
            covariance += model.processNoise();

            // Re calculate our sigma points
            sigmaMean = mean;
            generateSigmaPoints(sigmaPoints, mean, covariance);

            // Reset our state for more measurements
            covarianceUpdate = defaultCovarianceUpdate;
            d.zeros();
            centredSigmaPoints = sigmaPoints - arma::repmat(sigmaMean, 1, NUM_SIGMA_POINTS);
        }

        template <typename TMeasurement, typename... TMeasurementArgs>
        utility::support::LazyEvaluation<double> measurementUpdate(const TMeasurement& measurement,
                                                                   const arma::mat& measurementVariance,
                                                                   const TMeasurementArgs&... measurementArgs) {

            // Allocate room for our predictions
            arma::mat predictedObservations(measurement.n_elem, NUM_SIGMA_POINTS);

            // First step is to calculate the expected measurement for each sigma point.
            for (uint i = 0; i < NUM_SIGMA_POINTS; ++i) {
                predictedObservations.col(i) = model.predictedObservation(sigmaPoints.col(i), measurementArgs...);
            }

            // Now calculate the mean of these measurement sigmas.
            arma::vec predictedMean;
            meanFromSigmas(predictedMean, predictedObservations);
            auto centredObservations = predictedObservations - arma::repmat(predictedMean, 1, NUM_SIGMA_POINTS);

            // Update our state
            covarianceUpdate -= covarianceUpdate.t() * centredObservations.t()
                                * arma::inv_sympd(measurementVariance
                                                  + centredObservations * covarianceUpdate * centredObservations.t())
                                * centredObservations * covarianceUpdate;

            const arma::mat innovation = model.observationDifference(measurement, predictedMean);
            d += (centredObservations.t()) * measurementVariance.i() * innovation;

            // Update our mean and covariance
            mean       = sigmaMean + centredSigmaPoints * covarianceUpdate * d;
            mean       = model.limitState(mean);
            covariance = centredSigmaPoints * covarianceUpdate * centredSigmaPoints.t();

            // Calculate and return the likelihood of the prior mean
            // and covariance given the new measurement (i.e. the
            // prior probability density of the measurement):
            return utility::support::LazyEvaluation<double>(
                [this, predictedObservations, predictedMean, measurementVariance, innovation] {
                    arma::mat predictedCovariance;
                    covarianceFromSigmas(predictedCovariance, predictedObservations, predictedMean);
                    arma::mat innovationVariance       = predictedCovariance + measurementVariance;
                    arma::mat scalarlikelihoodExponent = ((innovation.t() * innovationVariance.i()) * innovation);
                    double loglikelihood =
                        0.5
                        * (std::log(arma::det(innovationVariance)) + std::abs(scalarlikelihoodExponent[0])
                           + innovation.n_elem * std::log(2 * M_PI));
                    return -loglikelihood;
                });
        }

        const StateVec& get() const {
            return mean;
        }

        const StateMat& getCovariance() const {
            return covariance;
        }
    };
}  // namespace utility::math::filter
>>>>>>> e4cc21c2


#endif<|MERGE_RESOLUTION|>--- conflicted
+++ resolved
@@ -25,494 +25,264 @@
 
 #include "utility/support/LazyEvaluation.hpp"
 
-<<<<<<< HEAD
-namespace utility {
-    namespace math {
-        namespace filter {
-
-            template <typename Scalar, template <typename> class FilterModel>
-            class UKF {
-
-            public:
-                // The model
-                using Model = FilterModel<Scalar>;
-                Model model;
-
-                // Dimension types for vectors and square matrices
-                using StateVec = Eigen::Matrix<Scalar, Model::size, 1>;
-                using StateMat = Eigen::Matrix<Scalar, Model::size, Model::size>;
-
-            private:
-                // The number of sigma points
-                static constexpr unsigned int NUM_SIGMA_POINTS = (Model::size * 2) + 1;
-
-                using SigmaVec       = Eigen::Matrix<Scalar, NUM_SIGMA_POINTS, 1>;
-                using SigmaMat       = Eigen::Matrix<Scalar, Model::size, NUM_SIGMA_POINTS>;
-                using SigmaSquareMat = Eigen::Matrix<Scalar, NUM_SIGMA_POINTS, NUM_SIGMA_POINTS>;
-
-                // Our estimate and covariance
-                StateVec mean;
-                StateMat covariance;
-
-                // Our sigma points for UKF
-                StateVec sigma_mean;
-                SigmaMat sigma_points;
-
-                SigmaMat centred_sigma_points;  // X in Steves kalman theory
-                SigmaVec d;
-                SigmaSquareMat covariance_update;  // C in Steves kalman theory
-
-                // The mean and covariance weights
-                SigmaVec mean_weights;
-                SigmaVec covariance_weights;
-
-            private:
-                // UKF variables
-                Scalar covariance_sigma_weight;
-
-                /**
-                 * @brief Generate new sigma points given our mean and covariance.
-                 */
-                template <typename T, int S>
-                static Eigen::Matrix<T, S, NUM_SIGMA_POINTS> generate_sigma_points(
-                    const Eigen::Matrix<T, S, 1>& mean,
-                    const Eigen::Matrix<T, S, S>& covariance,
-                    const T& sigma_weight) {
-
-                    Eigen::Matrix<T, S, NUM_SIGMA_POINTS> points;
-
-                    // Our first row is always the mean
-                    points.col(0) = mean;
-
-                    // Get our Cholesky decomposition
-                    // Impose positive semi-definiteness on the covariance matrix
-                    Eigen::LLT<StateMat> cholesky(sigma_weight
-                                                  * covariance.unaryExpr([](const Scalar& c) { return std::abs(c); }));
-                    if (cholesky.info() == Eigen::Success) {
-                        // Put our values in either end of the matrix
-                        StateMat chol = cholesky.matrixL().toDenseMatrix();
-                        for (unsigned int i = 1; i < Model::size + 1; ++i) {
-                            points.col(i)               = (mean + chol.col(i - 1));
-                            points.col(i + Model::size) = (mean - chol.col(i - 1));
-                        }
-                    }
-                    else {
-                        switch (cholesky.info()) {
-                            case Eigen::NumericalIssue:
-                                throw std::runtime_error(
-                                    "Cholesky decomposition failed. The provided data did not satisfy the "
-                                    "prerequisites.");
-                            case Eigen::NoConvergence:
-                                throw std::runtime_error(
-                                    "Cholesky decomposition failed. Iterative procedure did not converge.");
-                            case Eigen::InvalidInput:
-                                throw std::runtime_error(
-                                    "Cholesky decomposition failed. The inputs are invalid, or the algorithm has been "
-                                    "improperly called. When assertions are enabled, such errors trigger an assert.");
-                            default: throw std::runtime_error("Cholesky decomposition failed. Some other reason.");
-                        }
-                    }
-
-                    return points;
-                }
-
-                /**
-                 * @brief Calculate the the mean given a set of sigma points.
-                 *
-                 * @param mean          the mean to set
-                 * @param sigma_points  the sigma points to calculate the mean from
-                 */
-                template <typename T1, typename T2, int S>
-                // model size, num sigma points
-                static Eigen::Matrix<T1, S, 1> mean_from_sigmas(
-                    const Eigen::Matrix<T1, S, NUM_SIGMA_POINTS>& sigma_points,
-                    const Eigen::Matrix<T2, NUM_SIGMA_POINTS, 1>& weights) {
-                    return sigma_points * weights.template cast<T1>();
-                }
-
-                template <typename T1, typename T2, int S>
-                static Eigen::Matrix<T1, S, S> covariance_from_sigmas(
-                    const Eigen::Matrix<T1, S, NUM_SIGMA_POINTS>& sigma_points,
-                    const Eigen::Matrix<T1, S, 1>& mean,
-                    const Eigen::Matrix<T2, NUM_SIGMA_POINTS, 1>& weights) {
-
-                    Eigen::Matrix<T1, S, NUM_SIGMA_POINTS> mean_centred = sigma_points.colwise() - mean;
-                    return mean_centred * weights.template cast<T1>().asDiagonal() * mean_centred.transpose();
-                }
-
-                template <typename T1, typename T2, int S>
-                static Eigen::Matrix<T1, S, S> covariance_from_sigmas(
-                    const Eigen::Matrix<T1, S, NUM_SIGMA_POINTS>& sigma_points,
-                    const T1& mean,
-                    const Eigen::Matrix<T2, NUM_SIGMA_POINTS, 1>& weights) {
-
-                    Eigen::Matrix<T1, S, NUM_SIGMA_POINTS> mean_centred = (sigma_points.array() - mean).matrix();
-                    return mean_centred * weights.template cast<T1>().asDiagonal() * mean_centred.transpose();
-                }
-
-            public:
-                UKF(StateVec initial_mean       = StateVec::Zero(),
-                    StateMat initial_covariance = StateMat::Identity() * 0.1,
-                    Scalar alpha                = 0.1,
-                    Scalar kappa                = 0.0,
-                    Scalar beta                 = 2.0)
-                    : model()
-                    , mean(initial_mean)
-                    , covariance(initial_covariance)
-                    , sigma_mean(StateVec::Zero())
-                    , sigma_points(SigmaMat::Zero())
-                    , centred_sigma_points(SigmaMat::Zero())
-                    , d(SigmaVec::Zero())
-                    , covariance_update(SigmaSquareMat::Identity())
-                    , mean_weights(SigmaVec::Zero())
-                    , covariance_weights(SigmaVec::Zero())
-                    , covariance_sigma_weight(0.0) {
-
-                    reset(initial_mean, initial_covariance, alpha, kappa, beta);
-                }
-
-                void reset(StateVec initial_mean,
-                           StateMat initial_covariance,
-                           Scalar alpha,
-                           Scalar kappa,
-                           Scalar beta) {
-                    Scalar lambda = alpha * alpha * (Model::size + kappa) - Model::size;
-
-                    covariance_sigma_weight = Model::size + lambda;
-
-                    mean_weights.fill(1.0 / (2.0 * covariance_sigma_weight));
-                    mean_weights[0] = lambda / covariance_sigma_weight;
-
-                    covariance_weights.fill(1.0 / (2.0 * covariance_sigma_weight));
-                    covariance_weights[0] = lambda / covariance_sigma_weight + (1.0 - (alpha * alpha) + beta);
-
-                    set_state(initial_mean, initial_covariance);
-                }
-
-                void set_state(StateVec initial_mean, StateMat initial_covariance) {
-                    mean       = initial_mean;
-                    covariance = initial_covariance;
-
-                    // Calculate our sigma points
-                    sigma_mean   = mean;
-                    sigma_points = generate_sigma_points(mean, covariance, covariance_sigma_weight);
-
-                    // Reset our state for more measurements
-                    covariance_update = covariance_weights.asDiagonal();
-                    d.setZero();
-                    centred_sigma_points = sigma_points.colwise() - sigma_mean;
-                }
-
-                template <typename... Args>
-                void time(const Scalar& dt, const Args&... params) {
-                    // Generate our sigma points
-                    sigma_points = generate_sigma_points(mean, covariance, covariance_sigma_weight);
-
-                    // Write the propagated version of the sigma point
-                    for (unsigned int i = 0; i < NUM_SIGMA_POINTS; ++i) {
-                        sigma_points.col(i) = model.time(sigma_points.col(i), dt, params...);
-                    }
-
-                    // Calculate the new mean and covariance values.
-                    mean       = mean_from_sigmas(sigma_points, mean_weights);
-                    mean       = model.limit(mean);
-                    covariance = covariance_from_sigmas(sigma_points, mean, covariance_weights);
-                    covariance += model.noise(dt);
-
-                    // Re calculate our sigma points
-                    sigma_mean   = mean;
-                    sigma_points = generate_sigma_points(mean, covariance, covariance_sigma_weight);
-
-                    // Reset our state for more measurements
-                    covariance_update = covariance_weights.asDiagonal();
-                    d.setZero();
-                    centred_sigma_points = sigma_points.colwise() - sigma_mean;
-                }
-
-
-                /**
-                 * Perform a measurement update using the given measurement and covariance
-                 */
-                template <typename MeasurementScalar, int S, int... VArgs, int... MArgs, typename... Args>
-                utility::support::LazyEvaluation<MeasurementScalar> measure(
-                    const Eigen::Matrix<MeasurementScalar, S, 1, VArgs...>& measurement,
-                    const Eigen::Matrix<MeasurementScalar, S, S, MArgs...>& measurement_variance,
-                    const Args&... params) {
-
-                    // Allocate room for our predictions
-                    Eigen::Matrix<MeasurementScalar, S, NUM_SIGMA_POINTS> predictions;
-
-                    // First step is to calculate the predicted measurement for each sigma point.
-                    for (unsigned int i = 0; i < NUM_SIGMA_POINTS; ++i) {
-                        predictions.col(i) = model.predict(sigma_points.col(i), params...);
-                    }
-
-                    // Now calculate the mean of these measurement sigmas.
-                    Eigen::Matrix<MeasurementScalar, S, 1> predicted_mean = mean_from_sigmas(predictions, mean_weights);
-                    Eigen::Matrix<MeasurementScalar, S, NUM_SIGMA_POINTS> centred =
-                        predictions.colwise() - predicted_mean;
-
-                    // Create a state update in our measurement units
-                    Eigen::Matrix<MeasurementScalar, NUM_SIGMA_POINTS, NUM_SIGMA_POINTS> update =
-                        covariance_update.template cast<MeasurementScalar>();
-                    update = update.transpose() * centred.transpose()
-                             * (measurement_variance + centred * update * centred.transpose())
-                                   .llt()
-                                   .solve(Eigen::Matrix<MeasurementScalar, S, S>::Identity())
-                             * centred * update;
-                    covariance_update -= update.template cast<Scalar>();
-
-                    Eigen::Matrix<MeasurementScalar, S, 1> innovation = model.difference(measurement, predicted_mean);
-                    d += (centred.transpose()
-                          * measurement_variance.llt().solve(Eigen::Matrix<MeasurementScalar, S, S>::Identity())
-                          * innovation)
-                             .template cast<Scalar>();
-
-                    // Update our mean and covariance
-                    mean       = sigma_mean + centred_sigma_points * covariance_update * d;
-                    mean       = model.limit(mean);
-                    covariance = centred_sigma_points * covariance_update * centred_sigma_points.transpose();
-
-                    // Calculate and return the likelihood of the prior mean and covariance given the new measurement
-                    // (i.e. the prior probability density of the measurement):
-                    return utility::support::LazyEvaluation<MeasurementScalar>(
-                        [predictions, predicted_mean, measurement_variance, innovation, cw = this->covariance_weights] {
-                            Eigen::Matrix<MeasurementScalar, S, S> predicted_covariance =
-                                covariance_from_sigmas(predictions, predicted_mean, cw);
-
-                            Eigen::Matrix<MeasurementScalar, S, S> innovation_variance =
-                                predicted_covariance + measurement_variance;
-
-                            MeasurementScalar likelihood_exponent =
-                                (innovation.transpose()
-                                 * innovation_variance.llt().solve(Eigen::Matrix<MeasurementScalar, S, S>::Identity())
-                                 * innovation)
-                                    .x();
-
-                            MeasurementScalar loglikelihood =
-                                0.5
-                                * (std::log(innovation_variance.determinant()) + std::abs(likelihood_exponent)
-                                   + innovation.size() * std::log(2 * M_PI));
-
-                            return -loglikelihood;
-                        });
-                }
-
-                const StateVec& get() const {
-                    return mean;
-                }
-
-                const StateMat& getCovariance() const {
-                    return covariance;
-                }
-            };
-        }  // namespace filter
-    }      // namespace math
-}  // namespace utility
-=======
 namespace utility::math::filter {
 
-    template <typename Model>  // model is is a template parameter that Kalman also inherits
+    template <typename Scalar, template <typename> class FilterModel>
     class UKF {
+
     public:
         // The model
+        using Model = FilterModel<Scalar>;
         Model model;
 
-        // Dimension types for vectors and square matricies
-        using StateVec = arma::vec::fixed<Model::size>;
-        using StateMat = arma::mat::fixed<Model::size, Model::size>;
+        // Dimension types for vectors and square matrices
+        using StateVec = Eigen::Matrix<Scalar, Model::size, 1>;
+        using StateMat = Eigen::Matrix<Scalar, Model::size, Model::size>;
 
     private:
         // The number of sigma points
-        static constexpr uint NUM_SIGMA_POINTS = (Model::size * 2) + 1;
-
-        using SigmaVec       = arma::vec::fixed<NUM_SIGMA_POINTS>;
-        using SigmaRowVec    = arma::rowvec::fixed<NUM_SIGMA_POINTS>;
-        using SigmaMat       = arma::mat::fixed<Model::size, NUM_SIGMA_POINTS>;
-        using SigmaSquareMat = arma::mat::fixed<NUM_SIGMA_POINTS, NUM_SIGMA_POINTS>;
+        static constexpr unsigned int NUM_SIGMA_POINTS = (Model::size * 2) + 1;
+
+        using SigmaVec       = Eigen::Matrix<Scalar, NUM_SIGMA_POINTS, 1>;
+        using SigmaMat       = Eigen::Matrix<Scalar, Model::size, NUM_SIGMA_POINTS>;
+        using SigmaSquareMat = Eigen::Matrix<Scalar, NUM_SIGMA_POINTS, NUM_SIGMA_POINTS>;
 
         // Our estimate and covariance
         StateVec mean;
         StateMat covariance;
 
         // Our sigma points for UKF
-        StateVec sigmaMean;
-        SigmaMat sigmaPoints;
-
-        SigmaMat centredSigmaPoints;  // X in Steves kalman theory
+        StateVec sigma_mean;
+        SigmaMat sigma_points;
+
+        SigmaMat centred_sigma_points;  // X in Steves kalman theory
         SigmaVec d;
-        SigmaSquareMat covarianceUpdate;  // C in Steves kalman theory
-
-        SigmaSquareMat defaultCovarianceUpdate;
+        SigmaSquareMat covariance_update;  // C in Steves kalman theory
 
         // The mean and covariance weights
-        SigmaVec meanWeights;
-        SigmaRowVec covarianceWeights;
+        SigmaVec mean_weights;
+        SigmaVec covariance_weights;
 
     private:
         // UKF variables
-        double covarianceSigmaWeights;
-
-        void generateSigmaPoints(SigmaMat& points, const StateVec& mean, const StateMat& covariance) {
+        Scalar covariance_sigma_weight;
+
+        /**
+         * @brief Generate new sigma points given our mean and covariance.
+         */
+        template <typename T, int S>
+        static Eigen::Matrix<T, S, NUM_SIGMA_POINTS> generate_sigma_points(const Eigen::Matrix<T, S, 1>& mean,
+                                                                           const Eigen::Matrix<T, S, S>& covariance,
+                                                                           const T& sigma_weight) {
+
+            Eigen::Matrix<T, S, NUM_SIGMA_POINTS> points;
 
             // Our first row is always the mean
             points.col(0) = mean;
 
-            // Get our cholskey decomposition
-            arma::mat chol = arma::chol(covarianceSigmaWeights * covariance);
-
-            // Put our values in either end of the matrix
-            for (uint i = 1; i < Model::size + 1; ++i) {
-
-                auto deviation              = chol.col(i - 1);
-                points.col(i)               = (mean + deviation);
-                points.col(i + Model::size) = (mean - deviation);
+            // Get our Cholesky decomposition
+            // Impose positive semi-definiteness on the covariance matrix
+            Eigen::LLT<StateMat> cholesky(sigma_weight
+                                          * covariance.unaryExpr([](const Scalar& c) { return std::abs(c); }));
+            if (cholesky.info() == Eigen::Success) {
+                // Put our values in either end of the matrix
+                StateMat chol = cholesky.matrixL().toDenseMatrix();
+                for (unsigned int i = 1; i < Model::size + 1; ++i) {
+                    points.col(i)               = (mean + chol.col(i - 1));
+                    points.col(i + Model::size) = (mean - chol.col(i - 1));
+                }
             }
-        }
-
-        void meanFromSigmas(StateVec& mean, const SigmaMat& sigmaPoints) const {
-            mean = sigmaPoints * meanWeights;
-        }
-
-        void covarianceFromSigmas(StateMat& covariance, const SigmaMat& sigmaPoints, const StateVec& mean) const {
-
-            SigmaMat meanCentered = sigmaPoints - arma::repmat(mean, 1, NUM_SIGMA_POINTS);
-            covariance            = (arma::repmat(covarianceWeights, Model::size, 1) % meanCentered) * meanCentered.t();
-        }
-
-        void meanFromSigmas(arma::vec& mean, const arma::mat& sigmaPoints) const {
-            mean = sigmaPoints * meanWeights;
-        }
-
-        void covarianceFromSigmas(arma::mat& covariance, const arma::mat& sigmaPoints, const arma::vec& mean) const {
-
-            arma::mat meanCentered = sigmaPoints - arma::repmat(mean, 1, NUM_SIGMA_POINTS);
-            covariance = (arma::repmat(covarianceWeights, mean.size(), 1) % meanCentered) * meanCentered.t();
+            else {
+                switch (cholesky.info()) {
+                    case Eigen::NumericalIssue:
+                        throw std::runtime_error(
+                            "Cholesky decomposition failed. The provided data did not satisfy the "
+                            "prerequisites.");
+                    case Eigen::NoConvergence:
+                        throw std::runtime_error(
+                            "Cholesky decomposition failed. Iterative procedure did not converge.");
+                    case Eigen::InvalidInput:
+                        throw std::runtime_error(
+                            "Cholesky decomposition failed. The inputs are invalid, or the algorithm has been "
+                            "improperly called. When assertions are enabled, such errors trigger an assert.");
+                    default: throw std::runtime_error("Cholesky decomposition failed. Some other reason.");
+                }
+            }
+
+            return points;
+        }
+
+        /**
+         * @brief Calculate the the mean given a set of sigma points.
+         *
+         * @param mean          the mean to set
+         * @param sigma_points  the sigma points to calculate the mean from
+         */
+        template <typename T1, typename T2, int S>
+        // model size, num sigma points
+        static Eigen::Matrix<T1, S, 1> mean_from_sigmas(const Eigen::Matrix<T1, S, NUM_SIGMA_POINTS>& sigma_points,
+                                                        const Eigen::Matrix<T2, NUM_SIGMA_POINTS, 1>& weights) {
+            return sigma_points * weights.template cast<T1>();
+        }
+
+        template <typename T1, typename T2, int S>
+        static Eigen::Matrix<T1, S, S> covariance_from_sigmas(
+            const Eigen::Matrix<T1, S, NUM_SIGMA_POINTS>& sigma_points,
+            const Eigen::Matrix<T1, S, 1>& mean,
+            const Eigen::Matrix<T2, NUM_SIGMA_POINTS, 1>& weights) {
+
+            Eigen::Matrix<T1, S, NUM_SIGMA_POINTS> mean_centred = sigma_points.colwise() - mean;
+            return mean_centred * weights.template cast<T1>().asDiagonal() * mean_centred.transpose();
+        }
+
+        template <typename T1, typename T2, int S>
+        static Eigen::Matrix<T1, S, S> covariance_from_sigmas(
+            const Eigen::Matrix<T1, S, NUM_SIGMA_POINTS>& sigma_points,
+            const T1& mean,
+            const Eigen::Matrix<T2, NUM_SIGMA_POINTS, 1>& weights) {
+
+            Eigen::Matrix<T1, S, NUM_SIGMA_POINTS> mean_centred = (sigma_points.array() - mean).matrix();
+            return mean_centred * weights.template cast<T1>().asDiagonal() * mean_centred.transpose();
         }
 
     public:
-        UKF(StateVec initialMean       = arma::zeros(Model::size),
-            StateMat initialCovariance = arma::eye(Model::size, Model::size) * 0.1,
-            double alpha               = 1e-1,
-            double kappa               = 0.f,
-            double beta                = 2.f)
+        UKF(StateVec initial_mean       = StateVec::Zero(),
+            StateMat initial_covariance = StateMat::Identity() * 0.1,
+            Scalar alpha                = 0.1,
+            Scalar kappa                = 0.0,
+            Scalar beta                 = 2.0)
             : model()
-            , mean(arma::fill::zeros)
-            , covariance(arma::fill::eye)
-            , sigmaMean(arma::fill::zeros)
-            , sigmaPoints(arma::fill::zeros)
-            , centredSigmaPoints(arma::fill::zeros)
-            , d(arma::fill::zeros)
-            , covarianceUpdate(arma::fill::eye)
-            , defaultCovarianceUpdate(arma::fill::eye)
-            , meanWeights(arma::fill::zeros)
-            , covarianceWeights(arma::fill::zeros)
-            , covarianceSigmaWeights(0.0) {
-
-            reset(initialMean, initialCovariance, alpha, kappa, beta);
-        }
-
-        void reset(StateVec initialMean, StateMat initialCovariance, double alpha, double kappa, double beta) {
-            double lambda = pow(alpha, 2) * (Model::size + kappa) - Model::size;
-
-            covarianceSigmaWeights = Model::size + lambda;
-
-            meanWeights.fill(1.0 / (2.0 * (Model::size + lambda)));
-            meanWeights[0] = lambda / (Model::size + lambda);
-
-            covarianceWeights.fill(1.0 / (2.0 * (Model::size + lambda)));
-            covarianceWeights[0] = lambda / (Model::size + lambda) + (1.0 - pow(alpha, 2) + beta);
-
-            defaultCovarianceUpdate = arma::diagmat(covarianceWeights);
-
-            setState(initialMean, initialCovariance);
-        }
-
-        void setState(StateVec initialMean, StateMat initialCovariance) {
-            mean       = initialMean;
-            covariance = initialCovariance;
+            , mean(initial_mean)
+            , covariance(initial_covariance)
+            , sigma_mean(StateVec::Zero())
+            , sigma_points(SigmaMat::Zero())
+            , centred_sigma_points(SigmaMat::Zero())
+            , d(SigmaVec::Zero())
+            , covariance_update(SigmaSquareMat::Identity())
+            , mean_weights(SigmaVec::Zero())
+            , covariance_weights(SigmaVec::Zero())
+            , covariance_sigma_weight(0.0) {
+
+            reset(initial_mean, initial_covariance, alpha, kappa, beta);
+        }
+
+        void reset(StateVec initial_mean, StateMat initial_covariance, Scalar alpha, Scalar kappa, Scalar beta) {
+            Scalar lambda = alpha * alpha * (Model::size + kappa) - Model::size;
+
+            covariance_sigma_weight = Model::size + lambda;
+
+            mean_weights.fill(1.0 / (2.0 * covariance_sigma_weight));
+            mean_weights[0] = lambda / covariance_sigma_weight;
+
+            covariance_weights.fill(1.0 / (2.0 * covariance_sigma_weight));
+            covariance_weights[0] = lambda / covariance_sigma_weight + (1.0 - (alpha * alpha) + beta);
+
+            set_state(initial_mean, initial_covariance);
+        }
+
+        void set_state(StateVec initial_mean, StateMat initial_covariance) {
+            mean       = initial_mean;
+            covariance = initial_covariance;
 
             // Calculate our sigma points
-            sigmaMean = mean;
-            generateSigmaPoints(sigmaPoints, mean, covariance);
+            sigma_mean   = mean;
+            sigma_points = generate_sigma_points(mean, covariance, covariance_sigma_weight);
 
             // Reset our state for more measurements
-            covarianceUpdate = defaultCovarianceUpdate;
-            d.zeros();
-            centredSigmaPoints = sigmaPoints - arma::repmat(sigmaMean, 1, NUM_SIGMA_POINTS);
-        }
-
-        template <typename... TAdditionalParameters>
-        void timeUpdate(double deltaT, const TAdditionalParameters&... additionalParameters) {
+            covariance_update = covariance_weights.asDiagonal();
+            d.setZero();
+            centred_sigma_points = sigma_points.colwise() - sigma_mean;
+        }
+
+        template <typename... Args>
+        void time(const Scalar& dt, const Args&... params) {
             // Generate our sigma points
-            generateSigmaPoints(sigmaPoints, mean, covariance);
+            sigma_points = generate_sigma_points(mean, covariance, covariance_sigma_weight);
 
             // Write the propagated version of the sigma point
-            for (uint i = 0; i < NUM_SIGMA_POINTS; ++i) {
-                sigmaPoints.col(i) = model.timeUpdate(sigmaPoints.col(i), deltaT, additionalParameters...);
+            for (unsigned int i = 0; i < NUM_SIGMA_POINTS; ++i) {
+                sigma_points.col(i) = model.time(sigma_points.col(i), dt, params...);
             }
 
             // Calculate the new mean and covariance values.
-            meanFromSigmas(mean, sigmaPoints);
-            mean = model.limitState(mean);
-            covarianceFromSigmas(covariance, sigmaPoints, mean);
-            covariance += model.processNoise();
+            mean       = mean_from_sigmas(sigma_points, mean_weights);
+            mean       = model.limit(mean);
+            covariance = covariance_from_sigmas(sigma_points, mean, covariance_weights);
+            covariance += model.noise(dt);
 
             // Re calculate our sigma points
-            sigmaMean = mean;
-            generateSigmaPoints(sigmaPoints, mean, covariance);
+            sigma_mean   = mean;
+            sigma_points = generate_sigma_points(mean, covariance, covariance_sigma_weight);
 
             // Reset our state for more measurements
-            covarianceUpdate = defaultCovarianceUpdate;
-            d.zeros();
-            centredSigmaPoints = sigmaPoints - arma::repmat(sigmaMean, 1, NUM_SIGMA_POINTS);
-        }
-
-        template <typename TMeasurement, typename... TMeasurementArgs>
-        utility::support::LazyEvaluation<double> measurementUpdate(const TMeasurement& measurement,
-                                                                   const arma::mat& measurementVariance,
-                                                                   const TMeasurementArgs&... measurementArgs) {
+            covariance_update = covariance_weights.asDiagonal();
+            d.setZero();
+            centred_sigma_points = sigma_points.colwise() - sigma_mean;
+        }
+
+
+        /**
+         * Perform a measurement update using the given measurement and covariance
+         */
+        template <typename MeasurementScalar, int S, int... VArgs, int... MArgs, typename... Args>
+        utility::support::LazyEvaluation<MeasurementScalar> measure(
+            const Eigen::Matrix<MeasurementScalar, S, 1, VArgs...>& measurement,
+            const Eigen::Matrix<MeasurementScalar, S, S, MArgs...>& measurement_variance,
+            const Args&... params) {
 
             // Allocate room for our predictions
-            arma::mat predictedObservations(measurement.n_elem, NUM_SIGMA_POINTS);
-
-            // First step is to calculate the expected measurement for each sigma point.
-            for (uint i = 0; i < NUM_SIGMA_POINTS; ++i) {
-                predictedObservations.col(i) = model.predictedObservation(sigmaPoints.col(i), measurementArgs...);
+            Eigen::Matrix<MeasurementScalar, S, NUM_SIGMA_POINTS> predictions;
+
+            // First step is to calculate the predicted measurement for each sigma point.
+            for (unsigned int i = 0; i < NUM_SIGMA_POINTS; ++i) {
+                predictions.col(i) = model.predict(sigma_points.col(i), params...);
             }
 
             // Now calculate the mean of these measurement sigmas.
-            arma::vec predictedMean;
-            meanFromSigmas(predictedMean, predictedObservations);
-            auto centredObservations = predictedObservations - arma::repmat(predictedMean, 1, NUM_SIGMA_POINTS);
-
-            // Update our state
-            covarianceUpdate -= covarianceUpdate.t() * centredObservations.t()
-                                * arma::inv_sympd(measurementVariance
-                                                  + centredObservations * covarianceUpdate * centredObservations.t())
-                                * centredObservations * covarianceUpdate;
-
-            const arma::mat innovation = model.observationDifference(measurement, predictedMean);
-            d += (centredObservations.t()) * measurementVariance.i() * innovation;
+            Eigen::Matrix<MeasurementScalar, S, 1> predicted_mean         = mean_from_sigmas(predictions, mean_weights);
+            Eigen::Matrix<MeasurementScalar, S, NUM_SIGMA_POINTS> centred = predictions.colwise() - predicted_mean;
+
+            // Create a state update in our measurement units
+            Eigen::Matrix<MeasurementScalar, NUM_SIGMA_POINTS, NUM_SIGMA_POINTS> update =
+                covariance_update.template cast<MeasurementScalar>();
+            update = update.transpose() * centred.transpose()
+                     * (measurement_variance + centred * update * centred.transpose())
+                           .llt()
+                           .solve(Eigen::Matrix<MeasurementScalar, S, S>::Identity())
+                     * centred * update;
+            covariance_update -= update.template cast<Scalar>();
+
+            Eigen::Matrix<MeasurementScalar, S, 1> innovation = model.difference(measurement, predicted_mean);
+            d += (centred.transpose()
+                  * measurement_variance.llt().solve(Eigen::Matrix<MeasurementScalar, S, S>::Identity()) * innovation)
+                     .template cast<Scalar>();
 
             // Update our mean and covariance
-            mean       = sigmaMean + centredSigmaPoints * covarianceUpdate * d;
-            mean       = model.limitState(mean);
-            covariance = centredSigmaPoints * covarianceUpdate * centredSigmaPoints.t();
-
-            // Calculate and return the likelihood of the prior mean
-            // and covariance given the new measurement (i.e. the
-            // prior probability density of the measurement):
-            return utility::support::LazyEvaluation<double>(
-                [this, predictedObservations, predictedMean, measurementVariance, innovation] {
-                    arma::mat predictedCovariance;
-                    covarianceFromSigmas(predictedCovariance, predictedObservations, predictedMean);
-                    arma::mat innovationVariance       = predictedCovariance + measurementVariance;
-                    arma::mat scalarlikelihoodExponent = ((innovation.t() * innovationVariance.i()) * innovation);
-                    double loglikelihood =
+            mean       = sigma_mean + centred_sigma_points * covariance_update * d;
+            mean       = model.limit(mean);
+            covariance = centred_sigma_points * covariance_update * centred_sigma_points.transpose();
+
+            // Calculate and return the likelihood of the prior mean and covariance given the new measurement
+            // (i.e. the prior probability density of the measurement):
+            return utility::support::LazyEvaluation<MeasurementScalar>(
+                [predictions, predicted_mean, measurement_variance, innovation, cw = this->covariance_weights] {
+                    Eigen::Matrix<MeasurementScalar, S, S> predicted_covariance =
+                        covariance_from_sigmas(predictions, predicted_mean, cw);
+
+                    Eigen::Matrix<MeasurementScalar, S, S> innovation_variance =
+                        predicted_covariance + measurement_variance;
+
+                    MeasurementScalar likelihood_exponent =
+                        (innovation.transpose()
+                         * innovation_variance.llt().solve(Eigen::Matrix<MeasurementScalar, S, S>::Identity())
+                         * innovation)
+                            .x();
+
+                    MeasurementScalar loglikelihood =
                         0.5
-                        * (std::log(arma::det(innovationVariance)) + std::abs(scalarlikelihoodExponent[0])
-                           + innovation.n_elem * std::log(2 * M_PI));
+                        * (std::log(innovation_variance.determinant()) + std::abs(likelihood_exponent)
+                           + innovation.size() * std::log(2 * M_PI));
+
                     return -loglikelihood;
                 });
         }
@@ -526,7 +296,6 @@
         }
     };
 }  // namespace utility::math::filter
->>>>>>> e4cc21c2
 
 
 #endif