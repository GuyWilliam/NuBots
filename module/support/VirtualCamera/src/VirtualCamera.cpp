--- conflicted
+++ resolved
@@ -59,16 +59,13 @@
             cameraParameters->pixelsToTanThetaFactor << (tanHalfFOV[0] / imageCentre[0]) << (tanHalfFOV[1] / imageCentre[1]);
             cameraParameters->focalLengthPixels = imageCentre[0] / tanHalfFOV[0];
 
-<<<<<<< HEAD
             bool emit_images = config["emit_images"].as<bool>();
             if(emit_images){
                 emitImageHandle.enable();
             } else {
                 emitImageHandle.disable();
             }
-=======
             std::cout << "Emitting camera parameters from VirtualCamera" << std::endl;
->>>>>>> 84b1e069
 
             emit<Scope::DIRECT>(std::move(cameraParameters));
 
