/**
*       @name LookUpTable
*       @file lookuptable.h
*       @brief Wraps LUT buffer with access methods for pixel classification
*       @author Shannon Fenn
*       @date 17-02-12
*       @note ported by Jake Fountain Dec 2013 to NUClear system
*/

#ifndef LOOKUPTABLE_H
#define LOOKUPTABLE_H

#include "messages/input/Image.h"
#include "messages/vision/ClassifiedImage.h"
#include <nuclear>
#include <string>
#include <iostream>
#include <fstream>


namespace modules{
  namespace vision{
    
    class LookUpTable
    {
    public:
        static const int LUT_SIZE = 128*128*128; //!< The size of a lookup table in bytes.

        LookUpTable();
        LookUpTable(unsigned char* vals);

        /*!
            @brief sets a LUT given an array of values
            @param vals the array of values.
          */
        void set(unsigned char* vals);

        /*!
            @brief Loads a new LUT from a given file.
            @param filename The filename std::string.
            @return Returns the success of the operation.
        */
        bool loadLUTFromFile(const std::string& fileName);

        /*!
        *  @brief Classifies an individual pixel.
        *  @param p The pixel to be classified.
        *  @return Returns the classfied colour index for the given pixel.
        */
        void zero();

        const messages::vision::ClassifiedImage::Colour classifyPixel(const messages::input::Image::Pixel& p) const {
<<<<<<< HEAD
            return getColourFromIndex(LUT[getLUTIndex(p)]); // 7bit LUT
        }
        
        /*!
        Gets the name of the given colour.
        @param colour The colour name desired.
        @return The name of the colour.
        */
        static std::string getColourName(const messages::vision::ClassifiedImage::Colour& colour);

		/*!
		  Gets the colour matching given name.
		  @param name String name of the colour desired.
		  @return The method mathing the given name.
		  */
		static messages::vision::ClassifiedImage::Colour getColourFromName(const std::string& name);
=======
            return (Colour)(LUT[getLUTIndex(p)]); // 7bit LUT
        }        
>>>>>>> a60627b0
        
    private:
        /*!
        *  @brief Gets the index of the pixel in the LUT
        *  @param p The pixel to be classified.
        *  @return Returns the colour index for the given pixel.
        */
        const unsigned int getLUTIndex(const messages::input::Image::Pixel& colour) const;
   
        const unsigned char* LUT;           //! @variable Colour Look Up Table - protected.
        unsigned char* LUTbuffer;           //! @variable temp LUT for loading.
    };
  } //vision
} // modules



#endif // LOOKUPTABLE_H<|MERGE_RESOLUTION|>--- conflicted
+++ resolved
@@ -50,27 +50,9 @@
         void zero();
 
         const messages::vision::ClassifiedImage::Colour classifyPixel(const messages::input::Image::Pixel& p) const {
-<<<<<<< HEAD
-            return getColourFromIndex(LUT[getLUTIndex(p)]); // 7bit LUT
-        }
-        
-        /*!
-        Gets the name of the given colour.
-        @param colour The colour name desired.
-        @return The name of the colour.
-        */
-        static std::string getColourName(const messages::vision::ClassifiedImage::Colour& colour);
-
-		/*!
-		  Gets the colour matching given name.
-		  @param name String name of the colour desired.
-		  @return The method mathing the given name.
-		  */
-		static messages::vision::ClassifiedImage::Colour getColourFromName(const std::string& name);
-=======
-            return (Colour)(LUT[getLUTIndex(p)]); // 7bit LUT
+//            return getColourFromIndex(LUT[getLUTIndex(p)]); // 7bit LUT
+            return (messages::vision::ClassifiedImage::Colour)(LUT[getLUTIndex(p)]); // 7bit LUT
         }        
->>>>>>> a60627b0
         
     private:
         /*!
