// MIT License
//
// Copyright (c) 2021 NUbots
//
// This file is part of the NUbots codebase.
// See https://github.com/NUbots/NUbots for further info.
//
// Permission is hereby granted, free of charge, to any person obtaining a copy
// of this software and associated documentation files (the "Software"), to deal
// in the Software without restriction, including without limitation the rights
// to use, copy, modify, merge, publish, distribute, sublicense, and/or sell
// copies of the Software, and to permit persons to whom the Software is
// furnished to do so, subject to the following conditions:
//
// The above copyright notice and this permission notice shall be included in all
// copies or substantial portions of the Software.
//
// THE SOFTWARE IS PROVIDED "AS IS", WITHOUT WARRANTY OF ANY KIND, EXPRESS OR
// IMPLIED, INCLUDING BUT NOT LIMITED TO THE WARRANTIES OF MERCHANTABILITY,
// FITNESS FOR A PARTICULAR PURPOSE AND NONINFRINGEMENT. IN NO EVENT SHALL THE
// AUTHORS OR COPYRIGHT HOLDERS BE LIABLE FOR ANY CLAIM, DAMAGES OR OTHER
// LIABILITY, WHETHER IN AN ACTION OF CONTRACT, TORT OR OTHERWISE, ARISING FROM,
// OUT OF OR IN CONNECTION WITH THE SOFTWARE OR THE USE OR OTHER DEALINGS IN THE
// SOFTWARE.


syntax = "proto3";

package message.platform.webots;

import "Matrix.proto";
import "Vector.proto";

import "message/support/optimisation/OptimisationRobotPosition.proto";
import "message/support/optimisation/OptimisationCommand.proto";

// Copy of cyberbotics/webots projects/samples/contests/robocup/controllers/player/messages.proto


message Vector3 {
    double X = 1;
    double Y = 2;
    double Z = 3;
}

message PositionSensorMeasurement {
    string name  = 1;
    double value = 2;
}

message AccelerometerMeasurement {
    string  name  = 1;
    Vector3 value = 2;  // [m/sˆ2], x-axis, y-axis, z-axis
}

message GyroMeasurement {
    string  name  = 1;
    Vector3 value = 2;  // [rad/s], x-axis, y-axis, z-axis
}

message BumperMeasurement {
    string name  = 1;
    bool   value = 2;
}

message ForceMeasurement {
    string name  = 1;
    double value = 2;  // [N]
}

message Force3DMeasurement {
    string  name  = 1;
    Vector3 value = 2;  // [N], x-axis, y-axis, z-axis
}

message Force6DMeasurement {  // not yet implemented by cyberbotics/tc, but we don't use it anyway
    string  name   = 1;
    Vector3 force  = 2;  // [N], x-axis, y-axis, z-axis
    Vector3 torque = 3;  // [N.m], x-axis, y-axis, z-axis
}

message CameraMeasurement {
    string name    = 1;
    uint32 width   = 2;
    uint32 height  = 3;
    sint32 quality = 4;  // -1 = raw image, 100 = no compression, 0 = high compression
    bytes  image   = 5;  // RAW or JPEG encoded data (note: JPEG is not yet implemented)
}

message Message {
    enum MessageType {
        ERROR_MESSAGE   = 0;
        WARNING_MESSAGE = 1;
    }
    MessageType message_type = 1;
    string      text         = 2;
}

/// NUbots specific data sent from our own controllers rather than the official RoboCup Webots controller
message OdometryGroundTruth {
    /// Indicates if this message exists
    bool exists = 1;
    /// Isometry3d transform from odometry (world) space to the robot (torso) space.
    /// It measures the world in robot space
    mat4 Htw = 2;
}

message LocalisationGroundTruth {
    bool exists = 1;
    mat4 Hfw    = 2;
}

message VisionGroundTruth {
    /// Indicates if this message exists
    bool exists = 1;
    /// Vector from the world to the ball in world space.
    fvec3 rBWw = 2;
}

message SensorMeasurements {
    // simulation time stamp at which the measurements were performed expressed in [ms] from the start of the connection
    uint32 time = 1;
    // real unix time stamp at which the measurements were performed in [ms]
    uint64                             real_time        = 2;
    repeated Message                   messages         = 3;
    repeated AccelerometerMeasurement  accelerometers   = 4;
    repeated BumperMeasurement         bumpers          = 5;
    repeated CameraMeasurement         cameras          = 6;
    repeated ForceMeasurement          forces           = 7;
    repeated Force3DMeasurement        force3ds         = 8;
    repeated Force6DMeasurement        force6ds         = 9;
    repeated GyroMeasurement           gyros            = 10;
    repeated PositionSensorMeasurement position_sensors = 11;
    // NUbots-specific data. Set to 100 in case other data is added in by the RoboCup TC
<<<<<<< HEAD
    OdometryGroundTruth     odometry_ground_truth     = 100;
    LocalisationGroundTruth localisation_ground_truth = 101;
    VisionGroundTruth       vision_ground_truth       = 102;
=======
    // Ground truth data
    OdometryGroundTruth odometry_ground_truth = 100;
    VisionGroundTruth   vision_ground_truth   = 101;
    // Walk optimisation data
    support.optimisation.OptimisationRobotPosition robot_position = 102;
    bool                                           reset_done     = 103;
>>>>>>> bd8da627
}
message MotorPosition {
    string name     = 1;
    double position = 2;  // linear or angular target position expressed in [m] or [rad]
}

message MotorVelocity {
    string name     = 1;
    double velocity = 2;  // linear or angular target velocity expressed in [m/s] or [rad/s]
}

message MotorForce {
    string name  = 1;
    double force = 2;  // target force expressed in [N]
}

message MotorTorque {
    string name   = 1;
    double torque = 2;  // target torque expressed in [N.m]
}

message MotorPID {
    string  name = 1;
    Vector3 PID  = 2;  // PID controller values
}

message SensorTimeStep {  // apply to all sensors: Accelerometer, Camera, Gyro, PositionSensor and TouchSensor
    string name     = 1;
    uint32 timeStep = 2;  // time between two measurements expressed in [ms], disabled if 0
}

message CameraQuality {
    string name    = 1;
    sint32 quality = 2;  // JPEG quality
}

message CameraExposure {
    string name     = 1;
    double exposure = 2;  // photometric exposure of the scene in joule per square meter [J/m^2]
}

message ActuatorRequests {
    repeated MotorPosition  motor_positions   = 1;
    repeated MotorVelocity  motor_velocities  = 2;
    repeated MotorForce     motor_forces      = 3;
    repeated MotorTorque    motor_torques     = 4;
    repeated MotorPID       motor_pids        = 5;
    repeated SensorTimeStep sensor_time_steps = 6;
    repeated CameraQuality  camera_qualities  = 7;
    repeated CameraExposure camera_exposures  = 8;

    // NUbots-specific data. Set to 100 in case other data is added in by the RoboCup TC
    // Walk optimisation data
    support.optimisation.OptimisationCommand optimisation_command = 100;
}<|MERGE_RESOLUTION|>--- conflicted
+++ resolved
@@ -132,18 +132,13 @@
     repeated GyroMeasurement           gyros            = 10;
     repeated PositionSensorMeasurement position_sensors = 11;
     // NUbots-specific data. Set to 100 in case other data is added in by the RoboCup TC
-<<<<<<< HEAD
-    OdometryGroundTruth     odometry_ground_truth     = 100;
-    LocalisationGroundTruth localisation_ground_truth = 101;
-    VisionGroundTruth       vision_ground_truth       = 102;
-=======
     // Ground truth data
     OdometryGroundTruth odometry_ground_truth = 100;
+    LocalisationGroundTruth localisation_ground_truth = 101;
     VisionGroundTruth   vision_ground_truth   = 101;
     // Walk optimisation data
     support.optimisation.OptimisationRobotPosition robot_position = 102;
     bool                                           reset_done     = 103;
->>>>>>> bd8da627
 }
 message MotorPosition {
     string name     = 1;
