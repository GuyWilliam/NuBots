--- conflicted
+++ resolved
@@ -10,12 +10,8 @@
   actuation::Servos
   # Skills
   skill::KickScript
-<<<<<<< HEAD
-  # Planners
-  planning::FallingRelaxPlanner
-=======
   skill::GetUp
   # Planners
   planning::GetUpPlanner
->>>>>>> eace12bc
+  planning::FallingRelaxPlanner
 )