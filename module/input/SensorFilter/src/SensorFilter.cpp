/*
 * This file is part of the NUbots Codebase.
 *
 * The NUbots Codebase is free software: you can redistribute it and/or modify
 * it under the terms of the GNU General Public License as published by
 * the Free Software Foundation, either version 3 of the License, or
 * (at your option) any later version.
 *
 * The NUbots Codebase is distributed in the hope that it will be useful,
 * but WITHOUT ANY WARRANTY; without even the implied warranty of
 * MERCHANTABILITY or FITNESS FOR A PARTICULAR PURPOSE.  See the
 * GNU General Public License for more details.
 *
 * You should have received a copy of the GNU General Public License
 * along with the NUbots Codebase.  If not, see <http://www.gnu.org/licenses/>.
 *
 * Copyright 2013 NUbots <nubots@nubots.net>
 */

#include "SensorFilter.hpp"

#include "extension/Configuration.hpp"

#include "message/input/Sensors.hpp"
#include "message/motion/BodySide.hpp"
#include "message/platform/RawSensors.hpp"

#include "utility/input/LimbID.hpp"
#include "utility/input/ServoID.hpp"
#include "utility/motion/ForwardKinematics.hpp"
#include "utility/nusight/NUhelpers.hpp"
#include "utility/platform/RawSensors.hpp"
#include "utility/support/yaml_expression.hpp"

namespace module::input {

    using extension::Configuration;

    using message::input::Sensors;
    using message::motion::BodySide;
    using message::motion::KinematicsModel;
    using message::platform::ButtonLeftDown;
    using message::platform::ButtonLeftUp;
    using message::platform::ButtonMiddleDown;
    using message::platform::ButtonMiddleUp;
    using message::platform::RawSensors;

    using utility::input::LimbID;
    using utility::input::ServoID;
    using utility::motion::kinematics::calculateAllPositions;
    using utility::motion::kinematics::calculateCentreOfMass;
    using utility::motion::kinematics::calculateInertialTensor;
    using utility::motion::kinematics::calculateRobotToIMU;
    using utility::nusight::graph;
    using utility::support::Expression;

    std::string makeErrorString(const std::string& src, uint errorCode) {
        std::stringstream s;

        s << "Error on ";
        s << src;
        s << ":";


        if (errorCode & RawSensors::Error::INPUT_VOLTAGE) {
            s << " Input Voltage ";
        }
        if (errorCode & RawSensors::Error::ANGLE_LIMIT) {
            s << " Angle Limit ";
        }
        if (errorCode & RawSensors::Error::OVERHEATING) {
            s << " Overheating ";
        }
        if (errorCode & RawSensors::Error::OVERLOAD) {
            s << " Overloaded ";
        }
        if (errorCode & RawSensors::Error::INSTRUCTION) {
            s << " Bad Instruction ";
        }
        if (errorCode & RawSensors::Error::CORRUPT_DATA) {
            s << " Corrupt Data ";
        }
        if (errorCode & RawSensors::Error::TIMEOUT) {
            s << " Timeout ";
        }

        return s.str();
    }

    SensorFilter::SensorFilter(std::unique_ptr<NUClear::Environment> environment)
        : Reactor(std::move(environment)), theta(Eigen::Vector3d::Zero()) {

        on<Configuration>("SensorFilter.yaml").then([this](const Configuration& config) {
            this->config.debug = config["debug"].as<bool>();
            // Button config
            this->config.buttons.debounceThreshold = config["buttons"]["debounce_threshold"].as<int>();

            // Foot down config
            const std::string method = config["foot_down"]["method"].as<std::string>();
            std::map<std::string, float> thresholds;
            for (const auto& threshold : config["foot_down"]["known_methods"].config) {
                thresholds[threshold["name"].as<std::string>()] = threshold["certainty_threshold"].as<float>();
            }
            this->config.footDown.set_method(method, thresholds);

            // Motion filter config
            // Update our velocity timestep dekay
            this->config.motionFilter.velocityDecay =
                config["motion_filter"]["update"]["velocity_decay"].as<Expression>();
            motionFilter.model.timeUpdateVelocityDecay = this->config.motionFilter.velocityDecay;

            // Update our measurement noises
            this->config.motionFilter.noise.measurement.accelerometer =
                Eigen::Vector3d(config["motion_filter"]["noise"]["measurement"]["accelerometer"].as<Expression>())
                    .asDiagonal();
            this->config.motionFilter.noise.measurement.accelerometerMagnitude =
                Eigen::Vector3d(
                    config["motion_filter"]["noise"]["measurement"]["accelerometer_magnitude"].as<Expression>())
                    .asDiagonal();
            this->config.motionFilter.noise.measurement.gyroscope =
                Eigen::Vector3d(config["motion_filter"]["noise"]["measurement"]["gyroscope"].as<Expression>())
                    .asDiagonal();
            this->config.motionFilter.noise.measurement.flatFootOdometry =
                Eigen::Vector3d(config["motion_filter"]["noise"]["measurement"]["flat_foot_odometry"].as<Expression>())
                    .asDiagonal();
            this->config.motionFilter.noise.measurement.flatFootOrientation =
                Eigen::Vector4d(
                    config["motion_filter"]["noise"]["measurement"]["flat_foot_orientation"].as<Expression>())
                    .asDiagonal();

            // Update our process noises
            this->config.motionFilter.noise.process.position =
                config["motion_filter"]["noise"]["process"]["position"].as<Expression>();
            this->config.motionFilter.noise.process.velocity =
                config["motion_filter"]["noise"]["process"]["velocity"].as<Expression>();
            this->config.motionFilter.noise.process.rotation =
                config["motion_filter"]["noise"]["process"]["rotation"].as<Expression>();
            this->config.motionFilter.noise.process.rotationalVelocity =
                config["motion_filter"]["noise"]["process"]["rotational_velocity"].as<Expression>();

            // Set our process noise in our filter
            MotionModel<double>::StateVec process_noise;
            process_noise.rTWw               = this->config.motionFilter.noise.process.position;
            process_noise.vTw                = this->config.motionFilter.noise.process.velocity;
            process_noise.Rwt                = this->config.motionFilter.noise.process.rotation;
            process_noise.omegaTTt           = this->config.motionFilter.noise.process.rotationalVelocity;
            motionFilter.model.process_noise = process_noise;

            // Update our mean configs and if it changed, reset the filter
            this->config.motionFilter.initial.mean.position =
                config["motion_filter"]["initial"]["mean"]["position"].as<Expression>();
            this->config.motionFilter.initial.mean.velocity =
                config["motion_filter"]["initial"]["mean"]["velocity"].as<Expression>();
            this->config.motionFilter.initial.mean.rotation =
                config["motion_filter"]["initial"]["mean"]["rotation"].as<Expression>();
            this->config.motionFilter.initial.mean.rotationalVelocity =
                config["motion_filter"]["initial"]["mean"]["rotational_velocity"].as<Expression>();

            this->config.motionFilter.initial.covariance.position =
                config["motion_filter"]["initial"]["covariance"]["position"].as<Expression>();
            this->config.motionFilter.initial.covariance.velocity =
                config["motion_filter"]["initial"]["covariance"]["velocity"].as<Expression>();
            this->config.motionFilter.initial.covariance.rotation =
                config["motion_filter"]["initial"]["covariance"]["rotation"].as<Expression>();
            this->config.motionFilter.initial.covariance.rotationalVelocity =
                config["motion_filter"]["initial"]["covariance"]["rotational_velocity"].as<Expression>();

            // Calculate our mean and covariance
            MotionModel<double>::StateVec mean;
            mean.rTWw     = this->config.motionFilter.initial.mean.position;
            mean.vTw      = this->config.motionFilter.initial.mean.velocity;
            mean.Rwt      = this->config.motionFilter.initial.mean.rotation;
            mean.omegaTTt = this->config.motionFilter.initial.mean.rotationalVelocity;

            MotionModel<double>::StateVec covariance;
            covariance.rTWw     = this->config.motionFilter.initial.covariance.position;
            covariance.vTw      = this->config.motionFilter.initial.covariance.velocity;
            covariance.Rwt      = this->config.motionFilter.initial.covariance.rotation;
            covariance.omegaTTt = this->config.motionFilter.initial.covariance.rotationalVelocity;
            motionFilter.set_state(mean.getStateVec(), covariance.asDiagonal());

<<<<<<< HEAD
            // Set our initial position
            rTWw = config["motion_filter"]["initial"]["mean"]["position"].as<Expression>();
=======
            // Don't filter any sensors until we have initialised the filter
            update_loop.disable();
            reset_filter.store(true);
>>>>>>> c7519704
        });

        on<Configuration>("FootDownNetwork.yaml").then([this](const Configuration& config) {
            // Foot load sensor config
            load_sensor = VirtualLoadSensor<float>(config);
        });

        on<Last<20, Trigger<RawSensors>>, With<KinematicsModel>, Single>().then(
            [this](const std::list<std::shared_ptr<const RawSensors>>& sensors, const KinematicsModel& model) {
                // If we need to reset the filter, do that here
                if (reset_filter.load()) {
                    Eigen::Vector3d acc   = Eigen::Vector3d::Zero();
                    Eigen::Vector3d gyro  = Eigen::Vector3d::Zero();
                    Eigen::Vector3d rMFt  = Eigen::Vector3d::Zero();
                    auto filtered_sensors = std::make_unique<Sensors>();

                    for (const auto& s : sensors) {
                        // Accumulate accelerometer and gyroscope readings
                        acc += Eigen::Vector3d(s->accelerometer.x, s->accelerometer.y, s->accelerometer.z);
                        gyro += Eigen::Vector3d(s->gyroscope.x, s->gyroscope.y, s->gyroscope.z);

                        // Make sure we have servo positions
                        for (uint32_t id = 0; id < 20; ++id) {
                            auto& original = utility::platform::getRawServo(id, *s);
                            // Add the sensor values to the system properly
                            filtered_sensors->servo.push_back({0,
                                                               id,
                                                               original.torque_enabled,
                                                               original.p_gain,
                                                               original.i_gain,
                                                               original.d_gain,
                                                               original.goal_position,
                                                               original.moving_speed,
                                                               original.present_position,
                                                               original.present_speed,
                                                               original.load,
                                                               original.voltage,
                                                               float(original.temperature)});
                        }

                        // Calculate forward kinematics
                        const auto Htx = calculateAllPositions(model, *filtered_sensors);
                        for (const auto& entry : Htx) {
                            filtered_sensors->Htx[entry.first] = entry.second.matrix();
                        }

                        // Calculate the average length of both legs from the torso and accumulate this measurement
                        const Eigen::Affine3d Htr(filtered_sensors->Htx[ServoID::R_ANKLE_ROLL]);
                        const Eigen::Affine3d Htl(filtered_sensors->Htx[ServoID::L_ANKLE_ROLL]);
                        const Eigen::Vector3d rTFt = (Htr.translation() + Htl.translation()) * 0.5;

                        // Accumulator CoM readings
                        rMFt += calculateCentreOfMass(model, filtered_sensors->Htx).head<3>() + rTFt;
                    }

                    // Average all accumulated readings
                    acc /= double(sensors.size());
                    gyro /= double(sensors.size());
                    rMFt /= double(sensors.size());

                    // Average time per sensor reading
                    double deltaT = std::chrono::duration_cast<std::chrono::duration<double>>(
                                        sensors.back()->timestamp - sensors.front()->timestamp)
                                        .count()
                                    / double(sensors.size());

                    // Find the rotation from the average accelerometer reading to world UnitZ
                    // Rotating from torso acceleration vector to world z vector ===> this makes it Rwt and not Rtw
                    Eigen::Quaterniond Rwt = Eigen::Quaterniond::FromTwoVectors(acc, Eigen::Vector3d::UnitZ());
                    Rwt.normalize();

                    MotionModel<double>::StateVec mean;
                    // Rotate rMFt (Foot to Torso CoM) into world space
                    mean.rTWw = Rwt.toRotationMatrix() * rMFt;
                    // Remove gravity from accelerometer average and integrate to get velocity
                    mean.vTw = (acc - (Rwt.conjugate() * Eigen::Quaterniond(0.0, 0.0, 0.0, G) * Rwt).vec()) * deltaT;
                    mean.Rwt = Rwt;
                    mean.omegaTTt = gyro;

                    MotionModel<double>::StateVec covariance;
                    covariance.rTWw     = config.motionFilter.initial.covariance.position;
                    covariance.vTw      = config.motionFilter.initial.covariance.velocity;
                    covariance.Rwt      = config.motionFilter.initial.covariance.rotation;
                    covariance.omegaTTt = config.motionFilter.initial.covariance.rotationalVelocity;

                    // We have finished resetting the filter now
                    switch (motionFilter.reset(mean.getStateVec(), covariance.asDiagonal())) {
                        case Eigen::Success:
                            log<NUClear::INFO>("Motion Model UKF has been reset");
                            reset_filter.store(false);
                            update_loop.enable();
                            break;
                        case Eigen::NumericalIssue:
                            log<NUClear::ERROR>(
                                "Cholesky decomposition failed. The provided data did not satisfy the "
                                "prerequisites.");
                            break;
                        case Eigen::NoConvergence:
                            log<NUClear::ERROR>("Cholesky decomposition failed. Iterative procedure did not converge.");
                            break;
                        case Eigen::InvalidInput:
                            log<NUClear::ERROR>(
                                "Cholesky decomposition failed. The inputs are invalid, or the algorithm has been "
                                "improperly called. When assertions are enabled, such errors trigger an assert.");
                            break;
                        default: log<NUClear::ERROR>("Cholesky decomposition failed. Some other reason."); break;
                    }
                }

                int leftCount   = 0;
                int middleCount = 0;

                // If we have any downs in the last 20 frames then we are button pushed
                for (const auto& s : sensors) {
                    if (s->buttons.left && !s->platform_error_flags) {
                        ++leftCount;
                    }
                    if (s->buttons.middle && !s->platform_error_flags) {
                        ++middleCount;
                    }
                }

                bool newLeftDown   = leftCount > config.buttons.debounceThreshold;
                bool newMiddleDown = middleCount > config.buttons.debounceThreshold;

                if (newLeftDown != leftDown) {

                    leftDown = newLeftDown;

                    if (newLeftDown) {
                        log("Left Button Down");
                        emit(std::make_unique<ButtonLeftDown>());
                    }
                    else {
                        log("Left Button Up");
                        emit(std::make_unique<ButtonLeftUp>());
                    }
                }
                if (newMiddleDown != middleDown) {

                    middleDown = newMiddleDown;

                    if (newMiddleDown) {
                        log("Middle Button Down");
                        emit(std::make_unique<ButtonMiddleDown>());
                    }
                    else {
                        log("Middle Button Up");
                        emit(std::make_unique<ButtonMiddleUp>());
                    }
                }
            });

        update_loop =
            on<Trigger<RawSensors>, Optional<With<Sensors>>, With<KinematicsModel>, Single, Priority::HIGH>()
                .then(
                    "Main Sensors Loop",
                    [this](const RawSensors& input,
                           std::shared_ptr<const Sensors> previousSensors,
                           const KinematicsModel& kinematicsModel) {
                        auto sensors = std::make_unique<Sensors>();

                        /************************************************
                         *                 Raw Sensors                  *
                         ************************************************/

                        // Set our timestamp to when the data was read
                        sensors->timestamp = input.timestamp;

                        sensors->voltage = input.voltage;


                        // This checks for an error on the platform and reports it
                        if (input.platform_error_flags != RawSensors::Error::OK) {
                            NUClear::log<NUClear::WARN>(makeErrorString("Platform", input.platform_error_flags));
                        }

                        // Output errors on the FSRs
                        if (input.fsr.left.error_flags != RawSensors::Error::OK) {
                            NUClear::log<NUClear::WARN>(makeErrorString("Left FSR", input.fsr.left.error_flags));
                        }

                        if (input.fsr.right.error_flags != RawSensors::Error::OK) {
                            NUClear::log<NUClear::WARN>(makeErrorString("Right FSR", input.fsr.right.error_flags));
                        }

                        // Read through all of our sensors
                        for (uint32_t id = 0; id < 20; ++id) {
                            auto& original = utility::platform::getRawServo(id, input);
                            auto& error    = original.error_flags;

                            // Check for an error on the servo and report it
                            if (error != RawSensors::Error::OK) {
                                std::stringstream s;
                                s << "Error on Servo " << (id + 1) << " (" << static_cast<ServoID>(id) << "):";

                                if (error & RawSensors::Error::INPUT_VOLTAGE) {
                                    s << " Input Voltage - " << original.voltage;
                                }
                                if (error & RawSensors::Error::ANGLE_LIMIT) {
                                    s << " Angle Limit - " << original.present_position;
                                }
                                if (error & RawSensors::Error::OVERHEATING) {
                                    s << " Overheating - " << original.temperature;
                                }
                                if (error & RawSensors::Error::OVERLOAD) {
                                    s << " Overloaded - " << original.load;
                                }
                                if (error & RawSensors::Error::INSTRUCTION) {
                                    s << " Bad Instruction ";
                                }
                                if (error & RawSensors::Error::CORRUPT_DATA) {
                                    s << " Corrupt Data ";
                                }
                                if (error & RawSensors::Error::TIMEOUT) {
                                    s << " Timeout ";
                                }

                                NUClear::log<NUClear::WARN>(s.str());
                            }

                            // If we have previous sensors and our current sensors have an error
                            // we then use our previous sensor values with some updates
                            if (previousSensors && error != RawSensors::Error::OK) {
                                // Add the sensor values to the system properly
                                sensors->servo.push_back({error,
                                                          id,
                                                          original.torque_enabled,
                                                          original.p_gain,
                                                          original.i_gain,
                                                          original.d_gain,
                                                          original.goal_position,
                                                          original.moving_speed,
                                                          previousSensors->servo[id].present_position,
                                                          previousSensors->servo[id].present_velocity,
                                                          previousSensors->servo[id].load,
                                                          previousSensors->servo[id].voltage,
                                                          previousSensors->servo[id].temperature});
                            }
                            // Otherwise we can just use the new values as is
                            else {
                                // Add the sensor values to the system properly
                                sensors->servo.push_back({error,
                                                          id,
                                                          original.torque_enabled,
                                                          original.p_gain,
                                                          original.i_gain,
                                                          original.d_gain,
                                                          original.goal_position,
                                                          original.moving_speed,
                                                          original.present_position,
                                                          original.present_speed,
                                                          original.load,
                                                          original.voltage,
                                                          float(original.temperature)});
                            }
                        }

                        /************************************************
                         *          Accelerometer and Gyroscope         *
                         ************************************************/

                        // We assume that the accelerometer and gyroscope are oriented to conform with the standard
                        // coordinate system x-axis out the front of the robot y-axis to the left z-axis up
                        //
                        // For the accelerometer the orientation should be as follows
                        // x axis reports a +1g acceleration when robot is laying on its back
                        // y axis reports a +1g acceleration when robot is laying on its right side
                        // z axis reports a +1g acceleration when robot is vertical

                        // If we have a previous sensors and our platform has errors then reuse our last sensor value
                        if (previousSensors && (input.platform_error_flags)) {
                            sensors->accelerometer = previousSensors->accelerometer;
                        }
                        else {
                            sensors->accelerometer =
                                Eigen::Vector3d(input.accelerometer.x, input.accelerometer.y, input.accelerometer.z);
                        }

                        // If we have a previous sensors and our platform has errors then reuse our last sensor value
                        if (previousSensors
                            && (input.platform_error_flags
                                || Eigen::Vector3d(input.gyroscope.x, input.gyroscope.y, input.gyroscope.z).norm()
                                       > 4.0 * M_PI)) {
                            NUClear::log<NUClear::WARN>(
                                "Bad gyroscope value",
                                Eigen::Vector3d(input.gyroscope.x, input.gyroscope.y, input.gyroscope.z).norm());
                            sensors->gyroscope = previousSensors->gyroscope;
                        }
                        else {
                            sensors->gyroscope =
                                Eigen::Vector3d(input.gyroscope.x, input.gyroscope.y, input.gyroscope.z);
                        }

                        /************************************************
                         *               Buttons and LEDs               *
                         ************************************************/
                        sensors->button.reserve(2);
                        sensors->button.push_back(Sensors::Button(0, input.buttons.left));
                        sensors->button.push_back(Sensors::Button(1, input.buttons.middle));
                        sensors->led.reserve(5);
                        sensors->led.push_back(Sensors::LED(0, input.led_panel.led2 ? 0xFF0000 : 0));
                        sensors->led.push_back(Sensors::LED(1, input.led_panel.led3 ? 0xFF0000 : 0));
                        sensors->led.push_back(Sensors::LED(2, input.led_panel.led4 ? 0xFF0000 : 0));
                        sensors->led.push_back(Sensors::LED(3, input.head_led.RGB));  // Head
                        sensors->led.push_back(Sensors::LED(4, input.eye_led.RGB));   // Eye

                        /************************************************
                         *                  Kinematics                  *
                         ************************************************/

                        auto Htx = calculateAllPositions(kinematicsModel, *sensors);
                        for (const auto& entry : Htx) {
                            sensors->Htx[entry.first] = entry.second.matrix();
                        }

                        /************************************************
                         *                  Mass Model                  *
                         ************************************************/
                        sensors->rMTt           = calculateCentreOfMass(kinematicsModel, sensors->Htx);
                        sensors->inertia_tensor = calculateInertialTensor(kinematicsModel, sensors->Htx);

                        /************************************************
                         *            Foot down information             *
                         ************************************************/
                        sensors->feet.resize(2);
                        sensors->feet[BodySide::RIGHT].down = true;
                        sensors->feet[BodySide::LEFT].down  = true;

                        std::array<bool, 2> feet_down = {true};
                        if (config.footDown.fromLoad) {
                            // Use our virtual load sensor class to work out which feet are down
                            feet_down = load_sensor.updateFeet(*sensors);

                            if (this->config.debug) {
                                emit(graph("Sensor/Foot Down/Load/Left", feet_down[BodySide::LEFT]));
                                emit(graph("Sensor/Foot Down/Load/Right", feet_down[BodySide::RIGHT]));
                            }
                        }
                        else {
                            Eigen::Affine3d Htr(sensors->Htx[ServoID::R_ANKLE_ROLL]);
                            Eigen::Affine3d Htl(sensors->Htx[ServoID::L_ANKLE_ROLL]);
                            Eigen::Affine3d Hlr  = Htl.inverse() * Htr;
                            Eigen::Vector3d rRLl = Hlr.translation();

                            // Right foot is below left foot in left foot space
                            if (rRLl.z() < -config.footDown.certaintyThreshold) {
                                feet_down[BodySide::RIGHT] = true;
                                feet_down[BodySide::LEFT]  = false;
                            }
                            // Right foot is above left foot in left foot space
                            else if (rRLl.z() > config.footDown.certaintyThreshold) {
                                feet_down[BodySide::RIGHT] = false;
                                feet_down[BodySide::LEFT]  = true;
                            }
                            // Right foot and left foot are roughly the same height in left foot space
                            else {
                                feet_down[BodySide::RIGHT] = true;
                                feet_down[BodySide::LEFT]  = true;
                            }

                            if (this->config.debug) {
                                emit(graph("Sensor/Foot Down/Z/Left", feet_down[BodySide::LEFT]));
                                emit(graph("Sensor/Foot Down/Z/Right", feet_down[BodySide::RIGHT]));
                            }
                        }

<<<<<<< HEAD
                        NUClear::log<NUClear::WARN>(s.str());
                        break;
                    }

                    // If we have previous sensors and our current sensors have an error
                    // we then use our previous sensor values with some updates
                    if (previousSensors && error != RawSensors::Error::OK) {
                        // Add the sensor values to the system properly
                        sensors->servo.push_back({error,
                                                  i,
                                                  original.torque_enabled,
                                                  original.p_gain,
                                                  original.i_gain,
                                                  original.d_gain,
                                                  original.goal_position,
                                                  original.moving_speed,
                                                  previousSensors->servo[i].present_position,
                                                  previousSensors->servo[i].present_velocity,
                                                  previousSensors->servo[i].load,
                                                  previousSensors->servo[i].voltage,
                                                  previousSensors->servo[i].temperature});
                    }
                    // Otherwise we can just use the new values as is
                    else {
                        // Add the sensor values to the system properly
                        sensors->servo.push_back({error,
                                                  i,
                                                  original.torque_enabled,
                                                  original.p_gain,
                                                  original.i_gain,
                                                  original.d_gain,
                                                  original.goal_position,
                                                  original.moving_speed,
                                                  original.present_position,
                                                  original.present_speed,
                                                  original.load,
                                                  original.voltage,
                                                  float(original.temperature)});
                    }
                }

                /************************************************
                 *          Accelerometer and Gyroscope         *
                 ************************************************/

                // We assume that the accelerometer and gyroscope are oriented to conform with the standard coordinate
                // system
                // x-axis out the front of the robot
                // y-axis to the left
                // z-axis up
                //
                // For the accelerometer the orientation should be as follows
                // x axis reports a +1g acceleration when robot is laying on its back
                // y axis reports a +1g acceleration when robot is laying on its right side
                // z axis reports a +1g acceleration when robot is vertical

                // If we have a previous sensors and our platform has errors then reuse our last sensor value
                if (previousSensors && (input.platform_error_flags)) {
                    sensors->accelerometer = previousSensors->accelerometer;
                }
                else {
                    sensors->accelerometer =
                        Eigen::Vector3d(input.accelerometer.x, input.accelerometer.y, input.accelerometer.z);
                }

                // If we have a previous sensors and our platform has errors then reuse our last sensor value
                if (previousSensors
                    && (input.platform_error_flags
                        || Eigen::Vector3d(input.gyroscope.x, input.gyroscope.y, input.gyroscope.z).norm()
                               > 4.0 * M_PI)) {
                    NUClear::log<NUClear::WARN>(
                        "Bad gyroscope value",
                        Eigen::Vector3d(input.gyroscope.x, input.gyroscope.y, input.gyroscope.z).norm());
                    sensors->gyroscope = previousSensors->gyroscope;
                }
                else {
                    sensors->gyroscope = Eigen::Vector3d(input.gyroscope.x, input.gyroscope.y, input.gyroscope.z);
                }

                /************************************************
                 *               Buttons and LEDs               *
                 ************************************************/
                sensors->button.reserve(2);
                sensors->button.push_back(Sensors::Button(0, input.buttons.left));
                sensors->button.push_back(Sensors::Button(1, input.buttons.middle));
                sensors->led.reserve(5);
                sensors->led.push_back(Sensors::LED(0, input.led_panel.led2 ? 0xFF0000 : 0));
                sensors->led.push_back(Sensors::LED(1, input.led_panel.led3 ? 0xFF0000 : 0));
                sensors->led.push_back(Sensors::LED(2, input.led_panel.led4 ? 0xFF0000 : 0));
                sensors->led.push_back(Sensors::LED(3, input.head_led.RGB));  // Head
                sensors->led.push_back(Sensors::LED(4, input.eye_led.RGB));   // Eye

                /************************************************
                 *                  Kinematics                  *
                 ************************************************/

                auto Htx = calculateAllPositions(kinematicsModel, *sensors);
                for (const auto& entry : Htx) {
                    sensors->Htx[entry.first] = entry.second.matrix();
                }

                /************************************************
                 *            Foot down information             *
                 ************************************************/
                sensors->feet.resize(2);
                sensors->feet[BodySide::RIGHT].down = true;
                sensors->feet[BodySide::LEFT].down  = true;

                std::array<bool, 2> feet_down = {true};
                if (config.footDown.method() == "LOAD") {
                    // Use our virtual load sensor class to work out which feet are down
                    feet_down = load_sensor.updateFeet(*sensors);
                }
                else if (config.footDown.method() == "Z_HEIGHT") {
                    Eigen::Affine3d Htr(sensors->Htx[ServoID::R_ANKLE_ROLL]);
                    Eigen::Affine3d Htl(sensors->Htx[ServoID::L_ANKLE_ROLL]);
                    Eigen::Affine3d Hlr  = Htl.inverse() * Htr;
                    Eigen::Vector3d rRLl = Hlr.translation();

                    // Right foot is below left foot in left foot space
                    if (rRLl.z() < -config.footDown.threshold()) {
                        feet_down[BodySide::RIGHT] = true;
                        feet_down[BodySide::LEFT]  = false;
                    }
                    // Right foot is above left foot in left foot space
                    else if (rRLl.z() > config.footDown.threshold()) {
                        feet_down[BodySide::RIGHT] = false;
                        feet_down[BodySide::LEFT]  = true;
                    }
                    // Right foot and left foot are roughly the same height in left foot space
                    else {
                        feet_down[BodySide::RIGHT] = true;
                        feet_down[BodySide::LEFT]  = true;
                    }
                }
                else if (config.footDown.method() == "FSR") {
                    // For a foot to be on the ground we want a minimum of 2 diagonally opposite studs
                    // in contact with the ground
                    // So fsr1 and fsr3, or fsr2 and fsr4
                    //
                    // A FSR is in contact with the ground if its value is greater than the certainty threshold

                    feet_down[BodySide::LEFT] = (((input.fsr.left.fsr1 > config.footDown.threshold())
                                                  && (input.fsr.left.fsr3 > config.footDown.threshold()))
                                                 || ((input.fsr.left.fsr2 > config.footDown.threshold())
                                                     && (input.fsr.left.fsr4 > config.footDown.threshold())));

                    feet_down[BodySide::RIGHT] = (((input.fsr.right.fsr1 > config.footDown.threshold())
                                                   && (input.fsr.right.fsr3 > config.footDown.threshold()))
                                                  || ((input.fsr.right.fsr2 > config.footDown.threshold())
                                                      && (input.fsr.right.fsr4 > config.footDown.threshold())));
                }

                if (this->config.debug) {
                    emit(graph(fmt::format("Sensor/Foot Down/{}/Left", config.footDown.method()),
                               feet_down[BodySide::LEFT]));
                    emit(graph(fmt::format("Sensor/Foot Down/{}/Right", config.footDown.method()),
                               feet_down[BodySide::RIGHT]));
                }

                sensors->feet[BodySide::RIGHT].down = feet_down[BodySide::RIGHT];
                sensors->feet[BodySide::LEFT].down  = feet_down[BodySide::LEFT];

                /************************************************
                 *             Motion (IMU+Odometry)            *
                 ************************************************/

                // Gyroscope measurement update
                motionFilter.measure(sensors->gyroscope,
                                     config.motionFilter.noise.measurement.gyroscope,
                                     MeasurementType::GYROSCOPE());

                // Calculate accelerometer noise factor
                Eigen::Matrix3d acc_noise =
                    config.motionFilter.noise.measurement.accelerometer
                    + ((sensors->accelerometer.norm() - std::abs(G)) * (sensors->accelerometer.norm() - std::abs(G)))
                          * config.motionFilter.noise.measurement.accelerometerMagnitude;

                // Accelerometer measurement update
                motionFilter.measure(sensors->accelerometer, acc_noise, MeasurementType::ACCELEROMETER());

                for (auto& side : {BodySide::LEFT, BodySide::RIGHT}) {
                    bool foot_down      = sensors->feet[side].down;
                    bool prev_foot_down = previous_foot_down[side];
                    Eigen::Affine3d Htf(
                        sensors->Htx[side == BodySide::LEFT ? ServoID::L_ANKLE_ROLL : ServoID::R_ANKLE_ROLL]);

                    if (foot_down && !prev_foot_down) {
                        const auto filterState = MotionModel<double>::StateVec(motionFilter.get());
                        Eigen::Affine3d Hwt;
                        Hwt.linear()      = filterState.Rwt.toRotationMatrix();
                        Hwt.translation() = filterState.rTWw;

                        Eigen::Affine3d Htg(utility::motion::kinematics::calculateGroundSpace(Htf, Hwt));

                        footlanding_Hwf[side]                   = Hwt * Htg;
                        footlanding_Hwf[side].translation().z() = 0.0;

                        previous_foot_down[side] = true;
                    }
                    else if (foot_down && prev_foot_down) {
                        // Use stored Hwf and Htf to calculate Hwt
                        Eigen::Affine3d footlanding_Hwt = footlanding_Hwf[side] * Htf.inverse();

                        // do a foot based position update
                        motionFilter.measure(Eigen::Vector3d(footlanding_Hwt.translation()),
                                             config.motionFilter.noise.measurement.flatFootOdometry,
                                             MeasurementType::FLAT_FOOT_ODOMETRY());

                        // do a foot based orientation update
                        Eigen::Quaterniond Rwt(footlanding_Hwt.linear());
                        motionFilter.measure(Rwt.coeffs(),
                                             config.motionFilter.noise.measurement.flatFootOrientation,
                                             MeasurementType::FLAT_FOOT_ORIENTATION());
                    }
                    else if (!foot_down) {
                        previous_foot_down[side] = false;
                    }
=======
                        sensors->feet[BodySide::RIGHT].down = feet_down[BodySide::RIGHT];
                        sensors->feet[BodySide::LEFT].down  = feet_down[BodySide::LEFT];

                        /************************************************
                         *             Motion (IMU+Odometry)            *
                         ************************************************/

                        // Gyroscope measurement update
                        motionFilter.measure(sensors->gyroscope,
                                             config.motionFilter.noise.measurement.gyroscope,
                                             MeasurementType::GYROSCOPE());

                        // Calculate accelerometer noise factor
                        Eigen::Matrix3d acc_noise =
                            config.motionFilter.noise.measurement.accelerometer
                            + ((sensors->accelerometer.norm() - std::abs(G))
                               * (sensors->accelerometer.norm() - std::abs(G)))
                                  * config.motionFilter.noise.measurement.accelerometerMagnitude;

                        // Accelerometer measurement update
                        motionFilter.measure(sensors->accelerometer, acc_noise, MeasurementType::ACCELEROMETER());

                        for (auto& side : {BodySide::LEFT, BodySide::RIGHT}) {
                            bool foot_down      = sensors->feet[side].down;
                            bool prev_foot_down = previous_foot_down[side];
                            Eigen::Affine3d Htf(
                                sensors->Htx[side == BodySide::LEFT ? ServoID::L_ANKLE_ROLL : ServoID::R_ANKLE_ROLL]);

                            if (foot_down && !prev_foot_down) {
                                const auto filterState = MotionModel<double>::StateVec(motionFilter.get());
                                Eigen::Affine3d Hwt;
                                Hwt.linear()      = filterState.Rwt.toRotationMatrix();
                                Hwt.translation() = filterState.rTWw;

                                Eigen::Affine3d Htg(utility::motion::kinematics::calculateGroundSpace(Htf, Hwt));

                                footlanding_Hwf[side]                   = Hwt * Htg;
                                footlanding_Hwf[side].translation().z() = 0.0;

                                previous_foot_down[side] = true;
                            }
                            else if (foot_down && prev_foot_down) {
                                // Use stored Hwf and Htf to calculate Hwt
                                Eigen::Affine3d footlanding_Hwt = footlanding_Hwf[side] * Htf.inverse();

                                // do a foot based position update
                                motionFilter.measure(Eigen::Vector3d(footlanding_Hwt.translation()),
                                                     config.motionFilter.noise.measurement.flatFootOdometry,
                                                     MeasurementType::FLAT_FOOT_ODOMETRY());

                                // do a foot based orientation update
                                Eigen::Quaterniond Rwt(footlanding_Hwt.linear());
                                motionFilter.measure(Rwt.coeffs(),
                                                     config.motionFilter.noise.measurement.flatFootOrientation,
                                                     MeasurementType::FLAT_FOOT_ORIENTATION());
                            }
                            else if (!foot_down) {
                                previous_foot_down[side] = false;
                            }

                            sensors->feet[side].Hwf = footlanding_Hwf[side].matrix();
                        }
>>>>>>> c7519704

                        // Calculate our time offset from the last read
                        double deltaT = std::max(
                            (input.timestamp - (previousSensors ? previousSensors->timestamp : input.timestamp)).count()
                                / double(NUClear::clock::period::den),
                            0.0);

                        // Time update
                        switch (motionFilter.time(deltaT)) {
                            case Eigen::Success: break;
                            case Eigen::NumericalIssue:
                                log<NUClear::ERROR>(
                                    "Cholesky decomposition failed. The provided data did not satisfy the "
                                    "prerequisites.");
                                // Disable the sensor update loop to reset the filter post cholesky
                                update_loop.disable();
                                reset_filter.store(true);
                                break;
                            case Eigen::NoConvergence:
                                log<NUClear::ERROR>(
                                    "Cholesky decomposition failed. Iterative procedure did not converge.");
                                // Disable the sensor update loop to reset the filter post cholesky
                                update_loop.disable();
                                reset_filter.store(true);
                                break;
                            case Eigen::InvalidInput:
                                log<NUClear::ERROR>(
                                    "Cholesky decomposition failed. The inputs are invalid, or the algorithm has been "
                                    "improperly called. When assertions are enabled, such errors trigger an assert.");
                                // Disable the sensor update loop to reset the filter post cholesky
                                update_loop.disable();
                                reset_filter.store(true);
                                break;
                            default:
                                log<NUClear::ERROR>("Cholesky decomposition failed. Some other reason.");
                                // Disable the sensor update loop to reset the filter post cholesky
                                update_loop.disable();
                                reset_filter.store(true);
                                break;
                        }

<<<<<<< HEAD
                // Calculate our time offset from the last read
                double deltaT = std::max(
                    (input.timestamp - (previousSensors ? previousSensors->timestamp : input.timestamp)).count()
                        / double(NUClear::clock::period::den),
                    0.0);

                // Time update
                motionFilter.time(deltaT);

                /************************************************
                 *                  Mass Model                  *
                 ************************************************/
                sensors->rMTt           = calculateCentreOfMass(kinematicsModel, sensors->Htx);
                sensors->inertia_tensor = calculateInertialTensor(kinematicsModel, sensors->Htx);

                /************************************************
                 *       Torso CoM Position in World (rMWw)     *
                 ************************************************/
                bool update_done = false;

                for (auto& side : {BodySide::LEFT, BodySide::RIGHT}) {
                    const bool& foot_down      = sensors->feet[side].down;
                    const bool& prev_foot_down = previous_foot_down[side];

                    // Get the Foot to Torso transform for this foot
                    const Eigen::Affine3d Htf(
                        sensors->Htx[side == BodySide::LEFT ? ServoID::L_ANKLE_ROLL : ServoID::R_ANKLE_ROLL]);

                    // Calculate our current Foot to CoM vector for this foot
                    const Eigen::Vector3d current_rMFt = Htf.translation().head<3>() + sensors->rMTt.head<3>();

                    // We just put this foot on the ground (i.e. it wasn't on the ground in the last time step)
                    if (foot_down && !prev_foot_down) {
                        // Update our Foot to CoM vector for this foot
                        rMFt[side]               = current_rMFt;
                        previous_foot_down[side] = true;
                    }
                    // Our foot is on the ground and was also on the ground in the last time step
                    else if (foot_down && prev_foot_down) {
                        // If both feet are on the ground then we don't need to do another update
                        if (!update_done) {
                            // The difference between our current and previous Foot to torso CoM vectors is how much our
                            // torso has moved in the last time step in torso space
                            // We need to rotate this into world space to update our current Torso CoM position
                            const Eigen::Quaterniond& Rwt     = MotionModel<double>::StateVec(motionFilter.get()).Rwt;
                            const Eigen::Vector3d rMFt_update = current_rMFt - rMFt[side];
                            const Eigen::Quaterniond q(0.0, rMFt_update.x(), rMFt_update.y(), rMFt_update.z());
                            rTWw += (Rwt * q * Rwt.conjugate()).vec();

                            // Make sure we don't do another update
                            update_done = true;
                        }
                        previous_foot_down[side] = true;
                        rMFt[side]               = current_rMFt;
                    }
                    else {
                        previous_foot_down[side] = false;
                    }
                }

                /************************************************
                 *       Construct Odometry Output (Htw)        *
                 ************************************************/
                // Gives us the quaternion representation
                const auto o = MotionModel<double>::StateVec(motionFilter.get());

                // Map from world to torso coordinates (Rtw)
                Eigen::Affine3d Hwt;
                Hwt.linear()      = o.Rwt.toRotationMatrix();
                Hwt.translation() = o.rTWw;
                sensors->Htw      = Hwt.inverse().matrix();

                // Integrate gyro to get angular positions
                sensors->angular_position = o.omegaTTt / 90.0;

                if (this->config.debug) {
                    log("p_x:",
                        sensors->angular_position.x(),
                        "p_y:",
                        sensors->angular_position.y(),
                        "p_z:",
                        sensors->angular_position.z());
                }

                /************************************************
                 *                  Kinematics Horizon          *
                 ************************************************/
                Eigen::Affine3d Rwt(sensors->Htw.inverse());
                // remove translation components from the transform
                Rwt.translation() = Eigen::Vector3d::Zero();
                Eigen::Affine3d Rgt(
                    Eigen::AngleAxisd(-Rwt.rotation().eulerAngles(0, 1, 2).z(), Eigen::Vector3d::UnitZ()) * Rwt);
                // sensors->Hgt : Mat size [4x4] (default identity)
                // createRotationZ : Mat size [3x3]
                // Rwt : Mat size [3x3]
                sensors->Hgt = Rgt.matrix();
                auto Htc     = sensors->Htx[ServoID::HEAD_PITCH];

                // Get torso to world transform
                Eigen::Affine3d yawlessWorldInvR(
                    Eigen::AngleAxisd(-Hwt.rotation().eulerAngles(0, 1, 2).z(), Eigen::Vector3d::UnitZ())
                    * Hwt.rotation());
                Eigen::Affine3d Hgt(Hwt);
                Hgt.translation() = Eigen::Vector3d(0, 0, Hwt.translation().z());
                Hgt.linear()      = yawlessWorldInvR.linear();
                sensors->Hgc      = Hgt * Htc;  // Rwt * Rth

                emit(std::move(sensors));
            });
=======
                        // Filter is not reliable, just use previous sensors
                        if (reset_filter.load()) {
                            if (previousSensors) {
                                sensors->Htw              = previousSensors->Htw;
                                sensors->Hgt              = previousSensors->Hgt;
                                sensors->Hgc              = previousSensors->Hgc;
                                sensors->angular_position = previousSensors->angular_position;
                            }
                        }
                        else {
                            // Gives us the quaternion representation
                            const auto o = MotionModel<double>::StateVec(motionFilter.get());

                            // Map from world to torso coordinates (Rtw)
                            Eigen::Affine3d Hwt;
                            Hwt.linear()      = o.Rwt.toRotationMatrix();
                            Hwt.translation() = o.rTWw;
                            sensors->Htw      = Hwt.inverse().matrix();

                            // Integrate gyro to get angular positions
                            sensors->angular_position = o.omegaTTt / 90.0;

                            if (this->config.debug) {
                                log("p_x:",
                                    sensors->angular_position.x(),
                                    "p_y:",
                                    sensors->angular_position.y(),
                                    "p_z:",
                                    sensors->angular_position.z());
                            }

                            /************************************************
                             *                  Kinematics Horizon          *
                             ************************************************/
                            Eigen::Affine3d Rwt(sensors->Htw.inverse());
                            // remove translation components from the transform
                            Rwt.translation() = Eigen::Vector3d::Zero();
                            Eigen::Affine3d Rgt(
                                Eigen::AngleAxisd(-Rwt.rotation().eulerAngles(0, 1, 2).z(), Eigen::Vector3d::UnitZ())
                                * Rwt);
                            // sensors->Hgt : Mat size [4x4] (default identity)
                            // createRotationZ : Mat size [3x3]
                            // Rwt : Mat size [3x3]
                            sensors->Hgt = Rgt.matrix();
                            auto Htc     = sensors->Htx[ServoID::HEAD_PITCH];

                            // Get torso to world transform
                            Eigen::Affine3d yawlessWorldInvR(
                                Eigen::AngleAxisd(-Hwt.rotation().eulerAngles(0, 1, 2).z(), Eigen::Vector3d::UnitZ())
                                * Hwt.rotation());
                            Eigen::Affine3d Hgt(Hwt);
                            Hgt.translation() = Eigen::Vector3d(0, 0, Hwt.translation().z());
                            Hgt.linear()      = yawlessWorldInvR.linear();
                            sensors->Hgc      = Hgt * Htc;  // Rwt * Rth
                        }

                        emit(std::move(sensors));
                    })
                .disable();
>>>>>>> c7519704
    }
}  // namespace module::input<|MERGE_RESOLUTION|>--- conflicted
+++ resolved
@@ -179,14 +179,12 @@
             covariance.omegaTTt = this->config.motionFilter.initial.covariance.rotationalVelocity;
             motionFilter.set_state(mean.getStateVec(), covariance.asDiagonal());
 
-<<<<<<< HEAD
             // Set our initial position
             rTWw = config["motion_filter"]["initial"]["mean"]["position"].as<Expression>();
-=======
+
             // Don't filter any sensors until we have initialised the filter
             update_loop.disable();
             reset_filter.store(true);
->>>>>>> c7519704
         });
 
         on<Configuration>("FootDownNetwork.yaml").then([this](const Configuration& config) {
@@ -517,28 +515,23 @@
                         sensors->feet[BodySide::LEFT].down  = true;
 
                         std::array<bool, 2> feet_down = {true};
-                        if (config.footDown.fromLoad) {
+                        if (config.footDown.method() == "LOAD") {
                             // Use our virtual load sensor class to work out which feet are down
                             feet_down = load_sensor.updateFeet(*sensors);
-
-                            if (this->config.debug) {
-                                emit(graph("Sensor/Foot Down/Load/Left", feet_down[BodySide::LEFT]));
-                                emit(graph("Sensor/Foot Down/Load/Right", feet_down[BodySide::RIGHT]));
-                            }
-                        }
-                        else {
+                        }
+                        else if (config.footDown.method() == "Z_HEIGHT") {
                             Eigen::Affine3d Htr(sensors->Htx[ServoID::R_ANKLE_ROLL]);
                             Eigen::Affine3d Htl(sensors->Htx[ServoID::L_ANKLE_ROLL]);
                             Eigen::Affine3d Hlr  = Htl.inverse() * Htr;
                             Eigen::Vector3d rRLl = Hlr.translation();
 
                             // Right foot is below left foot in left foot space
-                            if (rRLl.z() < -config.footDown.certaintyThreshold) {
+                            if (rRLl.z() < -config.footDown.threshold()) {
                                 feet_down[BodySide::RIGHT] = true;
                                 feet_down[BodySide::LEFT]  = false;
                             }
                             // Right foot is above left foot in left foot space
-                            else if (rRLl.z() > config.footDown.certaintyThreshold) {
+                            else if (rRLl.z() > config.footDown.threshold()) {
                                 feet_down[BodySide::RIGHT] = false;
                                 feet_down[BodySide::LEFT]  = true;
                             }
@@ -547,233 +540,32 @@
                                 feet_down[BodySide::RIGHT] = true;
                                 feet_down[BodySide::LEFT]  = true;
                             }
-
-                            if (this->config.debug) {
-                                emit(graph("Sensor/Foot Down/Z/Left", feet_down[BodySide::LEFT]));
-                                emit(graph("Sensor/Foot Down/Z/Right", feet_down[BodySide::RIGHT]));
-                            }
-                        }
-
-<<<<<<< HEAD
-                        NUClear::log<NUClear::WARN>(s.str());
-                        break;
-                    }
-
-                    // If we have previous sensors and our current sensors have an error
-                    // we then use our previous sensor values with some updates
-                    if (previousSensors && error != RawSensors::Error::OK) {
-                        // Add the sensor values to the system properly
-                        sensors->servo.push_back({error,
-                                                  i,
-                                                  original.torque_enabled,
-                                                  original.p_gain,
-                                                  original.i_gain,
-                                                  original.d_gain,
-                                                  original.goal_position,
-                                                  original.moving_speed,
-                                                  previousSensors->servo[i].present_position,
-                                                  previousSensors->servo[i].present_velocity,
-                                                  previousSensors->servo[i].load,
-                                                  previousSensors->servo[i].voltage,
-                                                  previousSensors->servo[i].temperature});
-                    }
-                    // Otherwise we can just use the new values as is
-                    else {
-                        // Add the sensor values to the system properly
-                        sensors->servo.push_back({error,
-                                                  i,
-                                                  original.torque_enabled,
-                                                  original.p_gain,
-                                                  original.i_gain,
-                                                  original.d_gain,
-                                                  original.goal_position,
-                                                  original.moving_speed,
-                                                  original.present_position,
-                                                  original.present_speed,
-                                                  original.load,
-                                                  original.voltage,
-                                                  float(original.temperature)});
-                    }
-                }
-
-                /************************************************
-                 *          Accelerometer and Gyroscope         *
-                 ************************************************/
-
-                // We assume that the accelerometer and gyroscope are oriented to conform with the standard coordinate
-                // system
-                // x-axis out the front of the robot
-                // y-axis to the left
-                // z-axis up
-                //
-                // For the accelerometer the orientation should be as follows
-                // x axis reports a +1g acceleration when robot is laying on its back
-                // y axis reports a +1g acceleration when robot is laying on its right side
-                // z axis reports a +1g acceleration when robot is vertical
-
-                // If we have a previous sensors and our platform has errors then reuse our last sensor value
-                if (previousSensors && (input.platform_error_flags)) {
-                    sensors->accelerometer = previousSensors->accelerometer;
-                }
-                else {
-                    sensors->accelerometer =
-                        Eigen::Vector3d(input.accelerometer.x, input.accelerometer.y, input.accelerometer.z);
-                }
-
-                // If we have a previous sensors and our platform has errors then reuse our last sensor value
-                if (previousSensors
-                    && (input.platform_error_flags
-                        || Eigen::Vector3d(input.gyroscope.x, input.gyroscope.y, input.gyroscope.z).norm()
-                               > 4.0 * M_PI)) {
-                    NUClear::log<NUClear::WARN>(
-                        "Bad gyroscope value",
-                        Eigen::Vector3d(input.gyroscope.x, input.gyroscope.y, input.gyroscope.z).norm());
-                    sensors->gyroscope = previousSensors->gyroscope;
-                }
-                else {
-                    sensors->gyroscope = Eigen::Vector3d(input.gyroscope.x, input.gyroscope.y, input.gyroscope.z);
-                }
-
-                /************************************************
-                 *               Buttons and LEDs               *
-                 ************************************************/
-                sensors->button.reserve(2);
-                sensors->button.push_back(Sensors::Button(0, input.buttons.left));
-                sensors->button.push_back(Sensors::Button(1, input.buttons.middle));
-                sensors->led.reserve(5);
-                sensors->led.push_back(Sensors::LED(0, input.led_panel.led2 ? 0xFF0000 : 0));
-                sensors->led.push_back(Sensors::LED(1, input.led_panel.led3 ? 0xFF0000 : 0));
-                sensors->led.push_back(Sensors::LED(2, input.led_panel.led4 ? 0xFF0000 : 0));
-                sensors->led.push_back(Sensors::LED(3, input.head_led.RGB));  // Head
-                sensors->led.push_back(Sensors::LED(4, input.eye_led.RGB));   // Eye
-
-                /************************************************
-                 *                  Kinematics                  *
-                 ************************************************/
-
-                auto Htx = calculateAllPositions(kinematicsModel, *sensors);
-                for (const auto& entry : Htx) {
-                    sensors->Htx[entry.first] = entry.second.matrix();
-                }
-
-                /************************************************
-                 *            Foot down information             *
-                 ************************************************/
-                sensors->feet.resize(2);
-                sensors->feet[BodySide::RIGHT].down = true;
-                sensors->feet[BodySide::LEFT].down  = true;
-
-                std::array<bool, 2> feet_down = {true};
-                if (config.footDown.method() == "LOAD") {
-                    // Use our virtual load sensor class to work out which feet are down
-                    feet_down = load_sensor.updateFeet(*sensors);
-                }
-                else if (config.footDown.method() == "Z_HEIGHT") {
-                    Eigen::Affine3d Htr(sensors->Htx[ServoID::R_ANKLE_ROLL]);
-                    Eigen::Affine3d Htl(sensors->Htx[ServoID::L_ANKLE_ROLL]);
-                    Eigen::Affine3d Hlr  = Htl.inverse() * Htr;
-                    Eigen::Vector3d rRLl = Hlr.translation();
-
-                    // Right foot is below left foot in left foot space
-                    if (rRLl.z() < -config.footDown.threshold()) {
-                        feet_down[BodySide::RIGHT] = true;
-                        feet_down[BodySide::LEFT]  = false;
-                    }
-                    // Right foot is above left foot in left foot space
-                    else if (rRLl.z() > config.footDown.threshold()) {
-                        feet_down[BodySide::RIGHT] = false;
-                        feet_down[BodySide::LEFT]  = true;
-                    }
-                    // Right foot and left foot are roughly the same height in left foot space
-                    else {
-                        feet_down[BodySide::RIGHT] = true;
-                        feet_down[BodySide::LEFT]  = true;
-                    }
-                }
-                else if (config.footDown.method() == "FSR") {
-                    // For a foot to be on the ground we want a minimum of 2 diagonally opposite studs
-                    // in contact with the ground
-                    // So fsr1 and fsr3, or fsr2 and fsr4
-                    //
-                    // A FSR is in contact with the ground if its value is greater than the certainty threshold
-
-                    feet_down[BodySide::LEFT] = (((input.fsr.left.fsr1 > config.footDown.threshold())
-                                                  && (input.fsr.left.fsr3 > config.footDown.threshold()))
-                                                 || ((input.fsr.left.fsr2 > config.footDown.threshold())
-                                                     && (input.fsr.left.fsr4 > config.footDown.threshold())));
-
-                    feet_down[BodySide::RIGHT] = (((input.fsr.right.fsr1 > config.footDown.threshold())
-                                                   && (input.fsr.right.fsr3 > config.footDown.threshold()))
-                                                  || ((input.fsr.right.fsr2 > config.footDown.threshold())
-                                                      && (input.fsr.right.fsr4 > config.footDown.threshold())));
-                }
-
-                if (this->config.debug) {
-                    emit(graph(fmt::format("Sensor/Foot Down/{}/Left", config.footDown.method()),
-                               feet_down[BodySide::LEFT]));
-                    emit(graph(fmt::format("Sensor/Foot Down/{}/Right", config.footDown.method()),
-                               feet_down[BodySide::RIGHT]));
-                }
-
-                sensors->feet[BodySide::RIGHT].down = feet_down[BodySide::RIGHT];
-                sensors->feet[BodySide::LEFT].down  = feet_down[BodySide::LEFT];
-
-                /************************************************
-                 *             Motion (IMU+Odometry)            *
-                 ************************************************/
-
-                // Gyroscope measurement update
-                motionFilter.measure(sensors->gyroscope,
-                                     config.motionFilter.noise.measurement.gyroscope,
-                                     MeasurementType::GYROSCOPE());
-
-                // Calculate accelerometer noise factor
-                Eigen::Matrix3d acc_noise =
-                    config.motionFilter.noise.measurement.accelerometer
-                    + ((sensors->accelerometer.norm() - std::abs(G)) * (sensors->accelerometer.norm() - std::abs(G)))
-                          * config.motionFilter.noise.measurement.accelerometerMagnitude;
-
-                // Accelerometer measurement update
-                motionFilter.measure(sensors->accelerometer, acc_noise, MeasurementType::ACCELEROMETER());
-
-                for (auto& side : {BodySide::LEFT, BodySide::RIGHT}) {
-                    bool foot_down      = sensors->feet[side].down;
-                    bool prev_foot_down = previous_foot_down[side];
-                    Eigen::Affine3d Htf(
-                        sensors->Htx[side == BodySide::LEFT ? ServoID::L_ANKLE_ROLL : ServoID::R_ANKLE_ROLL]);
-
-                    if (foot_down && !prev_foot_down) {
-                        const auto filterState = MotionModel<double>::StateVec(motionFilter.get());
-                        Eigen::Affine3d Hwt;
-                        Hwt.linear()      = filterState.Rwt.toRotationMatrix();
-                        Hwt.translation() = filterState.rTWw;
-
-                        Eigen::Affine3d Htg(utility::motion::kinematics::calculateGroundSpace(Htf, Hwt));
-
-                        footlanding_Hwf[side]                   = Hwt * Htg;
-                        footlanding_Hwf[side].translation().z() = 0.0;
-
-                        previous_foot_down[side] = true;
-                    }
-                    else if (foot_down && prev_foot_down) {
-                        // Use stored Hwf and Htf to calculate Hwt
-                        Eigen::Affine3d footlanding_Hwt = footlanding_Hwf[side] * Htf.inverse();
-
-                        // do a foot based position update
-                        motionFilter.measure(Eigen::Vector3d(footlanding_Hwt.translation()),
-                                             config.motionFilter.noise.measurement.flatFootOdometry,
-                                             MeasurementType::FLAT_FOOT_ODOMETRY());
-
-                        // do a foot based orientation update
-                        Eigen::Quaterniond Rwt(footlanding_Hwt.linear());
-                        motionFilter.measure(Rwt.coeffs(),
-                                             config.motionFilter.noise.measurement.flatFootOrientation,
-                                             MeasurementType::FLAT_FOOT_ORIENTATION());
-                    }
-                    else if (!foot_down) {
-                        previous_foot_down[side] = false;
-                    }
-=======
+                        }
+                        else if (config.footDown.method() == "FSR") {
+                            // For a foot to be on the ground we want a minimum of 2 diagonally opposite studs
+                            // in contact with the ground
+                            // So fsr1 and fsr3, or fsr2 and fsr4
+                            //
+                            // A FSR is in contact with the ground if its value is greater than the certainty threshold
+
+                            feet_down[BodySide::LEFT] = (((input.fsr.left.fsr1 > config.footDown.threshold())
+                                                          && (input.fsr.left.fsr3 > config.footDown.threshold()))
+                                                         || ((input.fsr.left.fsr2 > config.footDown.threshold())
+                                                             && (input.fsr.left.fsr4 > config.footDown.threshold())));
+
+                            feet_down[BodySide::RIGHT] = (((input.fsr.right.fsr1 > config.footDown.threshold())
+                                                           && (input.fsr.right.fsr3 > config.footDown.threshold()))
+                                                          || ((input.fsr.right.fsr2 > config.footDown.threshold())
+                                                              && (input.fsr.right.fsr4 > config.footDown.threshold())));
+                        }
+
+                        if (this->config.debug) {
+                            emit(graph(fmt::format("Sensor/Foot Down/{}/Left", config.footDown.method()),
+                                       feet_down[BodySide::LEFT]));
+                            emit(graph(fmt::format("Sensor/Foot Down/{}/Right", config.footDown.method()),
+                                       feet_down[BodySide::RIGHT]));
+                        }
+
                         sensors->feet[BodySide::RIGHT].down = feet_down[BodySide::RIGHT];
                         sensors->feet[BodySide::LEFT].down  = feet_down[BodySide::LEFT];
 
@@ -836,7 +628,6 @@
 
                             sensors->feet[side].Hwf = footlanding_Hwf[side].matrix();
                         }
->>>>>>> c7519704
 
                         // Calculate our time offset from the last read
                         double deltaT = std::max(
@@ -878,117 +669,6 @@
                                 break;
                         }
 
-<<<<<<< HEAD
-                // Calculate our time offset from the last read
-                double deltaT = std::max(
-                    (input.timestamp - (previousSensors ? previousSensors->timestamp : input.timestamp)).count()
-                        / double(NUClear::clock::period::den),
-                    0.0);
-
-                // Time update
-                motionFilter.time(deltaT);
-
-                /************************************************
-                 *                  Mass Model                  *
-                 ************************************************/
-                sensors->rMTt           = calculateCentreOfMass(kinematicsModel, sensors->Htx);
-                sensors->inertia_tensor = calculateInertialTensor(kinematicsModel, sensors->Htx);
-
-                /************************************************
-                 *       Torso CoM Position in World (rMWw)     *
-                 ************************************************/
-                bool update_done = false;
-
-                for (auto& side : {BodySide::LEFT, BodySide::RIGHT}) {
-                    const bool& foot_down      = sensors->feet[side].down;
-                    const bool& prev_foot_down = previous_foot_down[side];
-
-                    // Get the Foot to Torso transform for this foot
-                    const Eigen::Affine3d Htf(
-                        sensors->Htx[side == BodySide::LEFT ? ServoID::L_ANKLE_ROLL : ServoID::R_ANKLE_ROLL]);
-
-                    // Calculate our current Foot to CoM vector for this foot
-                    const Eigen::Vector3d current_rMFt = Htf.translation().head<3>() + sensors->rMTt.head<3>();
-
-                    // We just put this foot on the ground (i.e. it wasn't on the ground in the last time step)
-                    if (foot_down && !prev_foot_down) {
-                        // Update our Foot to CoM vector for this foot
-                        rMFt[side]               = current_rMFt;
-                        previous_foot_down[side] = true;
-                    }
-                    // Our foot is on the ground and was also on the ground in the last time step
-                    else if (foot_down && prev_foot_down) {
-                        // If both feet are on the ground then we don't need to do another update
-                        if (!update_done) {
-                            // The difference between our current and previous Foot to torso CoM vectors is how much our
-                            // torso has moved in the last time step in torso space
-                            // We need to rotate this into world space to update our current Torso CoM position
-                            const Eigen::Quaterniond& Rwt     = MotionModel<double>::StateVec(motionFilter.get()).Rwt;
-                            const Eigen::Vector3d rMFt_update = current_rMFt - rMFt[side];
-                            const Eigen::Quaterniond q(0.0, rMFt_update.x(), rMFt_update.y(), rMFt_update.z());
-                            rTWw += (Rwt * q * Rwt.conjugate()).vec();
-
-                            // Make sure we don't do another update
-                            update_done = true;
-                        }
-                        previous_foot_down[side] = true;
-                        rMFt[side]               = current_rMFt;
-                    }
-                    else {
-                        previous_foot_down[side] = false;
-                    }
-                }
-
-                /************************************************
-                 *       Construct Odometry Output (Htw)        *
-                 ************************************************/
-                // Gives us the quaternion representation
-                const auto o = MotionModel<double>::StateVec(motionFilter.get());
-
-                // Map from world to torso coordinates (Rtw)
-                Eigen::Affine3d Hwt;
-                Hwt.linear()      = o.Rwt.toRotationMatrix();
-                Hwt.translation() = o.rTWw;
-                sensors->Htw      = Hwt.inverse().matrix();
-
-                // Integrate gyro to get angular positions
-                sensors->angular_position = o.omegaTTt / 90.0;
-
-                if (this->config.debug) {
-                    log("p_x:",
-                        sensors->angular_position.x(),
-                        "p_y:",
-                        sensors->angular_position.y(),
-                        "p_z:",
-                        sensors->angular_position.z());
-                }
-
-                /************************************************
-                 *                  Kinematics Horizon          *
-                 ************************************************/
-                Eigen::Affine3d Rwt(sensors->Htw.inverse());
-                // remove translation components from the transform
-                Rwt.translation() = Eigen::Vector3d::Zero();
-                Eigen::Affine3d Rgt(
-                    Eigen::AngleAxisd(-Rwt.rotation().eulerAngles(0, 1, 2).z(), Eigen::Vector3d::UnitZ()) * Rwt);
-                // sensors->Hgt : Mat size [4x4] (default identity)
-                // createRotationZ : Mat size [3x3]
-                // Rwt : Mat size [3x3]
-                sensors->Hgt = Rgt.matrix();
-                auto Htc     = sensors->Htx[ServoID::HEAD_PITCH];
-
-                // Get torso to world transform
-                Eigen::Affine3d yawlessWorldInvR(
-                    Eigen::AngleAxisd(-Hwt.rotation().eulerAngles(0, 1, 2).z(), Eigen::Vector3d::UnitZ())
-                    * Hwt.rotation());
-                Eigen::Affine3d Hgt(Hwt);
-                Hgt.translation() = Eigen::Vector3d(0, 0, Hwt.translation().z());
-                Hgt.linear()      = yawlessWorldInvR.linear();
-                sensors->Hgc      = Hgt * Htc;  // Rwt * Rth
-
-                emit(std::move(sensors));
-            });
-=======
                         // Filter is not reliable, just use previous sensors
                         if (reset_filter.load()) {
                             if (previousSensors) {
@@ -999,6 +679,60 @@
                             }
                         }
                         else {
+                            /************************************************
+                             *       Torso CoM Position in World (rMWw)     *
+                             ************************************************/
+                            bool update_done = false;
+
+                            for (auto& side : {BodySide::LEFT, BodySide::RIGHT}) {
+                                const bool& foot_down      = sensors->feet[side].down;
+                                const bool& prev_foot_down = previous_foot_down[side];
+
+                                // Get the Foot to Torso transform for this foot
+                                const Eigen::Affine3d Htf(sensors->Htx[side == BodySide::LEFT ? ServoID::L_ANKLE_ROLL
+                                                                                              : ServoID::R_ANKLE_ROLL]);
+
+                                // Calculate our current Foot to CoM vector for this foot
+                                const Eigen::Vector3d current_rMFt =
+                                    Htf.translation().head<3>() + sensors->rMTt.head<3>();
+
+                                // We just put this foot on the ground (i.e. it wasn't on the ground in the last time
+                                // step)
+                                if (foot_down && !prev_foot_down) {
+                                    // Update our Foot to CoM vector for this foot
+                                    rMFt[side]               = current_rMFt;
+                                    previous_foot_down[side] = true;
+                                }
+                                // Our foot is on the ground and was also on the ground in the last time step
+                                else if (foot_down && prev_foot_down) {
+                                    // If both feet are on the ground then we don't need to do another update
+                                    if (!update_done) {
+                                        // The difference between our current and previous Foot to torso CoM vectors is
+                                        // how much our torso has moved in the last time step in torso space We need to
+                                        // rotate this into world space to update our current Torso CoM position
+                                        const Eigen::Quaterniond& Rwt =
+                                            MotionModel<double>::StateVec(motionFilter.get()).Rwt;
+                                        const Eigen::Vector3d rMFt_update = current_rMFt - rMFt[side];
+                                        const Eigen::Quaterniond q(0.0,
+                                                                   rMFt_update.x(),
+                                                                   rMFt_update.y(),
+                                                                   rMFt_update.z());
+                                        rTWw += (Rwt * q * Rwt.conjugate()).vec();
+
+                                        // Make sure we don't do another update
+                                        update_done = true;
+                                    }
+                                    previous_foot_down[side] = true;
+                                    rMFt[side]               = current_rMFt;
+                                }
+                                else {
+                                    previous_foot_down[side] = false;
+                                }
+                            }
+
+                            /************************************************
+                             *       Construct Odometry Output (Htw)        *
+                             ************************************************/
                             // Gives us the quaternion representation
                             const auto o = MotionModel<double>::StateVec(motionFilter.get());
 
@@ -1048,6 +782,5 @@
                         emit(std::move(sensors));
                     })
                 .disable();
->>>>>>> c7519704
     }
 }  // namespace module::input