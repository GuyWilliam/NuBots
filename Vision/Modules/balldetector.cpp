#include "balldetector.h"
#include "Vision/visionconstants.h"
#include "Vision/visionblackboard.h"
#include "debug.h"
#include "debugverbosityvision.h"

BallDetector::BallDetector() {}

<<<<<<< HEAD
BallDetector::~BallDetector() {}

// BROKEN
//vector<Ball> BallDetector::run()
//{
//    VisionBlackboard* vbb = VisionBlackboard::getInstance();
//    NUImage img = vbb->getOriginalImage();
//    const LookUpTable& lut = vbb->getLUT();
//    // BEGIN BALL DETECTION -----------------------------------------------------------------

//    std::vector<ColourSegment> v_segments = vbb->getVerticalTransitions(BALL_COLOUR);
//    std::vector<ColourSegment> h_segments = vbb->getHorizontalTransitions(BALL_COLOUR);
//    std::vector<Point> edges;
//    std::vector<Ball> balls; //will only ever hold one

//    appendEdgesFromSegments(h_segments, edges);
//    appendEdgesFromSegments(v_segments, edges);

//    #if VISION_BALL_VERBOSITY > 1
//        debug << "BallDetector::detectBall() - number of vertical ball segments: " << v_segments.size() << std::endl;
//        debug << "BallDetector::detectBall() - number of horizontal ball segments: " << h_segments.size() << std::endl;
//    #endif

//    const GreenHorizon& green_horizon = vbb->getGreenHorizon();

//    #if VISION_BALL_VERBOSITY > 1
//    int debug_edges_size = edges.size();
//    #endif

//    // Throw out points above the horizon
//    std::vector<Point>::iterator it;
//    it = edges.begin();
//    while (it < edges.end()) {
//        if(green_horizon.isBelowHorizon(*it))
//            it++;   //move to next edge
//        else
//            it = edges.erase(it);
//    }

//    #if VISION_BALL_VERBOSITY > 1
//    debug << "BallDetector::detectBall() - " << debug_edges_size - edges.size() << " ball segments above green horizon." << std::endl;
//    #endif

//    if (edges.size() > 0) {
//        int height = img.getHeight();
//        int width = img.getWidth();

//        // Arithmetic mean
//        Point avg, stddev;
//        Vector2<accumulator_set<double, stats<tag::mean, tag::variance> > > acc;

//        BOOST_FOREACH(Point& p, edges) {
//            acc.x(p.x);
//            acc.y(p.y);
//        }

//        avg.x = std::mean(acc.x);
//        avg.y = std::mean(acc.y);
//        stddev.x = std::sqrt(variance(acc.x));
//        stddev.y = std::sqrt(variance(acc.y));

//        // Statistical throw-out
//        it = edges.begin();
//        while (it < edges.end()) {
//            if (std::abs(it->x - avg.x) > stddev.x || std::abs(it->y - avg.y) > stddev.y)
//                it = edges.erase(it);
//            else
//                it++;
//        }

//        // Geometric mean
//        Vector2<long double> pos(1.0, 1.0);

//        BOOST_FOREACH(Point& p, edges) {
//            pos.x *= std::pow(p.x, 1.0/edges.size());
//            pos.y *= std::pow(p.y, 1.0/edges.size());
//        }

//        pos.x = std::min(pos.x, width - 1.0L);
//        pos.y = std::min(pos.y, height - 1.0L);

//        // Find ball centre (not occluded)
//        int top = pos.y,
//            bottom = pos.y,
//            left = pos.x,
//            right = pos.x;
//        int not_orange_count = 0;

//        // FIND BALL CENTRE (single iteration approach; doesn't deal great with occlusion)
//        for(top = pos.y; top > 0 && not_orange_count <= VisionConstants::BALL_ORANGE_TOLERANCE; top--) {
//            if (getColourFromIndex( lut.classifyPixel( img((int)pos.x, top) ) ) != orange) {
//                not_orange_count++;
//            }
//            else {
//                not_orange_count = 0;
//            }
//        }
//        top += not_orange_count;

//        not_orange_count = 0;
//        for(bottom = pos.y; bottom < height && not_orange_count <= VisionConstants::BALL_ORANGE_TOLERANCE; bottom++) {
//            if (getColourFromIndex( lut.classifyPixel( img((int)pos.x, bottom) ) ) != orange)
//                not_orange_count++;
//            else
//                not_orange_count = 0;
//            bottom ++;
//        }
//        bottom -= not_orange_count;
//        not_orange_count = 0;

//        while (left > 0 && not_orange_count <= VisionConstants::BALL_ORANGE_TOLERANCE) {
//            if (getColourFromIndex( lut.classifyPixel( img(left, (int)pos.y) ) ) != orange) {
//                not_orange_count++;
//            }
//            else {
//                not_orange_count = 0;
//            }
//            left --;
//        }
//        left += not_orange_count;
//        not_orange_count = 0;

//        while (right < width && not_orange_count <= VisionConstants::BALL_ORANGE_TOLERANCE) {
//            if (getColourFromIndex( lut.classifyPixel( img(right, (int)pos.y) ) ) != orange)
//                not_orange_count++;
//            else
//                not_orange_count = 0;
//            right ++;
//        }
//        right -= not_orange_count;

//        // CHECK IF POINT IS ON EDGE OF BALL (OR OCCLUDED)
//        // OCCLUSION CHECK / COMPENSATION
//        bool top_edge = false,
//             bottom_edge = false,
//             left_edge = false,
//             right_edge = false;

//        for (int i = left; i > left - VisionConstants::BALL_EDGE_THRESHOLD && i >= 0; i--) {
//            if (getColourFromIndex(lut.classifyPixel(img(i, (int)pos.y))) == green) {
//                left_edge = true;
//                break;
//            }
//        }
//        for (int i = right; i < right + VisionConstants::BALL_EDGE_THRESHOLD && i < width; i++) {
//            if (getColourFromIndex(lut.classifyPixel(img(i, (int)pos.y))) == green) {
//                right_edge = true;
//                break;
//            }
//        }
//        for (int i = bottom; i < bottom + VisionConstants::BALL_EDGE_THRESHOLD && i < height; i++) {
//            if (getColourFromIndex(lut.classifyPixel(img((int)pos.x, i))) == green) {
//                bottom_edge = true;
//                break;
//            }
//        }
//        for (int i = top; i > top - VisionConstants::BALL_EDGE_THRESHOLD && i >= 0; i--) {
//            if (getColourFromIndex(lut.classifyPixel(img((int)pos.x, i))) == green) {
//                top_edge = true;
//                break;
//            }
//        }
//        top_edge = true;

//        // DETERMINE CENTRE
//        Point center;

//        if (left_edge && right_edge && top_edge && !bottom_edge)        // only bottom occluded
//            center = Point((right+left)/2, std::min((top+(top+right-left))/2, height-1));
//        else if (left_edge && right_edge && !top_edge && bottom_edge)   // only top occluded
//            center = Point((right+left)/2, std::max((bottom+(bottom-right+left))/2, 0));
//        else if (left_edge && !right_edge && top_edge && bottom_edge)   // only right occluded
//            center = Point(std::min((left+(left+bottom-top))/2, width-1),(top+bottom)/2);
//        else if (!left_edge && right_edge && top_edge && bottom_edge)   // only left occluded
//            center = Point(std::max((right+(right-bottom+top))/2, 0),(top+bottom)/2);
//        else
//            center = Point((right+left)/2,(top+bottom)/2);

//        // CHECK FOR SUCCESS
//        if (center != Point(1, 1) && bottom > top && right > left) {
//            // expensive check - only do if we want to
//            if(VisionConstants::BALL_MIN_PERCENT_ORANGE > 0) {
//                // CHECK FOR PIXEL DENSITY
//                int count = 0;

//                double min_dimension = std::min(right-left, bottom-top);

//                int box_left = std::max(center.x - min_dimension/2, 0.0);
//                int box_right = std::min(center.x + min_dimension/2, width-1.0);
//                int box_top = std::max(center.y - min_dimension/2, 0.0);
//                int box_bottom = std::min(center.y + min_dimension/2, height-1.0);

//                //std::cout << box_left << ", " << box_right << ", " << box_top << ", " << box_bottom << std::endl;

//                for (int i = box_left; i < box_right; i++) {
//                    for (int j = box_top; j < box_bottom; j++) {
//                        if (getColourFromIndex(lut.classifyPixel(img(i, j))) == orange)
//                            count++;
//                    }
//                }
//                //std::cout << "PERCENT ORANGE: " << float(count)/((min*2)*(min*2)) << std::endl;

//                if (count/(min_dimension*min_dimension) >= VisionConstants::BALL_MIN_PERCENT_ORANGE) {
//                    balls.push_back(Ball(center, std::max((right-left), (bottom-top))));
//                }
//                else {
//                    //std::cout << "BALL THROWN OUT ON RATIO" << std::endl;
//                    #if VISION_BALL_VERBOSITY > 1
//                        debug << "BallDetector::detectBall - ball thrown out on percentage contained orange" << std::endl;
//                    #endif
//                }
//            }
//            else {
//                balls.push_back(Ball(center, std::max((right-left), (bottom-top))));
//            }
//        }
//        else {
//            #if VISION_BALL_VERBOSITY > 1
//                debug << "BallDetector::detectBall - (1,1) ball thrown out" << std::endl;
//            #endif
//        }
//    }

//    return balls;
//}


vector<Ball> BallDetector::run()
{
    VisionBlackboard* vbb = VisionBlackboard::getInstance();
    NUImage img = vbb->getOriginalImage();
    const LookUpTable& lut = vbb->getLUT();
    // BEGIN BALL DETECTION -----------------------------------------------------------------

    std::vector<ColourSegment> v_segments = vbb->getVerticalTransitions(BALL_COLOUR);
    std::vector<ColourSegment> h_segments = vbb->getHorizontalTransitions(BALL_COLOUR);
    std::vector<Point> edges;
    std::vector<Ball> balls; //will only ever hold one

    appendEdgesFromSegments(h_segments, edges);
    appendEdgesFromSegments(v_segments, edges);

    #if VISION_BALL_VERBOSITY > 1
        debug << "BallDetector::detectBall() - number of vertical ball segments: " << v_segments.size() << std::endl;
        debug << "BallDetector::detectBall() - number of horizontal ball segments: " << h_segments.size() << std::endl;
    #endif

    const GreenHorizon& green_horizon = vbb->getGreenHorizon();

    // Throw out points above the horizon
    std::vector<Point>::iterator it;
    it = edges.begin();
    while (it < edges.end()) {
        if(green_horizon.isBelowHorizon(*it)) {
            it++;   //move to next edge
        }
        else {
            it = edges.erase(it);
        }
    }

    #if VISION_BALL_VERBOSITY > 1
    debug << "BallDetector::detectBall() - " << edges.size() << " ball segments above green horizon." << std::endl;
    #endif

    if (edges.size() > 0) {
        // Arithmetic mean
        int x_mean = 0,
            y_mean = 0;
        for (unsigned int i = 0; i < edges.size(); i++) {
            x_mean += edges.at(i).x;
            y_mean += edges.at(i).y;
        }
        x_mean /= edges.size();
        y_mean /= edges.size();

        // Standard deviation
        int x_dev = 0,
            y_dev = 0;
        for (unsigned int i = 0; i < edges.size(); i++) {
            x_dev += std::abs(edges.at(i).x - x_mean);
            y_dev += std::abs(edges.at(i).y - y_mean);
        }
        x_dev /= edges.size();
        y_dev /= edges.size();

        //std::cout << edges.size() << std::endl;


        // Statistical throw-out
        it = edges.begin();
        while (it < edges.end()) {
            if (std::abs(it->x - x_mean) > x_dev || std::abs(it->y - y_mean) > y_dev)
                it = edges.erase(it);
            else
                it++;
        }

        // Geometric mean
        long double x_pos = 1,
               y_pos = 1;
        for (unsigned int i = 0; i < edges.size(); i++) {
            int x = edges.at(i).x,
                y = edges.at(i).y;

            x_pos *= pow(x, 1.0/edges.size());
            y_pos *= pow(y, 1.0/edges.size());
        }
        //x_pos = pow(x_pos, 1.0/edges.size());
        //y_pos = pow(y_pos, 1.0/edges.size());

        if (y_pos >= img.getHeight())
            y_pos = img.getHeight()-1;
        if (x_pos >= img.getWidth())
            x_pos = img.getWidth()-1;

        // Find ball centre (not occluded)        
        int top = y_pos,
            bottom = y_pos,
            left = x_pos,
            right = x_pos;
        int not_orange_count = 0;

        bool top_edge = false,
             bottom_edge = false,
             left_edge = false,
             right_edge = false;        

        // FIND BALL CENTRE (single iteration approach; doesn't deal great with occlusion)

        while (top > 0 && not_orange_count <= VisionConstants::BALL_ORANGE_TOLERANCE) {
            if (getColourFromIndex(lut.classifyPixel(img((int)x_pos, top))) != orange) {
                not_orange_count++;
            }
            else {
                not_orange_count = 0;
            }
            top --;
        }
        top += not_orange_count;
        not_orange_count = 0;

        while (bottom < img.getHeight() && not_orange_count <= VisionConstants::BALL_ORANGE_TOLERANCE) {
            if (getColourFromIndex(lut.classifyPixel(img((int)x_pos, bottom))) != orange) {
                not_orange_count++;
            }
            else {
                not_orange_count = 0;
            }
            bottom ++;
        }
        bottom -= not_orange_count;
        not_orange_count = 0;

        while (left > 0 && not_orange_count <= VisionConstants::BALL_ORANGE_TOLERANCE) {
            if (getColourFromIndex(lut.classifyPixel(img(left, (int)y_pos))) != orange) {
                not_orange_count++;
            }
            else {
                not_orange_count = 0;
            }
            left --;
        }
        left += not_orange_count;
        not_orange_count = 0;

        while (right < img.getWidth() && not_orange_count <= VisionConstants::BALL_ORANGE_TOLERANCE) {
            if (getColourFromIndex(lut.classifyPixel(img(right, (int)y_pos))) != orange) {
                not_orange_count++;
            }
            else {
                not_orange_count = 0;
            }
            right ++;
        }
        right -= not_orange_count;
        
        //RUNNING POINT FOR OLD BALL FITTING CODE
//        if (false) {
//            CircleFitting fitter = CircleFitting();
            
//            //make a std::vector of edge points
//            std::vector< Vector2<int> > edge_points;
//            Vector2<int> pt_top,pt_bottom,pt_left,pt_right;
//            pt_left.y = pt_right.y = y_pos;
//            pt_left.x = left;
//            pt_right.x = right;
//            pt_top.x = pt_bottom.x = x_pos;
//            pt_top.y = top;
//            pt_bottom.y = bottom;
//            edge_points.push_back(pt_top);
//            edge_points.push_back(pt_bottom);
//            edge_points.push_back(pt_left);
//            edge_points.push_back(pt_right);
            
//            //fit circle and recover data
//            Circle fitted_ball = fitter.FitCircleLMF(edge_points);
//            if (fitted_ball.isDefined) {
//                Point centre = Point((int)fitted_ball.centreX,(int)fitted_ball.centreY);
//                Ball newball(centre, (float)fitted_ball.radius);
//                vbb->addBall(newball);
//            }
//        }

        // CHECK IF POINT IS ON EDGE OF BALL (OR OCCLUDED)
        // OCCLUSION CHECK / COMPENSATION

        for (int i = left; i > left - VisionConstants::BALL_EDGE_THRESHOLD; i--) {
            if (i <= 0)
                break;
            else if (getColourFromIndex(lut.classifyPixel(img(i, (int)y_pos))) == green) {
                left_edge = true;
                break;
            }
        }
        for (int i = right; i < right + VisionConstants::BALL_EDGE_THRESHOLD; i++) {
            if (i >= img.getWidth()-1)
                break;
            else if (getColourFromIndex(lut.classifyPixel(img(i, (int)y_pos))) == green) {
                right_edge = true;
                break;
            }
        }
        for (int i = bottom; i < bottom + VisionConstants::BALL_EDGE_THRESHOLD; i++) {
            if (i >= img.getHeight()-1)
                break;
            else if (getColourFromIndex(lut.classifyPixel(img((int)x_pos, i))) == green) {
                bottom_edge = true;
                break;
            }
        }
        for (int i = top; i > top - VisionConstants::BALL_EDGE_THRESHOLD; i--) {
            if (i <= 0)
                break;
            else if (getColourFromIndex(lut.classifyPixel(img((int)x_pos, i))) == green) {
                top_edge = true;
                break;
            }
        }
        top_edge = true;

        Point center;
        if (left_edge == true && right_edge == true && top_edge == true && bottom_edge == true) {
            center = Point((right+left)/2,(top+bottom)/2);
        }
        else if (left_edge == true && right_edge == true) {
            if (top_edge == true && bottom_edge == false) {
                center = Point((right+left)/2, std::min((top+(top+right-left))/2, img.getHeight()-1));
            }
            else if (top_edge == false && bottom_edge == true) {
                center = Point((right+left)/2, std::max((bottom+(bottom-right+left))/2, 0));
            }
            else {
                center = Point((right+left)/2,(top+bottom)/2);
            }
        }
        else if (top_edge == true && bottom_edge == true) {
            if (left_edge == true && right_edge == false) {
                center = Point(std::min((left+(left+bottom-top))/2, img.getWidth()-1),(top+bottom)/2);
            }
            else if (left_edge == false && right_edge == true) {
                center = Point(std::max((right+(right-bottom+top))/2, 0),(top+bottom)/2);
            }
            else {
                center = Point((right+left)/2,(top+bottom)/2);
            }
        }
        else {
            center = Point((right+left)/2,(top+bottom)/2);
        }

        if (!(center.x ==1 and center.y==1) && bottom-top > 0 && right-left > 0) {

            // CHECK FOR PIXEL DENSITY
            int count = 0;

            int min = std::min(right-left, bottom-top);
            min /= 2;

            int box_left = std::max(center.x - min, 0.0);
            int box_right = std::min(center.x + min, img.getWidth()-1.0);
            int box_top = std::max(center.y - min, 0.0);
            int box_bottom = std::min(center.y + min, img.getHeight()-1.0);

            //std::cout << box_left << ", " << box_right << ", " << box_top << ", " << box_bottom << std::endl;

            for (int i = box_left; i < box_right; i++) {
                for (int j = box_top; j < box_bottom; j++) {
                    if (getColourFromIndex(lut.classifyPixel(img(i, j))) == orange)
                        count++;
                }
            }
            //std::cout << "PERCENT ORANGE: " << float(count)/((min*2)*(min*2)) << std::endl;

            if (count/((min*2.0)*(min*2.0)) >= VisionConstants::BALL_MIN_PERCENT_ORANGE) {
                balls.push_back(Ball(center, std::max((right-left), (bottom-top))));
            }
            else {
                //std::cout << "BALL THROWN OUT ON RATIO" << std::endl;
                #if VISION_BALL_VERBOSITY > 1
                    debug << "BallDetector::detectBall - ball thrown out on percentage contained orange" << std::endl;
                #endif
            }
        }
        else {
            #if VISION_BALL_VERBOSITY > 1
                debug << "BallDetector::detectBall - (1,1) ball thrown out" << std::endl;
            #endif
        }
    }

    return balls;
}

void BallDetector::appendEdgesFromSegments(const std::vector<ColourSegment> &segments, std::vector< Point > &pointList)
{
    std::vector<ColourSegment>::const_iterator it;
    for(it = segments.begin(); it < segments.end(); it++) {
        pointList.push_back(it->getStart());
        pointList.push_back(it->getEnd());
    }
}
=======
BallDetector::~BallDetector() {}
>>>>>>> ed89c74b
<|MERGE_RESOLUTION|>--- conflicted
+++ resolved
@@ -6,529 +6,4 @@
 
 BallDetector::BallDetector() {}
 
-<<<<<<< HEAD
-BallDetector::~BallDetector() {}
-
-// BROKEN
-//vector<Ball> BallDetector::run()
-//{
-//    VisionBlackboard* vbb = VisionBlackboard::getInstance();
-//    NUImage img = vbb->getOriginalImage();
-//    const LookUpTable& lut = vbb->getLUT();
-//    // BEGIN BALL DETECTION -----------------------------------------------------------------
-
-//    std::vector<ColourSegment> v_segments = vbb->getVerticalTransitions(BALL_COLOUR);
-//    std::vector<ColourSegment> h_segments = vbb->getHorizontalTransitions(BALL_COLOUR);
-//    std::vector<Point> edges;
-//    std::vector<Ball> balls; //will only ever hold one
-
-//    appendEdgesFromSegments(h_segments, edges);
-//    appendEdgesFromSegments(v_segments, edges);
-
-//    #if VISION_BALL_VERBOSITY > 1
-//        debug << "BallDetector::detectBall() - number of vertical ball segments: " << v_segments.size() << std::endl;
-//        debug << "BallDetector::detectBall() - number of horizontal ball segments: " << h_segments.size() << std::endl;
-//    #endif
-
-//    const GreenHorizon& green_horizon = vbb->getGreenHorizon();
-
-//    #if VISION_BALL_VERBOSITY > 1
-//    int debug_edges_size = edges.size();
-//    #endif
-
-//    // Throw out points above the horizon
-//    std::vector<Point>::iterator it;
-//    it = edges.begin();
-//    while (it < edges.end()) {
-//        if(green_horizon.isBelowHorizon(*it))
-//            it++;   //move to next edge
-//        else
-//            it = edges.erase(it);
-//    }
-
-//    #if VISION_BALL_VERBOSITY > 1
-//    debug << "BallDetector::detectBall() - " << debug_edges_size - edges.size() << " ball segments above green horizon." << std::endl;
-//    #endif
-
-//    if (edges.size() > 0) {
-//        int height = img.getHeight();
-//        int width = img.getWidth();
-
-//        // Arithmetic mean
-//        Point avg, stddev;
-//        Vector2<accumulator_set<double, stats<tag::mean, tag::variance> > > acc;
-
-//        BOOST_FOREACH(Point& p, edges) {
-//            acc.x(p.x);
-//            acc.y(p.y);
-//        }
-
-//        avg.x = std::mean(acc.x);
-//        avg.y = std::mean(acc.y);
-//        stddev.x = std::sqrt(variance(acc.x));
-//        stddev.y = std::sqrt(variance(acc.y));
-
-//        // Statistical throw-out
-//        it = edges.begin();
-//        while (it < edges.end()) {
-//            if (std::abs(it->x - avg.x) > stddev.x || std::abs(it->y - avg.y) > stddev.y)
-//                it = edges.erase(it);
-//            else
-//                it++;
-//        }
-
-//        // Geometric mean
-//        Vector2<long double> pos(1.0, 1.0);
-
-//        BOOST_FOREACH(Point& p, edges) {
-//            pos.x *= std::pow(p.x, 1.0/edges.size());
-//            pos.y *= std::pow(p.y, 1.0/edges.size());
-//        }
-
-//        pos.x = std::min(pos.x, width - 1.0L);
-//        pos.y = std::min(pos.y, height - 1.0L);
-
-//        // Find ball centre (not occluded)
-//        int top = pos.y,
-//            bottom = pos.y,
-//            left = pos.x,
-//            right = pos.x;
-//        int not_orange_count = 0;
-
-//        // FIND BALL CENTRE (single iteration approach; doesn't deal great with occlusion)
-//        for(top = pos.y; top > 0 && not_orange_count <= VisionConstants::BALL_ORANGE_TOLERANCE; top--) {
-//            if (getColourFromIndex( lut.classifyPixel( img((int)pos.x, top) ) ) != orange) {
-//                not_orange_count++;
-//            }
-//            else {
-//                not_orange_count = 0;
-//            }
-//        }
-//        top += not_orange_count;
-
-//        not_orange_count = 0;
-//        for(bottom = pos.y; bottom < height && not_orange_count <= VisionConstants::BALL_ORANGE_TOLERANCE; bottom++) {
-//            if (getColourFromIndex( lut.classifyPixel( img((int)pos.x, bottom) ) ) != orange)
-//                not_orange_count++;
-//            else
-//                not_orange_count = 0;
-//            bottom ++;
-//        }
-//        bottom -= not_orange_count;
-//        not_orange_count = 0;
-
-//        while (left > 0 && not_orange_count <= VisionConstants::BALL_ORANGE_TOLERANCE) {
-//            if (getColourFromIndex( lut.classifyPixel( img(left, (int)pos.y) ) ) != orange) {
-//                not_orange_count++;
-//            }
-//            else {
-//                not_orange_count = 0;
-//            }
-//            left --;
-//        }
-//        left += not_orange_count;
-//        not_orange_count = 0;
-
-//        while (right < width && not_orange_count <= VisionConstants::BALL_ORANGE_TOLERANCE) {
-//            if (getColourFromIndex( lut.classifyPixel( img(right, (int)pos.y) ) ) != orange)
-//                not_orange_count++;
-//            else
-//                not_orange_count = 0;
-//            right ++;
-//        }
-//        right -= not_orange_count;
-
-//        // CHECK IF POINT IS ON EDGE OF BALL (OR OCCLUDED)
-//        // OCCLUSION CHECK / COMPENSATION
-//        bool top_edge = false,
-//             bottom_edge = false,
-//             left_edge = false,
-//             right_edge = false;
-
-//        for (int i = left; i > left - VisionConstants::BALL_EDGE_THRESHOLD && i >= 0; i--) {
-//            if (getColourFromIndex(lut.classifyPixel(img(i, (int)pos.y))) == green) {
-//                left_edge = true;
-//                break;
-//            }
-//        }
-//        for (int i = right; i < right + VisionConstants::BALL_EDGE_THRESHOLD && i < width; i++) {
-//            if (getColourFromIndex(lut.classifyPixel(img(i, (int)pos.y))) == green) {
-//                right_edge = true;
-//                break;
-//            }
-//        }
-//        for (int i = bottom; i < bottom + VisionConstants::BALL_EDGE_THRESHOLD && i < height; i++) {
-//            if (getColourFromIndex(lut.classifyPixel(img((int)pos.x, i))) == green) {
-//                bottom_edge = true;
-//                break;
-//            }
-//        }
-//        for (int i = top; i > top - VisionConstants::BALL_EDGE_THRESHOLD && i >= 0; i--) {
-//            if (getColourFromIndex(lut.classifyPixel(img((int)pos.x, i))) == green) {
-//                top_edge = true;
-//                break;
-//            }
-//        }
-//        top_edge = true;
-
-//        // DETERMINE CENTRE
-//        Point center;
-
-//        if (left_edge && right_edge && top_edge && !bottom_edge)        // only bottom occluded
-//            center = Point((right+left)/2, std::min((top+(top+right-left))/2, height-1));
-//        else if (left_edge && right_edge && !top_edge && bottom_edge)   // only top occluded
-//            center = Point((right+left)/2, std::max((bottom+(bottom-right+left))/2, 0));
-//        else if (left_edge && !right_edge && top_edge && bottom_edge)   // only right occluded
-//            center = Point(std::min((left+(left+bottom-top))/2, width-1),(top+bottom)/2);
-//        else if (!left_edge && right_edge && top_edge && bottom_edge)   // only left occluded
-//            center = Point(std::max((right+(right-bottom+top))/2, 0),(top+bottom)/2);
-//        else
-//            center = Point((right+left)/2,(top+bottom)/2);
-
-//        // CHECK FOR SUCCESS
-//        if (center != Point(1, 1) && bottom > top && right > left) {
-//            // expensive check - only do if we want to
-//            if(VisionConstants::BALL_MIN_PERCENT_ORANGE > 0) {
-//                // CHECK FOR PIXEL DENSITY
-//                int count = 0;
-
-//                double min_dimension = std::min(right-left, bottom-top);
-
-//                int box_left = std::max(center.x - min_dimension/2, 0.0);
-//                int box_right = std::min(center.x + min_dimension/2, width-1.0);
-//                int box_top = std::max(center.y - min_dimension/2, 0.0);
-//                int box_bottom = std::min(center.y + min_dimension/2, height-1.0);
-
-//                //std::cout << box_left << ", " << box_right << ", " << box_top << ", " << box_bottom << std::endl;
-
-//                for (int i = box_left; i < box_right; i++) {
-//                    for (int j = box_top; j < box_bottom; j++) {
-//                        if (getColourFromIndex(lut.classifyPixel(img(i, j))) == orange)
-//                            count++;
-//                    }
-//                }
-//                //std::cout << "PERCENT ORANGE: " << float(count)/((min*2)*(min*2)) << std::endl;
-
-//                if (count/(min_dimension*min_dimension) >= VisionConstants::BALL_MIN_PERCENT_ORANGE) {
-//                    balls.push_back(Ball(center, std::max((right-left), (bottom-top))));
-//                }
-//                else {
-//                    //std::cout << "BALL THROWN OUT ON RATIO" << std::endl;
-//                    #if VISION_BALL_VERBOSITY > 1
-//                        debug << "BallDetector::detectBall - ball thrown out on percentage contained orange" << std::endl;
-//                    #endif
-//                }
-//            }
-//            else {
-//                balls.push_back(Ball(center, std::max((right-left), (bottom-top))));
-//            }
-//        }
-//        else {
-//            #if VISION_BALL_VERBOSITY > 1
-//                debug << "BallDetector::detectBall - (1,1) ball thrown out" << std::endl;
-//            #endif
-//        }
-//    }
-
-//    return balls;
-//}
-
-
-vector<Ball> BallDetector::run()
-{
-    VisionBlackboard* vbb = VisionBlackboard::getInstance();
-    NUImage img = vbb->getOriginalImage();
-    const LookUpTable& lut = vbb->getLUT();
-    // BEGIN BALL DETECTION -----------------------------------------------------------------
-
-    std::vector<ColourSegment> v_segments = vbb->getVerticalTransitions(BALL_COLOUR);
-    std::vector<ColourSegment> h_segments = vbb->getHorizontalTransitions(BALL_COLOUR);
-    std::vector<Point> edges;
-    std::vector<Ball> balls; //will only ever hold one
-
-    appendEdgesFromSegments(h_segments, edges);
-    appendEdgesFromSegments(v_segments, edges);
-
-    #if VISION_BALL_VERBOSITY > 1
-        debug << "BallDetector::detectBall() - number of vertical ball segments: " << v_segments.size() << std::endl;
-        debug << "BallDetector::detectBall() - number of horizontal ball segments: " << h_segments.size() << std::endl;
-    #endif
-
-    const GreenHorizon& green_horizon = vbb->getGreenHorizon();
-
-    // Throw out points above the horizon
-    std::vector<Point>::iterator it;
-    it = edges.begin();
-    while (it < edges.end()) {
-        if(green_horizon.isBelowHorizon(*it)) {
-            it++;   //move to next edge
-        }
-        else {
-            it = edges.erase(it);
-        }
-    }
-
-    #if VISION_BALL_VERBOSITY > 1
-    debug << "BallDetector::detectBall() - " << edges.size() << " ball segments above green horizon." << std::endl;
-    #endif
-
-    if (edges.size() > 0) {
-        // Arithmetic mean
-        int x_mean = 0,
-            y_mean = 0;
-        for (unsigned int i = 0; i < edges.size(); i++) {
-            x_mean += edges.at(i).x;
-            y_mean += edges.at(i).y;
-        }
-        x_mean /= edges.size();
-        y_mean /= edges.size();
-
-        // Standard deviation
-        int x_dev = 0,
-            y_dev = 0;
-        for (unsigned int i = 0; i < edges.size(); i++) {
-            x_dev += std::abs(edges.at(i).x - x_mean);
-            y_dev += std::abs(edges.at(i).y - y_mean);
-        }
-        x_dev /= edges.size();
-        y_dev /= edges.size();
-
-        //std::cout << edges.size() << std::endl;
-
-
-        // Statistical throw-out
-        it = edges.begin();
-        while (it < edges.end()) {
-            if (std::abs(it->x - x_mean) > x_dev || std::abs(it->y - y_mean) > y_dev)
-                it = edges.erase(it);
-            else
-                it++;
-        }
-
-        // Geometric mean
-        long double x_pos = 1,
-               y_pos = 1;
-        for (unsigned int i = 0; i < edges.size(); i++) {
-            int x = edges.at(i).x,
-                y = edges.at(i).y;
-
-            x_pos *= pow(x, 1.0/edges.size());
-            y_pos *= pow(y, 1.0/edges.size());
-        }
-        //x_pos = pow(x_pos, 1.0/edges.size());
-        //y_pos = pow(y_pos, 1.0/edges.size());
-
-        if (y_pos >= img.getHeight())
-            y_pos = img.getHeight()-1;
-        if (x_pos >= img.getWidth())
-            x_pos = img.getWidth()-1;
-
-        // Find ball centre (not occluded)        
-        int top = y_pos,
-            bottom = y_pos,
-            left = x_pos,
-            right = x_pos;
-        int not_orange_count = 0;
-
-        bool top_edge = false,
-             bottom_edge = false,
-             left_edge = false,
-             right_edge = false;        
-
-        // FIND BALL CENTRE (single iteration approach; doesn't deal great with occlusion)
-
-        while (top > 0 && not_orange_count <= VisionConstants::BALL_ORANGE_TOLERANCE) {
-            if (getColourFromIndex(lut.classifyPixel(img((int)x_pos, top))) != orange) {
-                not_orange_count++;
-            }
-            else {
-                not_orange_count = 0;
-            }
-            top --;
-        }
-        top += not_orange_count;
-        not_orange_count = 0;
-
-        while (bottom < img.getHeight() && not_orange_count <= VisionConstants::BALL_ORANGE_TOLERANCE) {
-            if (getColourFromIndex(lut.classifyPixel(img((int)x_pos, bottom))) != orange) {
-                not_orange_count++;
-            }
-            else {
-                not_orange_count = 0;
-            }
-            bottom ++;
-        }
-        bottom -= not_orange_count;
-        not_orange_count = 0;
-
-        while (left > 0 && not_orange_count <= VisionConstants::BALL_ORANGE_TOLERANCE) {
-            if (getColourFromIndex(lut.classifyPixel(img(left, (int)y_pos))) != orange) {
-                not_orange_count++;
-            }
-            else {
-                not_orange_count = 0;
-            }
-            left --;
-        }
-        left += not_orange_count;
-        not_orange_count = 0;
-
-        while (right < img.getWidth() && not_orange_count <= VisionConstants::BALL_ORANGE_TOLERANCE) {
-            if (getColourFromIndex(lut.classifyPixel(img(right, (int)y_pos))) != orange) {
-                not_orange_count++;
-            }
-            else {
-                not_orange_count = 0;
-            }
-            right ++;
-        }
-        right -= not_orange_count;
-        
-        //RUNNING POINT FOR OLD BALL FITTING CODE
-//        if (false) {
-//            CircleFitting fitter = CircleFitting();
-            
-//            //make a std::vector of edge points
-//            std::vector< Vector2<int> > edge_points;
-//            Vector2<int> pt_top,pt_bottom,pt_left,pt_right;
-//            pt_left.y = pt_right.y = y_pos;
-//            pt_left.x = left;
-//            pt_right.x = right;
-//            pt_top.x = pt_bottom.x = x_pos;
-//            pt_top.y = top;
-//            pt_bottom.y = bottom;
-//            edge_points.push_back(pt_top);
-//            edge_points.push_back(pt_bottom);
-//            edge_points.push_back(pt_left);
-//            edge_points.push_back(pt_right);
-            
-//            //fit circle and recover data
-//            Circle fitted_ball = fitter.FitCircleLMF(edge_points);
-//            if (fitted_ball.isDefined) {
-//                Point centre = Point((int)fitted_ball.centreX,(int)fitted_ball.centreY);
-//                Ball newball(centre, (float)fitted_ball.radius);
-//                vbb->addBall(newball);
-//            }
-//        }
-
-        // CHECK IF POINT IS ON EDGE OF BALL (OR OCCLUDED)
-        // OCCLUSION CHECK / COMPENSATION
-
-        for (int i = left; i > left - VisionConstants::BALL_EDGE_THRESHOLD; i--) {
-            if (i <= 0)
-                break;
-            else if (getColourFromIndex(lut.classifyPixel(img(i, (int)y_pos))) == green) {
-                left_edge = true;
-                break;
-            }
-        }
-        for (int i = right; i < right + VisionConstants::BALL_EDGE_THRESHOLD; i++) {
-            if (i >= img.getWidth()-1)
-                break;
-            else if (getColourFromIndex(lut.classifyPixel(img(i, (int)y_pos))) == green) {
-                right_edge = true;
-                break;
-            }
-        }
-        for (int i = bottom; i < bottom + VisionConstants::BALL_EDGE_THRESHOLD; i++) {
-            if (i >= img.getHeight()-1)
-                break;
-            else if (getColourFromIndex(lut.classifyPixel(img((int)x_pos, i))) == green) {
-                bottom_edge = true;
-                break;
-            }
-        }
-        for (int i = top; i > top - VisionConstants::BALL_EDGE_THRESHOLD; i--) {
-            if (i <= 0)
-                break;
-            else if (getColourFromIndex(lut.classifyPixel(img((int)x_pos, i))) == green) {
-                top_edge = true;
-                break;
-            }
-        }
-        top_edge = true;
-
-        Point center;
-        if (left_edge == true && right_edge == true && top_edge == true && bottom_edge == true) {
-            center = Point((right+left)/2,(top+bottom)/2);
-        }
-        else if (left_edge == true && right_edge == true) {
-            if (top_edge == true && bottom_edge == false) {
-                center = Point((right+left)/2, std::min((top+(top+right-left))/2, img.getHeight()-1));
-            }
-            else if (top_edge == false && bottom_edge == true) {
-                center = Point((right+left)/2, std::max((bottom+(bottom-right+left))/2, 0));
-            }
-            else {
-                center = Point((right+left)/2,(top+bottom)/2);
-            }
-        }
-        else if (top_edge == true && bottom_edge == true) {
-            if (left_edge == true && right_edge == false) {
-                center = Point(std::min((left+(left+bottom-top))/2, img.getWidth()-1),(top+bottom)/2);
-            }
-            else if (left_edge == false && right_edge == true) {
-                center = Point(std::max((right+(right-bottom+top))/2, 0),(top+bottom)/2);
-            }
-            else {
-                center = Point((right+left)/2,(top+bottom)/2);
-            }
-        }
-        else {
-            center = Point((right+left)/2,(top+bottom)/2);
-        }
-
-        if (!(center.x ==1 and center.y==1) && bottom-top > 0 && right-left > 0) {
-
-            // CHECK FOR PIXEL DENSITY
-            int count = 0;
-
-            int min = std::min(right-left, bottom-top);
-            min /= 2;
-
-            int box_left = std::max(center.x - min, 0.0);
-            int box_right = std::min(center.x + min, img.getWidth()-1.0);
-            int box_top = std::max(center.y - min, 0.0);
-            int box_bottom = std::min(center.y + min, img.getHeight()-1.0);
-
-            //std::cout << box_left << ", " << box_right << ", " << box_top << ", " << box_bottom << std::endl;
-
-            for (int i = box_left; i < box_right; i++) {
-                for (int j = box_top; j < box_bottom; j++) {
-                    if (getColourFromIndex(lut.classifyPixel(img(i, j))) == orange)
-                        count++;
-                }
-            }
-            //std::cout << "PERCENT ORANGE: " << float(count)/((min*2)*(min*2)) << std::endl;
-
-            if (count/((min*2.0)*(min*2.0)) >= VisionConstants::BALL_MIN_PERCENT_ORANGE) {
-                balls.push_back(Ball(center, std::max((right-left), (bottom-top))));
-            }
-            else {
-                //std::cout << "BALL THROWN OUT ON RATIO" << std::endl;
-                #if VISION_BALL_VERBOSITY > 1
-                    debug << "BallDetector::detectBall - ball thrown out on percentage contained orange" << std::endl;
-                #endif
-            }
-        }
-        else {
-            #if VISION_BALL_VERBOSITY > 1
-                debug << "BallDetector::detectBall - (1,1) ball thrown out" << std::endl;
-            #endif
-        }
-    }
-
-    return balls;
-}
-
-void BallDetector::appendEdgesFromSegments(const std::vector<ColourSegment> &segments, std::vector< Point > &pointList)
-{
-    std::vector<ColourSegment>::const_iterator it;
-    for(it = segments.begin(); it < segments.end(); it++) {
-        pointList.push_back(it->getStart());
-        pointList.push_back(it->getEnd());
-    }
-}
-=======
-BallDetector::~BallDetector() {}
->>>>>>> ed89c74b
+BallDetector::~BallDetector() {}