--- conflicted
+++ resolved
@@ -55,20 +55,8 @@
         : Reactor(std::move(environment)) {
 
         on<Configuration>("ImageCompressor.yaml").then("Configure Compressors", [this](const Configuration& cfg) {
-<<<<<<< HEAD
             this->log_level = cfg["log_level"];
 
-=======
-            // clang-format off
-            auto lvl = cfg["log_level"].as<std::string>();
-            if (lvl == "TRACE") { this->log_level = NUClear::TRACE; }
-            else if (lvl == "DEBUG") { this->log_level = NUClear::DEBUG; }
-            else if (lvl == "INFO") { this->log_level = NUClear::INFO; }
-            else if (lvl == "WARN") { this->log_level = NUClear::WARN; }
-            else if (lvl == "ERROR") { this->log_level = NUClear::ERROR; }
-            else if (lvl == "FATAL") { this->log_level = NUClear::FATAL; }
-            // clang-format on
->>>>>>> 564aaf19
 
             // Clear the compressors and factories
             std::lock_guard<std::mutex> lock(compressor_mutex);
