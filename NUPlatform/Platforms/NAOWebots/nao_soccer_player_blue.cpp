--- conflicted
+++ resolved
@@ -37,11 +37,7 @@
     time(&timenow);
     struct tm* timeinfo = localtime(&timenow);
     char buffer[80];
-<<<<<<< HEAD
-    strftime(buffer, 80, "%H%M%S %Y%m%d", timeinfo);
-=======
     strftime(buffer, 80, "%Y%m%d %H%M%S ", timeinfo);
->>>>>>> 61889c3a
     
     filename_prefix << buffer << " " << setfill('0') << setw(2) << getLogNumber(argc, argv);
     filename_postfix << ".log";
