--- conflicted
+++ resolved
@@ -9,10 +9,6 @@
     support::configuration::NetworkConfiguration
     support::NUbugger
     support::configuration::SoccerConfig
-<<<<<<< HEAD
-=======
-    #support::GrimReaper
->>>>>>> 06b2c514
 
     #input
     #input::GameController
@@ -28,12 +24,8 @@
     #Localisation
     localisation::MMKFRobotLocalisation
     localisation::KFBallLocalisation
-<<<<<<< HEAD
-    
-=======
     #localisation::SideChecker
 
->>>>>>> 06b2c514
     #Behaviour
     behaviour::Controller
     behaviour::skills::Stand
@@ -42,15 +34,10 @@
     behaviour::skills::Getup
     behaviour::skills::KickScript
     behaviour::planning::KickPlanner
-<<<<<<< HEAD
     behaviour::planning::BezierWalkPathPlanner 
-=======
-    #behaviour::planning::OMPLPathPlanner  # Creates WalkPaths.
     behaviour::skills::WalkPathFollower # Follows WalkPaths.
     behaviour::skills::DirectWalkController
->>>>>>> 06b2c514
     behaviour::strategy::SoccerStrategy
-    behaviour::skills::DirectWalkController
 
     #Motion
     motion::ScriptEngine
