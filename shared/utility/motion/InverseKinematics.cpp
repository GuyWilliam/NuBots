/*
 * This file is part of the NUbots Codebase.
 *
 * The NUbots Codebase is free software: you can redistribute it and/or modify
 * it under the terms of the GNU General Public License as published by
 * the Free Software Foundation, either version 3 of the License, or
 * (at your option) any later version.
 *
 * The NUbots Codebase is distributed in the hope that it will be useful,
 * but WITHOUT ANY WARRANTY; without even the implied warranty of
 * MERCHANTABILITY or FITNESS FOR A PARTICULAR PURPOSE.  See the
 * GNU General Public License for more details.
 *
 * You should have received a copy of the GNU General Public License
 * along with the NUbots Codebase.  If not, see <http://www.gnu.org/licenses/>.
 *
 * Copyright 2013 NUbots <nubots@nubots.net>
 */

#include "InverseKinematics.h"

namespace utility {
namespace motion {
    namespace kinematics {

        using message::input::Sensors;
        using message::motion::KinematicsModel;

        using LimbID  = utility::input::LimbID;
        using ServoID = utility::input::ServoID;

        /*! @brief Calculates the leg joints for a given input ankle position.
                The robot coordinate system has origin a distance DISTANCE_FROM_BODY_TO_HIP_JOINT above the midpoint of
           the hips.
                Robot coordinate system:
                            x is out of the front of the robot
                            y is left, from right shoulder to left
                            z is upward, from feet to head
                Input ankle coordinate system:
                            x is forward, from heel to toe
                            y is left,
                            z is normal to the plane of the foot
            @param target The target 4x4 basis matrix for the ankle
            @param isLeft Request for left leg motors or right leg motors?
            @param RobotKinematicsModel The class containing the leg model of the robot.
        */

        bool legPoseValid(const KinematicsModel& model, utility::math::matrix::Transform3D target, LimbID limb) {
            const float HIP_OFFSET_Y     = model.leg.HIP_OFFSET_Y;
            const float HIP_OFFSET_Z     = model.leg.HIP_OFFSET_Z;
            const float HIP_OFFSET_X     = model.leg.HIP_OFFSET_X;
            const float UPPER_LEG_LENGTH = model.leg.UPPER_LEG_LENGTH;
            const float LOWER_LEG_LENGTH = model.leg.LOWER_LEG_LENGTH;

            // Translate up foot
            auto targetLeg = target.translate(arma::vec3({0, 0, model.leg.FOOT_HEIGHT}));

            // Remove hip offset
            int negativeIfRight  = (limb == LimbID::RIGHT_LEG) ? -1 : 1;
            arma::vec3 hipOffset = {HIP_OFFSET_X, negativeIfRight * HIP_OFFSET_Y, -HIP_OFFSET_Z};
            targetLeg.translation() -= hipOffset;

            float length       = arma::norm(targetLeg.translation());
            float maxLegLength = UPPER_LEG_LENGTH + LOWER_LEG_LENGTH;
            return (length < maxLegLength);
        }

        std::vector<std::pair<ServoID, float>> calculateLegJoints(const KinematicsModel& model,
                                                                  utility::math::matrix::Transform3D target,
                                                                  LimbID limb) {
            const float LENGTH_BETWEEN_LEGS             = model.leg.LENGTH_BETWEEN_LEGS;
            const float DISTANCE_FROM_BODY_TO_HIP_JOINT = model.leg.HIP_OFFSET_Z;
            const float HIP_OFFSET_X                    = model.leg.HIP_OFFSET_X;
            const float UPPER_LEG_LENGTH                = model.leg.UPPER_LEG_LENGTH;
            const float LOWER_LEG_LENGTH                = model.leg.LOWER_LEG_LENGTH;

            std::vector<std::pair<ServoID, float>> positions;

            float hipYaw     = 0;
            float hipRoll    = 0;
            float hipPitch   = 0;
            float knee       = 0;
            float anklePitch = 0;
            float ankleRoll  = 0;

            // Correct for input referencing the bottom of the foot
            target = target.translate(arma::vec3({0, 0, model.leg.FOOT_HEIGHT}));

            // TODO remove this. It was due to wrong convention use
            utility::math::matrix::Transform3D inputCoordinatesToCalcCoordinates;
            // clang-format off
            inputCoordinatesToCalcCoordinates << 0 << 1 <<  0 << 0 << arma::endr
                                              << 1 << 0 <<  0 << 0 << arma::endr
                                              << 0 << 0 << -1 << 0 << arma::endr
                                              << 0 << 0 <<  0 << 1;
            // clang-format on
            // Rotate input position from standard robot coords to foot coords
            // NUClear::log<NUClear::DEBUG>("Target Original\n", target);
            arma::vec3 fourthColumn = target.col(3).head(3);
            fourthColumn            = inputCoordinatesToCalcCoordinates.transformPoint(fourthColumn);
            target                = inputCoordinatesToCalcCoordinates * target * inputCoordinatesToCalcCoordinates.t();
            target.col(3).head(3) = fourthColumn;
            // NUClear::log<NUClear::DEBUG>("Target Final\n", target);

            // swap legs if needed
            if (limb != LimbID::LEFT_LEG) {
                target.submat(0, 0, 2, 2) = arma::mat33{-1, 0, 0, 0, 1, 0, 0, 0, 1} * target.submat(0, 0, 2, 2);
                target.submat(0, 0, 2, 0) *= -1;
                target(0, 3) *= -1;
            }

            arma::vec3 ankleX = target.submat(0, 0, 2, 0);
            arma::vec3 ankleY = target.submat(0, 1, 2, 1);
            arma::vec3 ankleZ = target.submat(0, 2, 2, 2);

            arma::vec3 anklePos = target.submat(0, 3, 2, 3);

            arma::vec3 hipOffset = {LENGTH_BETWEEN_LEGS / 2.0, HIP_OFFSET_X, DISTANCE_FROM_BODY_TO_HIP_JOINT};

            arma::vec3 targetLeg = anklePos - hipOffset;

            float length       = arma::norm(targetLeg);
            float maxLegLength = UPPER_LEG_LENGTH + LOWER_LEG_LENGTH;
            if (length > maxLegLength) {
                // NUClear::log<NUClear::WARN>("InverseKinematics::calculateLegJoints : !!! WARNING !!! Requested
                // position beyond leg reach.\n Scaling back requested vector from length ",length, " to ",
                // maxLegLength);
                targetLeg = targetLeg * (maxLegLength) / length;
                length    = arma::norm(targetLeg);
            }
            // NUClear::log<NUClear::DEBUG>("Length: ", length);
            float sqrLength   = length * length;
            float sqrUpperLeg = UPPER_LEG_LENGTH * UPPER_LEG_LENGTH;
            float sqrLowerLeg = LOWER_LEG_LENGTH * LOWER_LEG_LENGTH;

            float cosKnee = (sqrUpperLeg + sqrLowerLeg - sqrLength) / (2 * UPPER_LEG_LENGTH * LOWER_LEG_LENGTH);
            // NUClear::log<NUClear::DEBUG>("Cos Knee: ", cosKnee);
            // TODO: check if cosKnee is between 1 and -1
            knee = std::acos(std::fmax(std::fmin(cosKnee, 1), -1));
            // NUClear::log<NUClear::DEBUG>("Knee: ", knee);

            float cosLowerLeg = (sqrLowerLeg + sqrLength - sqrUpperLeg) / (2 * LOWER_LEG_LENGTH * length);
            // TODO: check if cosLowerLeg is between 1 and -1
            float lowerLeg = acos(cosLowerLeg);

            float phi2 = acos(arma::dot(targetLeg, ankleY) / length);

            anklePitch = lowerLeg + phi2 - M_PI_2;

            arma::vec3 unitTargetLeg = targetLeg / length;

            arma::vec3 hipX  = arma::cross(ankleY, unitTargetLeg);
            float hipXLength = arma::norm(hipX, 2);
            if (hipXLength > 0) {
                hipX /= hipXLength;
            }
            else {
                NUClear::log<NUClear::DEBUG>(
                    "InverseKinematics::calculateLegJoints : targetLeg and ankleY parallel. This is unhandled at the "
                    "moment. requested pose = \n",
                    target);
                return positions;
            }
            arma::vec3 legPlaneTangent =
                arma::cross(ankleY, hipX);  // Will be unit as ankleY and hipX are normal and unit

            ankleRoll = atan2(arma::dot(ankleX, legPlaneTangent), arma::dot(ankleX, hipX));

            arma::vec3 globalX = {1, 0, 0};
            arma::vec3 globalY = {0, 1, 0};
            arma::vec3 globalZ = {0, 0, 1};

            bool isAnkleAboveWaist = arma::dot(unitTargetLeg, globalZ) < 0;

            float cosZandHipX           = arma::dot(globalZ, hipX);
            bool hipRollPositive        = cosZandHipX <= 0;
            arma::vec3 legPlaneGlobalZ  = (isAnkleAboveWaist ? -1 : 1) * (globalZ - (cosZandHipX * hipX));
            float legPlaneGlobalZLength = arma::norm(legPlaneGlobalZ, 2);
            if (legPlaneGlobalZLength > 0) {
                legPlaneGlobalZ /= legPlaneGlobalZLength;
            }

            float cosHipRoll = arma::dot(legPlaneGlobalZ, globalZ);
            // TODO: check if cosHipRoll is between 1 and -1
            hipRoll = (hipRollPositive ? 1 : -1) * acos(cosHipRoll);


            float phi4 = M_PI - knee - lowerLeg;
            // Superposition values:
            float sinPIminusPhi2 = std::sin(M_PI - phi2);
            arma::vec3 unitUpperLeg =
                unitTargetLeg * (std::sin(phi2 - phi4) / sinPIminusPhi2) + ankleY * (std::sin(phi4) / sinPIminusPhi2);
            bool isHipPitchPositive = dot(hipX, cross(unitUpperLeg, legPlaneGlobalZ)) >= 0;

            hipPitch = (isHipPitchPositive ? 1 : -1) * acos(arma::dot(legPlaneGlobalZ, unitUpperLeg));

            arma::vec3 hipXProjected =
                (isAnkleAboveWaist ? -1 : 1)
                * hipX;  // If leg is above waist then hipX is pointing in the wrong direction in the xy plane
            hipXProjected[2] = 0;
            hipXProjected /= arma::norm(hipXProjected, 2);
            bool isHipYawPositive = arma::dot(hipXProjected, globalY) >= 0;

            hipYaw = (isHipYawPositive ? 1 : -1) * acos(arma::dot(hipXProjected, globalX));

            if (limb == LimbID::LEFT_LEG) {
                positions.push_back(std::make_pair(ServoID::L_HIP_YAW, -hipYaw));
                positions.push_back(std::make_pair(ServoID::L_HIP_ROLL, hipRoll));
                positions.push_back(std::make_pair(ServoID::L_HIP_PITCH, -hipPitch));
                positions.push_back(std::make_pair(ServoID::L_KNEE, M_PI - knee));
                positions.push_back(std::make_pair(ServoID::L_ANKLE_PITCH, -anklePitch));
                positions.push_back(std::make_pair(ServoID::L_ANKLE_ROLL, ankleRoll));
            }
            else {
                positions.push_back(std::make_pair(ServoID::R_HIP_YAW, (model.leg.LEFT_TO_RIGHT_HIP_YAW) * -hipYaw));
                positions.push_back(std::make_pair(ServoID::R_HIP_ROLL, (model.leg.LEFT_TO_RIGHT_HIP_ROLL) * hipRoll));
                positions.push_back(
                    std::make_pair(ServoID::R_HIP_PITCH, (model.leg.LEFT_TO_RIGHT_HIP_PITCH) * -hipPitch));
                positions.push_back(std::make_pair(ServoID::R_KNEE, (model.leg.LEFT_TO_RIGHT_KNEE) * (M_PI - knee)));
                positions.push_back(
                    std::make_pair(ServoID::R_ANKLE_PITCH, (model.leg.LEFT_TO_RIGHT_ANKLE_PITCH) * -anklePitch));
                positions.push_back(
                    std::make_pair(ServoID::R_ANKLE_ROLL, (model.leg.LEFT_TO_RIGHT_ANKLE_ROLL) * ankleRoll));
            }

            return positions;
        }

        std::vector<std::pair<ServoID, double>> calculateLegJoints(const KinematicsModel& model,
                                                                   const Eigen::Affine3d& target_,
                                                                   const LimbID& limb) {
            const double LENGTH_BETWEEN_LEGS             = model.leg.LENGTH_BETWEEN_LEGS;
            const double DISTANCE_FROM_BODY_TO_HIP_JOINT = model.leg.HIP_OFFSET_Z;
            const double HIP_OFFSET_X                    = model.leg.HIP_OFFSET_X;
            const double UPPER_LEG_LENGTH                = model.leg.UPPER_LEG_LENGTH;
            const double LOWER_LEG_LENGTH                = model.leg.LOWER_LEG_LENGTH;

            std::vector<std::pair<ServoID, double>> positions;

            double hipYaw     = 0;
            double hipRoll    = 0;
            double hipPitch   = 0;
            double knee       = 0;
            double anklePitch = 0;
            double ankleRoll  = 0;

            // Correct for input referencing the bottom of the foot
            Eigen::Affine3d target(target_);
            target = target.translate(Eigen::Vector3d(0.0, 0.0, model.leg.FOOT_HEIGHT));

            // Tci = transformation (not necessarily homogeneous) from input coordinates to calculation coordinates
            // TODO remove this. It was due to wrong convention use
            Eigen::Matrix4d Tci;
            // clang-format off
            Tci << 0.0, 1.0,  0.0, 0.0,
                   1.0, 0.0,  0.0, 0.0,
                   0.0, 0.0, -1.0, 0.0,
                   0.0, 0.0,  0.0, 1.0;
            // clang-format on
            // Rotate input position from standard robot coords to foot coords
            Eigen::Vector3d translation = (Tci * target.matrix().block<4, 1>(0, 3)).head<3>();
            target                      = Tci * target * Tci.transpose();
            target.translation()        = translation;

            // swap legs if needed
            if (limb != LimbID::LEFT_LEG) {
                target(0, 1)             = -target(0, 1);
                target(0, 2)             = -target(0, 2);
                target(1, 0)             = -target(1, 0);
                target(2, 0)             = -target(2, 0);
                target.translation().x() = -target.translation().x();
            }

            Eigen::Vector3d ankleX   = target.matrix().block<3, 1>(0, 0);
            Eigen::Vector3d ankleY   = target.matrix().block<3, 1>(0, 1);
            Eigen::Vector3d anklePos = target.translation();

            Eigen::Vector3d hipOffset(LENGTH_BETWEEN_LEGS * 0.5, HIP_OFFSET_X, DISTANCE_FROM_BODY_TO_HIP_JOINT);

            Eigen::Vector3d targetLeg = anklePos - hipOffset;

            double length       = targetLeg.norm();
            double maxLegLength = UPPER_LEG_LENGTH + LOWER_LEG_LENGTH;
            if (length > maxLegLength) {
                targetLeg = targetLeg * maxLegLength / length;
                length    = targetLeg.norm();
            }
            double sqrLength   = length * length;
            double sqrUpperLeg = UPPER_LEG_LENGTH * UPPER_LEG_LENGTH;
            double sqrLowerLeg = LOWER_LEG_LENGTH * LOWER_LEG_LENGTH;

            double cosKnee = (sqrUpperLeg + sqrLowerLeg - sqrLength) / (2.0 * UPPER_LEG_LENGTH * LOWER_LEG_LENGTH);
            knee           = std::acos(std::fmax(std::fmin(cosKnee, 1), -1));

            double cosLowerLeg = (sqrLowerLeg + sqrLength - sqrUpperLeg) / (2.0 * LOWER_LEG_LENGTH * length);
            double lowerLeg    = std::acos(std::fmax(std::fmin(cosLowerLeg, 1), -1));

            double phi2 = std::acos(targetLeg.dot(ankleY) / length);

            anklePitch = lowerLeg + phi2 - M_PI_2;

            Eigen::Vector3d unitTargetLeg = targetLeg / length;

            Eigen::Vector3d hipX = ankleY.cross(unitTargetLeg);
            double hipXLength    = hipX.norm();
            if (hipXLength > 0) {
                hipX /= hipXLength;
            }
            else {
                NUClear::log<NUClear::DEBUG>(
                    "InverseKinematics::calculateLegJoints : targetLeg and ankleY parallel. This is unhandled at the "
                    "moment. requested pose = \n",
                    target.matrix());
                return positions;
            }
            // Will be unit as ankleY and hipX are normal and unit
            Eigen::Vector3d legPlaneTangent = ankleY.cross(hipX);

            ankleRoll = std::atan2(ankleX.dot(legPlaneTangent), ankleX.dot(hipX));

            bool isAnkleAboveWaist = unitTargetLeg.dot(Eigen::Vector3d::UnitZ()) < 0;

            double cosZandHipX   = Eigen::Vector3d::UnitZ().dot(hipX);
            bool hipRollPositive = cosZandHipX <= 0;
            Eigen::Vector3d legPlaneGlobalZ =
                (isAnkleAboveWaist ? -1 : 1) * (Eigen::Vector3d::UnitZ() - (cosZandHipX * hipX));
            double legPlaneGlobalZLength = legPlaneGlobalZ.norm();
            if (legPlaneGlobalZLength > 0) {
                legPlaneGlobalZ /= legPlaneGlobalZLength;
            }

            double cosHipRoll = legPlaneGlobalZ.dot(Eigen::Vector3d::UnitZ());
            hipRoll           = (hipRollPositive ? 1 : -1) * std::acos(std::fmax(std::fmin(cosHipRoll, 1), -1));

            double phi4 = M_PI - knee - lowerLeg;
            // Superposition values:
            float sinPIminusPhi2 = std::sin(M_PI - phi2);
            Eigen::Vector3d unitUpperLeg =
                unitTargetLeg * (std::sin(phi2 - phi4) / sinPIminusPhi2) + ankleY * (std::sin(phi4) / sinPIminusPhi2);
            bool isHipPitchPositive = hipX.dot(unitUpperLeg.cross(legPlaneGlobalZ)) >= 0;

            hipPitch = (isHipPitchPositive ? 1 : -1)
                       * std::acos(std::fmax(std::fmin(legPlaneGlobalZ.dot(unitUpperLeg), 1), -1));

            // If leg is above waist then hipX is pointing in the wrong direction in the xy plane
            Eigen::Vector3d hipXProjected = (isAnkleAboveWaist ? -1 : 1) * hipX;
            hipXProjected.z()             = 0;
            hipXProjected.normalize();
            bool isHipYawPositive = hipXProjected.dot(Eigen::Vector3d::UnitY()) >= 0;
            hipYaw                = (isHipYawPositive ? 1 : -1)
                     * std::acos(std::fmax(std::fmin(hipXProjected.dot(Eigen::Vector3d::UnitX()), 1), -1));

            if (limb == LimbID::LEFT_LEG) {
                positions.push_back(std::make_pair(ServoID::L_HIP_YAW, -hipYaw));
                positions.push_back(std::make_pair(ServoID::L_HIP_ROLL, hipRoll));
                positions.push_back(std::make_pair(ServoID::L_HIP_PITCH, -hipPitch));
                positions.push_back(std::make_pair(ServoID::L_KNEE, M_PI - knee));
                positions.push_back(std::make_pair(ServoID::L_ANKLE_PITCH, -anklePitch));
                positions.push_back(std::make_pair(ServoID::L_ANKLE_ROLL, ankleRoll));
            }
            else {
                positions.push_back(std::make_pair(ServoID::R_HIP_YAW, (model.leg.LEFT_TO_RIGHT_HIP_YAW) * -hipYaw));
                positions.push_back(std::make_pair(ServoID::R_HIP_ROLL, (model.leg.LEFT_TO_RIGHT_HIP_ROLL) * hipRoll));
                positions.push_back(
                    std::make_pair(ServoID::R_HIP_PITCH, (model.leg.LEFT_TO_RIGHT_HIP_PITCH) * -hipPitch));
                positions.push_back(std::make_pair(ServoID::R_KNEE, (model.leg.LEFT_TO_RIGHT_KNEE) * (M_PI - knee)));
                positions.push_back(
                    std::make_pair(ServoID::R_ANKLE_PITCH, (model.leg.LEFT_TO_RIGHT_ANKLE_PITCH) * -anklePitch));
                positions.push_back(
                    std::make_pair(ServoID::R_ANKLE_ROLL, (model.leg.LEFT_TO_RIGHT_ANKLE_ROLL) * ankleRoll));
            }

            return positions;
        }

        std::vector<std::pair<ServoID, float>> calculateLegJoints(const KinematicsModel& model,
                                                                  utility::math::matrix::Transform3D leftTarget,
                                                                  utility::math::matrix::Transform3D rightTarget) {
            auto joints  = calculateLegJoints(model, leftTarget, LimbID::LEFT_LEG);
            auto joints2 = calculateLegJoints(model, rightTarget, LimbID::RIGHT_LEG);
            joints.insert(joints.end(), joints2.begin(), joints2.end());
            return joints;
        }

        std::vector<std::pair<ServoID, float>> calculateLegJointsTeamDarwin(const KinematicsModel& model,
                                                                            utility::math::matrix::Transform3D target,
                                                                            LimbID limb) {
            target(2, 3) += model.TEAMDARWINCHEST_TO_ORIGIN;  // translate without regard to rotation
            // target = target.translateZ(model.leg.FOOT_HEIGHT); THIS HAS BEEN WRONG THE WHOLE TIME!!!! THIS ASSUMES
            // THE FOOT IS FLAT RELATIVE TO THE TORSO (WHICH IT ISN'T BECAUSE THE BODY IS TILTED)
            return calculateLegJoints(model, target, limb);
        }

        std::vector<std::pair<ServoID, float>> calculateLegJointsTeamDarwin(
            const KinematicsModel& model,
            utility::math::matrix::Transform3D leftTarget,
            utility::math::matrix::Transform3D rightTarget) {
            auto joints  = calculateLegJointsTeamDarwin(model, leftTarget, LimbID::LEFT_LEG);
            auto joints2 = calculateLegJointsTeamDarwin(model, rightTarget, LimbID::RIGHT_LEG);
            joints.insert(joints.end(), joints2.begin(), joints2.end());
            return joints;
        }


        std::vector<std::pair<ServoID, float>> calculateCameraLookJoints(const KinematicsModel& model,
                                                                         arma::vec3 cameraUnitVector) {
            std::vector<std::pair<ServoID, float>> positions;
            positions.push_back(std::make_pair(ServoID::HEAD_YAW, atan2(cameraUnitVector[1], cameraUnitVector[0])));
            positions.push_back(std::make_pair(ServoID::HEAD_PITCH,
                                               atan2(-cameraUnitVector[2],
                                                     std::sqrt(cameraUnitVector[0] * cameraUnitVector[0]
                                                               + cameraUnitVector[1] * cameraUnitVector[1]))));
            return positions;
        }

<<<<<<< HEAD
=======
        std::vector<std::pair<ServoID, double>> calculateCameraLookJoints(const KinematicsModel& model,
                                                                          const Eigen::Vector3d& cameraUnitVector) {
            std::vector<std::pair<ServoID, double>> positions;
            positions.push_back(
                std::make_pair(ServoID::HEAD_YAW, std::atan2(cameraUnitVector.y(), cameraUnitVector.x())));
            positions.push_back(std::make_pair(ServoID::HEAD_PITCH,
                                               std::atan2(-cameraUnitVector.z(),
                                                          std::sqrt(cameraUnitVector.x() * cameraUnitVector.x()
                                                                    + cameraUnitVector.y() * cameraUnitVector.y()))));
            return positions;
        }

>>>>>>> c3d80f04
        std::vector<std::pair<ServoID, float>> calculateHeadJoints(arma::vec3 cameraUnitVector) {
            std::vector<std::pair<ServoID, float>> positions;
            positions.push_back(std::make_pair(ServoID::HEAD_YAW, atan2(cameraUnitVector[1], cameraUnitVector[0])));
            positions.push_back(std::make_pair(ServoID::HEAD_PITCH,
                                               atan2(-cameraUnitVector[2],
                                                     std::sqrt(cameraUnitVector[0] * cameraUnitVector[0]
                                                               + cameraUnitVector[1] * cameraUnitVector[1]))));
            return positions;
        }

        arma::vec2 calculateHeadJointsToLookAt(arma::vec3 groundPoint,
                                               const utility::math::matrix::Transform3D& Hgc,
                                               const utility::math::matrix::Transform3D& Hgt) {
            // TODO: Find point that is invariant under head position.
            arma::vec3 cameraPosition        = Hgc.submat(0, 3, 2, 3);
            arma::vec3 groundSpaceLookVector = groundPoint - cameraPosition;
            arma::vec3 lookVector            = Hgt.submat(0, 0, 2, 2).t() * groundSpaceLookVector;
            arma::vec3 lookVectorSpherical   = utility::math::coordinates::cartesianToSpherical(lookVector);

            return lookVectorSpherical.rows(1, 2);
        }

        arma::vec2 headAnglesToSeeGroundPoint(const arma::vec2& gpos, const message::input::Sensors& sensors) {
            arma::vec3 groundPos_ground = {gpos[0], gpos[1], 0};
            return calculateHeadJointsToLookAt(groundPos_ground, convert(sensors.Hgc), convert(sensors.Hgt));
        }

        std::vector<std::pair<ServoID, float>> setHeadPoseFromFeet(
            const KinematicsModel& model,
            const utility::math::matrix::Transform3D& cameraToFeet,
            const float& footSeparation) {
            // Get camera pose relative to body
            // arma::vec3 euler = cameraToFeet.rotation().eulerAngles();
            // float headPitch = euler[1] - bodyAngle;
            // float headYaw = euler[2];
            arma::vec3 gaze = cameraToFeet.rotation().col(0);
            auto headJoints = utility::motion::kinematics::calculateCameraLookJoints(model, gaze);
            float headPitch = std::numeric_limits<float>::quiet_NaN();
            float headYaw   = std::numeric_limits<float>::quiet_NaN();
            for (auto joint : headJoints) {
                switch (joint.first.value) {
                    case ServoID::HEAD_PITCH: headPitch = joint.second; break;
                    case ServoID::HEAD_YAW: headYaw = joint.second; break;
                    default:
                        NUClear::log<NUClear::ERROR>(__FILE__, __LINE__, "Joints for head returned unexpected values");
                        throw std::exception();
                }
            }
            if (std::isnan(headPitch * headPitch)) {
                NUClear::log<NUClear::ERROR>(__FILE__, __LINE__, "Joints for head missing values!!!");
                throw std::exception();
            }

            auto headPoses =
                utility::motion::kinematics::calculateHeadJointPosition(model, headPitch, headYaw, ServoID::HEAD_PITCH);
            auto cameraToBody = headPoses[ServoID::HEAD_PITCH];

            // Compute foot poses
            utility::math::matrix::Transform3D F_c = convert(Eigen::Matrix4d(cameraToBody.matrix())) * cameraToFeet.i();
            utility::math::matrix::Transform3D F_l = F_c.translateY(footSeparation * 0.5);
            utility::math::matrix::Transform3D F_r = F_c.translateY(-footSeparation * 0.5);

            // Get associated joint angles
            auto joints  = calculateLegJoints(model, F_l, LimbID::LEFT_LEG);
            auto joints2 = calculateLegJoints(model, F_r, LimbID::RIGHT_LEG);
            joints.insert(joints.end(), joints2.begin(), joints2.end());
            joints.insert(joints.end(), headJoints.begin(), headJoints.end());

            // return joints;
            return headJoints;
        }

        std::vector<std::pair<ServoID, float>> setArm(const KinematicsModel& model,
                                                      const arma::vec3& pos,
                                                      bool left,
                                                      int number_of_iterations,
                                                      arma::vec3 angleHint) {
            ServoID SHOULDER_PITCH, SHOULDER_ROLL, ELBOW;
            // int negativeIfRight;

            if (static_cast<bool>(left)) {
                SHOULDER_PITCH = ServoID::L_SHOULDER_PITCH;
                SHOULDER_ROLL  = ServoID::L_SHOULDER_ROLL;
                ELBOW          = ServoID::L_ELBOW;
                // negativeIfRight = 1;
            }
            else {
                SHOULDER_PITCH = ServoID::R_SHOULDER_PITCH;
                SHOULDER_ROLL  = ServoID::R_SHOULDER_ROLL;
                ELBOW          = ServoID::R_ELBOW;
                // negativeIfRight = -1;
            }

            auto start_compute = NUClear::clock::now();

            // Initial guess for angles
            arma::vec3 angles = angleHint;
            arma::vec3 X      = {0, 0, 0};
            int i             = 0;
            for (; i < number_of_iterations; i++) {
                X             = calculateArmPosition(model, angles, left);
                arma::vec3 dX = pos - X;

                arma::mat33 J = calculateArmJacobian(model, angles, left);
                // std::cout << "pos = " << pos.t() << std::endl;
                // std::cout << "X = " << X.t() << std::endl;
                // std::cout << "dX = " << dX.t() << std::endl;
                // std::cout << "angles = " << angles.t() << std::endl;
                // std::cout << "error = " << arma::norm(dX) << std::endl;
                if (arma::norm(dX) < 0.001) {
                    break;
                }
                arma::vec3 dAngles = J.t() * dX;  // * std::max((100 - i),1);
                angles             = dAngles + angles;
            }
            auto end_compute = NUClear::clock::now();
            std::cout << "Computation Time (ms) = "
                      << std::chrono::duration_cast<std::chrono::microseconds>(end_compute - start_compute).count()
                             * 1e-3
                      << std::endl;
            // std::cout << "Final angles = " << angles.t() << std::endl;
            // std::cout << "Final position = " << X.t() << std::endl;
            // std::cout << "Goal position = " << pos.t() << std::endl;
            std::cout << "Final error = " << arma::norm(pos - X) << std::endl;
            // std::cout << "Iterations = " << i << std::endl;


            std::vector<std::pair<ServoID, float>> joints;
            joints.push_back(std::make_pair(SHOULDER_PITCH, utility::math::angle::normalizeAngle(angles[0])));
            joints.push_back(std::make_pair(SHOULDER_ROLL, utility::math::angle::normalizeAngle(angles[1])));
            joints.push_back(std::make_pair(ELBOW, utility::math::angle::normalizeAngle(angles[2])));
            return joints;
        }

        std::vector<std::pair<ServoID, float>> setArmApprox(const KinematicsModel& model,
                                                            const arma::vec3& pos,
                                                            bool left) {
            // Setup variables
            ServoID SHOULDER_PITCH, SHOULDER_ROLL, ELBOW;
            int negativeIfRight = 1;
            if (left) {
                SHOULDER_PITCH = ServoID::L_SHOULDER_PITCH;
                SHOULDER_ROLL  = ServoID::L_SHOULDER_ROLL;
                ELBOW          = ServoID::L_ELBOW;
            }
            else {
                SHOULDER_PITCH  = ServoID::R_SHOULDER_PITCH;
                SHOULDER_ROLL   = ServoID::R_SHOULDER_ROLL;
                ELBOW           = ServoID::R_ELBOW;
                negativeIfRight = -1;
            }
            // Compute Angles
            float pitch, roll, elbow = 0;

            arma::vec3 shoulderPos = {model.arm.SHOULDER_X_OFFSET,
                                      negativeIfRight * model.arm.DISTANCE_BETWEEN_SHOULDERS / 2,
                                      model.arm.SHOULDER_Z_OFFSET};

            arma::vec3 handFromShoulder = pos - shoulderPos;
            // std::cout << (left ? "left" : "right" ) << " shoulderPos = " << shoulderPos.t();
            // std::cout << (left ? "right" : "left" ) << " pos = " << pos.t();
            // std::cout << (left ? "left" : "right" ) << " handFromShoulder = " << handFromShoulder.t();

            // ELBOW
            float extensionLength    = arma::norm(handFromShoulder);
            float upperArmLength     = model.arm.UPPER_ARM_LENGTH;
            float lowerArmLength     = model.arm.LOWER_ARM_LENGTH;
            float sqrUpperArmLength  = upperArmLength * upperArmLength;
            float sqrLowerArmLength  = lowerArmLength * lowerArmLength;
            float sqrExtensionLength = extensionLength * extensionLength;
            float cosElbow =
                (sqrUpperArmLength + sqrLowerArmLength - sqrExtensionLength) / (2 * upperArmLength * lowerArmLength);
            elbow = -M_PI + std::acos(std::fmax(std::fmin(cosElbow, 1), -1));

            // SHOULDER PITCH
            float cosPitAngle =
                (sqrUpperArmLength + sqrExtensionLength - sqrLowerArmLength) / (2 * upperArmLength * extensionLength);
            pitch = std::acos(std::fmax(std::fmin(cosPitAngle, 1), -1))
                    + std::atan2(-handFromShoulder[2], handFromShoulder[0]);
            // SHOULDER ROLL
            arma::vec3 pitchlessHandFromShoulder =
                utility::math::matrix::Rotation3D::createRotationY(-pitch) * handFromShoulder;
            roll = std::atan2(pitchlessHandFromShoulder[1], pitchlessHandFromShoulder[0]);

            // Write to servo list
            std::vector<std::pair<ServoID, float>> joints;
            joints.push_back(std::make_pair(SHOULDER_PITCH, utility::math::angle::normalizeAngle(pitch)));
            joints.push_back(std::make_pair(SHOULDER_ROLL, utility::math::angle::normalizeAngle(roll)));
            joints.push_back(std::make_pair(ELBOW, utility::math::angle::normalizeAngle(elbow)));
            // std::cout << (left ? "left" : "right" ) << " roll,pitch,elbow (deg) = " << 180 * roll / M_PI << ", " <<
            // 180 * pitch / M_PI << ", " << 180 * elbow / M_PI << std::endl;
            return joints;
        }


    }  // namespace kinematics
}  // namespace motion
}  // namespace utility<|MERGE_RESOLUTION|>--- conflicted
+++ resolved
@@ -413,8 +413,6 @@
             return positions;
         }
 
-<<<<<<< HEAD
-=======
         std::vector<std::pair<ServoID, double>> calculateCameraLookJoints(const KinematicsModel& model,
                                                                           const Eigen::Vector3d& cameraUnitVector) {
             std::vector<std::pair<ServoID, double>> positions;
@@ -427,7 +425,6 @@
             return positions;
         }
 
->>>>>>> c3d80f04
         std::vector<std::pair<ServoID, float>> calculateHeadJoints(arma::vec3 cameraUnitVector) {
             std::vector<std::pair<ServoID, float>> positions;
             positions.push_back(std::make_pair(ServoID::HEAD_YAW, atan2(cameraUnitVector[1], cameraUnitVector[0])));
