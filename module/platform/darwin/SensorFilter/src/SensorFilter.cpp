/*
 * This file is part of the NUbots Codebase.
 *
 * The NUbots Codebase is free software: you can redistribute it and/or modify
 * it under the terms of the GNU General Public License as published by
 * the Free Software Foundation, either version 3 of the License, or
 * (at your option) any later version.
 *
 * The NUbots Codebase is distributed in the hope that it will be useful,
 * but WITHOUT ANY WARRANTY; without even the implied warranty of
 * MERCHANTABILITY or FITNESS FOR A PARTICULAR PURPOSE.  See the
 * GNU General Public License for more details.
 *
 * You should have received a copy of the GNU General Public License
 * along with the NUbots Codebase.  If not, see <http://www.gnu.org/licenses/>.
 *
 * Copyright 2013 NUbots <nubots@nubots.net>
 */

#include "SensorFilter.h"

#include "extension/Configuration.h"

#include "message/input/Sensors.h"
//#include "message/localisation/ResetRobotHypotheses.h"
#include "message/platform/darwin/DarwinSensors.h"

#include "utility/input/LimbID.h"
#include "utility/input/ServoID.h"
#include "utility/math/geometry/UnitQuaternion.h"
#include "utility/math/matrix/Rotation2D.h"
#include "utility/motion/ForwardKinematics.h"
#include "utility/nusight/NUhelpers.h"
#include "utility/platform/darwin/DarwinSensors.h"
#include "utility/support/eigen_armadillo.h"
#include "utility/support/yaml_armadillo.h"

namespace module {
namespace platform {
    namespace darwin {

        using extension::Configuration;

        using message::input::Sensors;
        using message::motion::BodySide;
        using message::platform::darwin::ButtonLeftDown;
        using message::platform::darwin::ButtonLeftUp;
        using message::platform::darwin::ButtonMiddleDown;
        using message::platform::darwin::ButtonMiddleUp;
        using message::platform::darwin::DarwinSensors;

        using utility::input::ServoSide;
        using LimbID  = utility::input::LimbID;
        using ServoID = utility::input::ServoID;
        // using message::localisation::ResetRobotHypotheses;
        using message::motion::KinematicsModel;
        using utility::math::geometry::UnitQuaternion;
        using utility::math::matrix::Rotation2D;
        using utility::math::matrix::Rotation3D;
        using utility::math::matrix::Transform3D;
        using utility::motion::kinematics::calculateAllPositions;
        using utility::motion::kinematics::calculateCentreOfMass;
        using utility::motion::kinematics::calculateInertialTensor;
        using utility::motion::kinematics::calculateRobotToIMU;
        using utility::nusight::drawArrow;
        using utility::nusight::drawSphere;
        using utility::nusight::graph;

        std::string makeErrorString(const std::string& src, uint errorCode) {
            std::stringstream s;

            s << "Error on ";
            s << src;
            s << ":";


            if (errorCode & DarwinSensors::Error::INPUT_VOLTAGE) {
                s << " Input Voltage ";
            }
            if (errorCode & DarwinSensors::Error::ANGLE_LIMIT) {
                s << " Angle Limit ";
            }
            if (errorCode & DarwinSensors::Error::OVERHEATING) {
                s << " Overheating ";
            }
            if (errorCode & DarwinSensors::Error::OVERLOAD) {
                s << " Overloaded ";
            }
            if (errorCode & DarwinSensors::Error::INSTRUCTION) {
                s << " Bad Instruction ";
            }
            if (errorCode & DarwinSensors::Error::CORRUPT_DATA) {
                s << " Corrupt Data ";
            }
            if (errorCode & DarwinSensors::Error::TIMEOUT) {
                s << " Timeout ";
            }

            return s.str();
        }

        SensorFilter::SensorFilter(std::unique_ptr<NUClear::Environment> environment)
            : Reactor(std::move(environment)), theta(arma::fill::zeros) {

            on<Configuration>("SensorFilter.yaml").then([this](const Configuration& config) {
                this->config.debug = config["debug"].as<bool>();
                // Button config
                this->config.buttons.debounceThreshold = config["buttons"]["debounce_threshold"].as<int>();

                // Foot down config
                this->config.footDown.fromLoad           = config["foot_down"]["from_load"].as<bool>();
                this->config.footDown.certaintyThreshold = config["foot_down"]["certainty_threshold"].as<float>();

                // Motion filter config
                // Update our velocity timestep dekay
                this->config.motionFilter.velocityDecay =
                    config["motion_filter"]["update"]["velocity_decay"].as<arma::vec3>();
                motionFilter.model.timeUpdateVelocityDecay = this->config.motionFilter.velocityDecay;

                // Update our measurement noises
                this->config.motionFilter.noise.measurement.accelerometer =
                    arma::diagmat(config["motion_filter"]["noise"]["measurement"]["accelerometer"].as<arma::vec3>());
                this->config.motionFilter.noise.measurement.accelerometerMagnitude = arma::diagmat(
                    config["motion_filter"]["noise"]["measurement"]["accelerometer_magnitude"].as<arma::vec3>());
                this->config.motionFilter.noise.measurement.gyroscope =
                    arma::diagmat(config["motion_filter"]["noise"]["measurement"]["gyroscope"].as<arma::vec3>());
                this->config.motionFilter.noise.measurement.flatFootOdometry = arma::diagmat(
                    config["motion_filter"]["noise"]["measurement"]["flat_foot_odometry"].as<arma::vec3>());
                this->config.motionFilter.noise.measurement.flatFootOrientation = arma::diagmat(
                    config["motion_filter"]["noise"]["measurement"]["flat_foot_orientation"].as<arma::vec4>());

                // Update our process noises
                this->config.motionFilter.noise.process.position =
                    config["motion_filter"]["noise"]["process"]["position"].as<arma::vec3>();
                this->config.motionFilter.noise.process.velocity =
                    config["motion_filter"]["noise"]["process"]["velocity"].as<arma::vec3>();
                this->config.motionFilter.noise.process.rotation =
                    config["motion_filter"]["noise"]["process"]["rotation"].as<arma::vec4>();
                this->config.motionFilter.noise.process.rotationalVelocity =
                    config["motion_filter"]["noise"]["process"]["rotational_velocity"].as<arma::vec3>();
                this->config.motionFilter.noise.process.gyroscopeBias =
                    config["motion_filter"]["noise"]["process"]["gyroscope_bias"].as<arma::vec3>();

                // Set our process noise in our filter
                arma::vec::fixed<MotionModel::size> processNoise;
                processNoise.rows(MotionModel::PX, MotionModel::PZ) = this->config.motionFilter.noise.process.position;
                processNoise.rows(MotionModel::VX, MotionModel::VZ) = this->config.motionFilter.noise.process.velocity;
                processNoise.rows(MotionModel::QW, MotionModel::QZ) = this->config.motionFilter.noise.process.rotation;
                processNoise.rows(MotionModel::WX, MotionModel::WZ) =
                    this->config.motionFilter.noise.process.rotationalVelocity;
                processNoise.rows(MotionModel::BX, MotionModel::BZ) =
                    this->config.motionFilter.noise.process.gyroscopeBias;
                motionFilter.model.processNoiseMatrix = arma::diagmat(processNoise);

                // Update our mean configs and if it changed, reset the filter
                this->config.motionFilter.initial.mean.position =
                    config["motion_filter"]["initial"]["mean"]["position"].as<arma::vec3>();
                this->config.motionFilter.initial.mean.velocity =
                    config["motion_filter"]["initial"]["mean"]["velocity"].as<arma::vec3>();
                this->config.motionFilter.initial.mean.rotation =
                    config["motion_filter"]["initial"]["mean"]["rotation"].as<arma::vec4>();
                this->config.motionFilter.initial.mean.rotationalVelocity =
                    config["motion_filter"]["initial"]["mean"]["rotational_velocity"].as<arma::vec3>();
                this->config.motionFilter.initial.mean.gyroscopeBias =
                    config["motion_filter"]["initial"]["mean"]["gyroscope_bias"].as<arma::vec3>();

                this->config.motionFilter.initial.covariance.position =
                    config["motion_filter"]["initial"]["covariance"]["position"].as<arma::vec3>();
                this->config.motionFilter.initial.covariance.velocity =
                    config["motion_filter"]["initial"]["covariance"]["velocity"].as<arma::vec3>();
                this->config.motionFilter.initial.covariance.rotation =
                    config["motion_filter"]["initial"]["covariance"]["rotation"].as<arma::vec4>();
                this->config.motionFilter.initial.covariance.rotationalVelocity =
                    config["motion_filter"]["initial"]["covariance"]["rotational_velocity"].as<arma::vec3>();
                this->config.motionFilter.initial.covariance.gyroscopeBias =
                    config["motion_filter"]["initial"]["covariance"]["gyroscope_bias"].as<arma::vec3>();

                // Calculate our mean and covariance
                arma::vec::fixed<MotionModel::size> mean;
                mean.rows(MotionModel::PX, MotionModel::PZ) = this->config.motionFilter.initial.mean.position;
                mean.rows(MotionModel::VX, MotionModel::VZ) = this->config.motionFilter.initial.mean.velocity;
                mean.rows(MotionModel::QW, MotionModel::QZ) = this->config.motionFilter.initial.mean.rotation;
                mean.rows(MotionModel::WX, MotionModel::WZ) = this->config.motionFilter.initial.mean.rotationalVelocity;
                mean.rows(MotionModel::BX, MotionModel::BZ) = this->config.motionFilter.initial.mean.gyroscopeBias;

                arma::vec::fixed<MotionModel::size> covariance;
                covariance.rows(MotionModel::PX, MotionModel::PZ) =
                    this->config.motionFilter.initial.covariance.position;
                covariance.rows(MotionModel::VX, MotionModel::VZ) =
                    this->config.motionFilter.initial.covariance.velocity;
                covariance.rows(MotionModel::QW, MotionModel::QZ) =
                    this->config.motionFilter.initial.covariance.rotation;
                covariance.rows(MotionModel::WX, MotionModel::WZ) =
                    this->config.motionFilter.initial.covariance.rotationalVelocity;
                covariance.rows(MotionModel::BX, MotionModel::BZ) =
                    this->config.motionFilter.initial.covariance.gyroscopeBias;
                motionFilter.setState(mean, arma::diagmat(covariance));
            });

            on<Configuration>("FootDownNetwork.yaml").then([this](const Configuration& config) {
                // Foot load sensor config
                load_sensor = VirtualLoadSensor<float>(config);
            });


            // on<Trigger<ResetRobotHypotheses>>()
            //  .then("Localisation ResetRobotHypotheses", [this] {
            //     //this reset's the odometry position when localisation does a reset so that we don't have an odometry
            //     offset form our new position
            //     arma::vec::fixed<MotionModel::size> covariance;
            //     covariance.rows(MotionModel::PX, MotionModel::PZ) =
            //     this->config.motionFilter.initial.covariance.position;
            //     covariance.rows(MotionModel::VX, MotionModel::VZ) =
            //     this->config.motionFilter.initial.covariance.velocity;
            //     covariance.rows(MotionModel::QW, MotionModel::QZ) =
            //     this->config.motionFilter.initial.covariance.rotation;
            //     covariance.rows(MotionModel::WX, MotionModel::WZ) =
            //     this->config.motionFilter.initial.covariance.rotationalVelocity;

            //     arma::vec::fixed<MotionModel::size>  newFilter = motionFilter.get();
            //     newFilter.rows(MotionModel::PX, MotionModel::PY) *= 0.;
            //     motionFilter.setState(newFilter, arma::diagmat(covariance));
            // });

            on<Last<20, Trigger<DarwinSensors>>, Single>().then(
                [this](const std::list<std::shared_ptr<const DarwinSensors>>& sensors) {
                    int leftCount   = 0;
                    int middleCount = 0;

                    // If we have any downs in the last 20 frames then we are button pushed
                    for (const auto& s : sensors) {
                        if (s->buttons.left && !s->cm730ErrorFlags) {
                            ++leftCount;
                        }
                        if (s->buttons.middle && !s->cm730ErrorFlags) {
                            ++middleCount;
                        }
                    }

                    bool newLeftDown   = leftCount > config.buttons.debounceThreshold;
                    bool newMiddleDown = middleCount > config.buttons.debounceThreshold;

                    if (newLeftDown != leftDown) {

                        leftDown = newLeftDown;

                        if (newLeftDown) {
                            log("Left Button Down");
                            emit(std::make_unique<ButtonLeftDown>());
                        }
                        else {
                            log("Left Button Up");
                            emit(std::make_unique<ButtonLeftUp>());
                        }
                    }
                    if (newMiddleDown != middleDown) {

                        middleDown = newMiddleDown;

                        if (newMiddleDown) {
                            log("Middle Button Down");
                            emit(std::make_unique<ButtonMiddleDown>());
                        }
                        else {
                            log("Middle Button Up");
                            emit(std::make_unique<ButtonMiddleUp>());
                        }
                    }
                });

            on<Trigger<DarwinSensors>, Optional<With<Sensors>>, With<KinematicsModel>, Single, Priority::HIGH>().then(
                "Main Sensors Loop",
                [this](const DarwinSensors& input,
                       std::shared_ptr<const Sensors> previousSensors,
                       const KinematicsModel& kinematicsModel) {
                    auto sensors = std::make_unique<Sensors>();

                    /************************************************
                     *                 Raw Sensors                  *
                     ************************************************/

                    // Set our timestamp to when the data was read
                    sensors->timestamp = input.timestamp;

                    sensors->voltage = input.voltage;


                    // This checks for an error on the CM730 and reports it
                    if (input.cm730ErrorFlags != DarwinSensors::Error::OK) {
                        NUClear::log<NUClear::WARN>(makeErrorString("CM730", input.cm730ErrorFlags));
                    }

                    // Output errors on the FSRs
                    if (input.fsr.left.errorFlags != DarwinSensors::Error::OK) {
                        NUClear::log<NUClear::WARN>(makeErrorString("Left FSR", input.fsr.left.errorFlags));
                    }

                    if (input.fsr.right.errorFlags != DarwinSensors::Error::OK) {
                        NUClear::log<NUClear::WARN>(makeErrorString("Right FSR", input.fsr.right.errorFlags));
                    }

                    // Read through all of our sensors
                    for (uint32_t i = 0; i < 20; ++i) {
                        auto& original = utility::platform::darwin::getDarwinServo(i, input);
                        auto& error    = original.errorFlags;

                        // Check for an error on the servo and report it
                        while (error != DarwinSensors::Error::OK) {
                            std::stringstream s;
                            s << "Error on Servo " << (i + 1) << " (" << static_cast<ServoID>(i) << "):";

                            if (error & DarwinSensors::Error::INPUT_VOLTAGE) {
                                s << " Input Voltage - " << original.voltage;
                            }
                            if (error & DarwinSensors::Error::ANGLE_LIMIT) {
                                s << " Angle Limit - " << original.presentPosition;
                            }
                            if (error & DarwinSensors::Error::OVERHEATING) {
                                s << " Overheating - " << original.temperature;
                            }
                            if (error & DarwinSensors::Error::OVERLOAD) {
                                s << " Overloaded - " << original.load;
                            }
                            if (error & DarwinSensors::Error::INSTRUCTION) {
                                s << " Bad Instruction ";
                            }
                            if (error & DarwinSensors::Error::CORRUPT_DATA) {
                                s << " Corrupt Data ";
                            }
                            if (error & DarwinSensors::Error::TIMEOUT) {
                                s << " Timeout ";
                            }

                            NUClear::log<NUClear::WARN>(s.str());
                            break;
                        }

                        // If we have previous sensors and our current sensors have an error
                        // we then use our previous sensor values with some updates
                        if (previousSensors && error != DarwinSensors::Error::OK) {
                            // Add the sensor values to the system properly
                            sensors->servo.push_back({error,
                                                      i,
                                                      original.torqueEnabled,
                                                      original.pGain,
                                                      original.iGain,
                                                      original.dGain,
                                                      original.goalPosition,
                                                      original.movingSpeed,
                                                      previousSensors->servo[i].present_position,
                                                      previousSensors->servo[i].present_velocity,
                                                      previousSensors->servo[i].load,
                                                      previousSensors->servo[i].voltage,
                                                      previousSensors->servo[i].temperature});
                        }
                        // Otherwise we can just use the new values as is
                        else {
                            // Add the sensor values to the system properly
                            sensors->servo.push_back({error,
                                                      i,
                                                      original.torqueEnabled,
                                                      original.pGain,
                                                      original.iGain,
                                                      original.dGain,
                                                      original.goalPosition,
                                                      original.movingSpeed,
                                                      original.presentPosition,
                                                      original.presentSpeed,
                                                      original.load,
                                                      original.voltage,
                                                      float(original.temperature)});
                        }
                    }

                    // gyro_x to the right
                    // gyro_y to the back
                    // gyro_z down

                    // acc_x to the back
                    // acc_y to the left
                    // acc_z up

                    // If we have a previous sensors and our cm730 has errors then reuse our last sensor value
                    if (previousSensors && (input.cm730ErrorFlags)) {
                        sensors->accelerometer = previousSensors->accelerometer;
                    }
                    else {
                        sensors->accelerometer = {-input.accelerometer.x, input.accelerometer.y, input.accelerometer.z};
                    }

                    // If we have a previous sensors and our cm730 has errors then reuse our last sensor value
                    if (previousSensors
                        && (input.cm730ErrorFlags
                            || arma::norm(arma::vec({input.gyroscope.x, input.gyroscope.y, input.gyroscope.z}), 2)
                                   > 4 * M_PI)) {
                        NUClear::log<NUClear::WARN>(
                            "Bad gyroscope value",
                            arma::norm(arma::vec({input.gyroscope.x, input.gyroscope.y, input.gyroscope.z}), 2));
                        sensors->gyroscope = previousSensors->gyroscope;
                    }
                    else {
                        sensors->gyroscope = {input.gyroscope.y, input.gyroscope.x, -input.gyroscope.z};
                    }

                    // Put in our FSR information
                    sensors->fsr.emplace_back();
                    sensors->fsr.emplace_back();

                    sensors->fsr[LimbID::LEFT_LEG - 1].centre << input.fsr.left.centreX, input.fsr.left.centreY;
                    sensors->fsr[LimbID::LEFT_LEG - 1].value.reserve(4);
                    sensors->fsr[LimbID::LEFT_LEG - 1].value.push_back(input.fsr.left.fsr1);
                    sensors->fsr[LimbID::LEFT_LEG - 1].value.push_back(input.fsr.left.fsr2);
                    sensors->fsr[LimbID::LEFT_LEG - 1].value.push_back(input.fsr.left.fsr3);
                    sensors->fsr[LimbID::LEFT_LEG - 1].value.push_back(input.fsr.left.fsr4);

                    sensors->fsr[LimbID::RIGHT_LEG - 1].centre << input.fsr.right.centreX, input.fsr.right.centreY;
                    sensors->fsr[LimbID::RIGHT_LEG - 1].value.reserve(4);
                    sensors->fsr[LimbID::RIGHT_LEG - 1].value.push_back(input.fsr.right.fsr1);
                    sensors->fsr[LimbID::RIGHT_LEG - 1].value.push_back(input.fsr.right.fsr2);
                    sensors->fsr[LimbID::RIGHT_LEG - 1].value.push_back(input.fsr.right.fsr3);
                    sensors->fsr[LimbID::RIGHT_LEG - 1].value.push_back(input.fsr.right.fsr4);

                    /************************************************
                     *               Buttons and LEDs               *
                     ************************************************/
                    sensors->button.reserve(2);
                    sensors->button.push_back(Sensors::Button(0, input.buttons.left));
                    sensors->button.push_back(Sensors::Button(1, input.buttons.middle));
                    sensors->led.reserve(5);
                    sensors->led.push_back(Sensors::LED(0, input.ledPanel.led2 ? 0xFF0000 : 0));
                    sensors->led.push_back(Sensors::LED(1, input.ledPanel.led3 ? 0xFF0000 : 0));
                    sensors->led.push_back(Sensors::LED(2, input.ledPanel.led4 ? 0xFF0000 : 0));
                    sensors->led.push_back(Sensors::LED(3, input.headLED.RGB));  // Head
                    sensors->led.push_back(Sensors::LED(4, input.eyeLED.RGB));   // Eye

                    /************************************************
                     *                  Kinematics                  *
                     ************************************************/

                    auto forward_kinematics = calculateAllPositions(kinematicsModel, *sensors);
                    for (const auto& entry : forward_kinematics) {
                        sensors->forward_kinematics[entry.first] = convert(entry.second);
                    }

                    /************************************************
                     *            Foot down information             *
                     ************************************************/
                    sensors->right_foot_down = true;
                    sensors->left_foot_down  = true;

                    std::array<bool, 2> feet_down = {true};
                    if (config.footDown.fromLoad) {
                        // Use our virtual load sensor class to work out which feet are down
                        feet_down = load_sensor.updateFeet(*sensors);

                        if (this->config.debug) {
<<<<<<< HEAD
                            emit(graph("Sensor/FootDown/Load/Left", load_sensor.state[1]));
                            emit(graph("Sensor/FootDown/Load/Right", load_sensor.state[0]));
=======
                            emit(graph("Sensor/Foot Down/Load/Left", load_sensor.state[1]));
                            emit(graph("Sensor/Foot Down/Load/Right", load_sensor.state[0]));
>>>>>>> afeb97c0
                        }
                    }
                    else {
                        auto rightFootDisplacement = sensors->forward_kinematics[ServoID::R_ANKLE_ROLL].inverse()(2, 3);
                        auto leftFootDisplacement  = sensors->forward_kinematics[ServoID::L_ANKLE_ROLL].inverse()(2, 3);

                        if (rightFootDisplacement < leftFootDisplacement - config.footDown.certaintyThreshold) {
                            feet_down[0] = true;
                            feet_down[1] = false;
                        }
                        else if (leftFootDisplacement < rightFootDisplacement - config.footDown.certaintyThreshold) {
                            feet_down[0] = false;
                            feet_down[1] = true;
                        }
                        else {
                            feet_down[0] = true;
                            feet_down[1] = true;
                        }

                        if (this->config.debug) {
<<<<<<< HEAD
                            emit(graph("Sensor/FootDown/Z/Left", feet_down[1]));
                            emit(graph("Sensor/FootDown/Z/Right", feet_down[0]));
=======
                            emit(graph("Sensor/Foot Down/Z/Left", feet_down[1]));
                            emit(graph("Sensor/Foot Down/Z/Right", feet_down[0]));
>>>>>>> afeb97c0
                        }
                    }

                    sensors->right_foot_down = feet_down[0];
                    sensors->left_foot_down  = feet_down[1];

                    /************************************************
                     *             Motion (IMU+Odometry)            *
                     ************************************************/

                    // Calculate our time offset from the last read
                    double deltaT =
                        (input.timestamp - (previousSensors ? previousSensors->timestamp : input.timestamp)).count()
                        / double(NUClear::clock::period::den);

                    // Time update
                    motionFilter.timeUpdate(deltaT);

                    // Calculate accelerometer noise factor
<<<<<<< HEAD
                    auto acc_noise = config.motionFilter.noise.measurement.accelerometer
                                     + ((sensors->accelerometer.norm() - std::abs(MotionModel::G))
                                        * (sensors->accelerometer.norm() - std::abs(MotionModel::G)))
                                           * config.motionFilter.noise.measurement.accelerometerMagnitude;
=======
                    arma::mat33 acc_noise = config.motionFilter.noise.measurement.accelerometer
                                            + ((sensors->accelerometer.norm() - std::abs(MotionModel::G))
                                               * (sensors->accelerometer.norm() - std::abs(MotionModel::G)))
                                                  * config.motionFilter.noise.measurement.accelerometerMagnitude;
>>>>>>> afeb97c0

                    // Accelerometer measurment update
                    motionFilter.measurementUpdate(
                        convert(sensors->accelerometer), acc_noise, MotionModel::MeasurementType::ACCELEROMETER());

                    // Gyroscope measurement update
                    motionFilter.measurementUpdate(convert(sensors->gyroscope),
                                                   config.motionFilter.noise.measurement.gyroscope,
                                                   MotionModel::MeasurementType::GYROSCOPE());

<<<<<<< HEAD

                    for (auto& side : {ServoSide::LEFT, ServoSide::RIGHT}) {
                        bool foot_down = side == ServoSide::LEFT ? sensors->left_foot_down : sensors->right_foot_down;
                        bool prev_foot_down = previous_foot_down[side];
                        Eigen::Affine3d Htf(
                            sensors->forward_kinematics[side == ServoSide::LEFT ? ServoID::L_ANKLE_ROLL
                                                                                : ServoID::R_ANKLE_ROLL]);

                        if (foot_down && !prev_foot_down) {
                            // --------------------------------------------------------------------------------
                            // ----------------------- CREATE GROUND SPACE ------------------------------------
                            // --------------------------------------------------------------------------------
                            Eigen::Affine3d Hwt;
                            Hwt.linear() = Eigen::Quaterniond(motionFilter.get()[MotionModel::QW],
                                                              motionFilter.get()[MotionModel::QX],
                                                              motionFilter.get()[MotionModel::QY],
                                                              motionFilter.get()[MotionModel::QZ])
                                               .toRotationMatrix();
                            Hwt.translation() = Eigen::Vector3d(motionFilter.get()[MotionModel::PX],
                                                                motionFilter.get()[MotionModel::PY],
                                                                motionFilter.get()[MotionModel::PZ]);

                            // Retrieve rotations needed for creating the space
                            // support foot to torso rotation, and world to torso rotation
                            Eigen::Matrix3d Rtf = Htf.rotation();

                            // Fix the foot in world space
                            Eigen::Matrix3d Rwf = Hwt.rotation() * Rtf;

                            // Dot product of foot z (in world space) with world z
                            double alpha = std::acos(Rwf(2, 2));

                            Eigen::Vector3d axis = Rwf.col(2).cross(Eigen::Vector3d::UnitZ()).normalized();

                            // Axis angle is foot to ground
                            Eigen::Matrix3d Rwg = Eigen::AngleAxisd(alpha, axis).toRotationMatrix() * Rwf;
                            Eigen::Matrix3d Rtg = Hwt.rotation().transpose() * Rwg;

                            // Ground space assemble!
                            Eigen::Affine3d Htg;
                            Htg.linear()      = Rtg;
                            Htg.translation() = Htf.translation();
=======

                    for (auto& side : {ServoSide::LEFT, ServoSide::RIGHT}) {
                        bool foot_down = side == ServoSide::LEFT ? sensors->left_foot_down : sensors->right_foot_down;
                        bool prev_foot_down = previous_foot_down[side];
                        Eigen::Affine3d Htf(
                            sensors->forward_kinematics[side == ServoSide::LEFT ? ServoID::L_ANKLE_ROLL
                                                                                : ServoID::R_ANKLE_ROLL]);

                        if (foot_down && !prev_foot_down) {
                            Eigen::Affine3d Hwt;
                            Hwt.linear() = Eigen::Quaterniond(motionFilter.get()[MotionModel::QW],
                                                              motionFilter.get()[MotionModel::QX],
                                                              motionFilter.get()[MotionModel::QY],
                                                              motionFilter.get()[MotionModel::QZ])
                                               .toRotationMatrix();
                            Hwt.translation() = Eigen::Vector3d(motionFilter.get()[MotionModel::PX],
                                                                motionFilter.get()[MotionModel::PY],
                                                                motionFilter.get()[MotionModel::PZ]);

                            Eigen::Affine3d Htg = utility::motion::kinematics::calculateGroundSpace(Htf, Hwt);
>>>>>>> afeb97c0

                            footlanding_Hwf[side]                   = Hwt * Htg;
                            footlanding_Hwf[side].translation().z() = 0.0;

                            previous_foot_down[side] = true;
                        }
                        else if (foot_down && prev_foot_down) {
                            // Use stored Hwf and Htf to calculate Hwt
<<<<<<< HEAD
                            // TODO probably do something to enforce the "foot is flat on ground" (ground space?)
                            // Measurement update using Hwt
=======
>>>>>>> afeb97c0
                            Eigen::Affine3d footlanding_Hwt = footlanding_Hwf[side] * Htf.inverse();

                            // do a foot based position update
                            motionFilter.measurementUpdate(convert(Eigen::Vector3d(footlanding_Hwt.translation())),
                                                           config.motionFilter.noise.measurement.flatFootOdometry,
                                                           MotionModel::MeasurementType::FLAT_FOOT_ODOMETRY());

                            Eigen::Quaterniond Rwt(footlanding_Hwt.linear());
                            Eigen::Vector4d Rwt_vec(Rwt.w(), Rwt.x(), Rwt.y(), Rwt.z());

                            // check if we need to reverse our quaternion
                            Eigen::Quaterniond Rwt_filter = Eigen::Quaterniond(motionFilter.get()[MotionModel::QW],
                                                                               motionFilter.get()[MotionModel::QX],
                                                                               motionFilter.get()[MotionModel::QY],
                                                                               motionFilter.get()[MotionModel::QZ]);
                            Eigen::Vector4d Rwt_filter_vec(
                                Rwt_filter.w(), Rwt_filter.x(), Rwt_filter.y(), Rwt_filter.z());

                            // Get the quaternion with the smallest norm
                            Rwt_vec = (Rwt_vec - Rwt_filter_vec).norm() < (Rwt_vec + Rwt_filter_vec).norm() ? Rwt_vec
                                                                                                            : -Rwt_vec;

                            // do a foot based orientation update
                            motionFilter.measurementUpdate(convert(Rwt_vec),
                                                           config.motionFilter.noise.measurement.flatFootOrientation,
                                                           MotionModel::MeasurementType::FLAT_FOOT_ORIENTATION());
                        }
                        else if (!foot_down) {
                            previous_foot_down[side] = false;
                        }
                    }

                    // Gives us the quaternion representation
                    const auto& o = motionFilter.get();

                    // Map from world to torso coordinates (Rtw)
                    Eigen::Affine3d Hwt;
                    Hwt.linear() = Eigen::Quaterniond(
                                       o[MotionModel::QW], o[MotionModel::QX], o[MotionModel::QY], o[MotionModel::QZ])
                                       .toRotationMatrix();
                    Hwt.translation() = Eigen::Vector3d(o[MotionModel::PX], o[MotionModel::PY], o[MotionModel::PZ]);
                    sensors->Htw      = Hwt.inverse().matrix();

                    // Integrate gyro to get angular positions
                    theta += o.rows(MotionModel::WX, MotionModel::WZ) * 1.0 / 90.0;

                    sensors->angular_position = convert(theta);

                    if (this->config.debug) {
                        log("p_x:", theta[0], "p_y:", theta[1], "p_z:", theta[2]);
                    }

                    sensors->robot_to_IMU = convert(calculateRobotToIMU(Transform3D(convert(sensors->Htw)).rotation()));

                    /************************************************
                     *                  Mass Model                  *
                     ************************************************/
                    sensors->centre_of_mass =
                        calculateCentreOfMass(kinematicsModel, sensors->forward_kinematics, sensors->Htw.inverse());
                    sensors->inertial_tensor = calculateInertialTensor(kinematicsModel, sensors->forward_kinematics);

                    /************************************************
                     *                  Kinematics Horizon          *
                     ************************************************/
                    sensors->body_centre_height = o[MotionModel::PZ];

                    Rotation3D Rwt = Transform3D(convert(sensors->Htw))
                                         .rotation()
                                         .t();  // remove translation components from the transform
                    Rotation3D Rgt = Rotation3D::createRotationZ(-Rwt.yaw()) * Rwt;
                    // sensors->Hgt : Mat size [4x4] (default identity)
                    // createRotationZ : Mat size [3x3]
                    // Rwt : Mat size [3x3]
                    sensors->Hgt = convert(Transform3D(Rgt));
                    auto Htc     = sensors->forward_kinematics[ServoID::HEAD_PITCH];

                    // Get torso to world transform
                    Transform3D Hwt_a = convert(Hwt.matrix());

                    Rotation3D yawlessWorldInvR =
                        Rotation3D::createRotationZ(-Rotation3D(Hwt_a.rotation()).yaw()) * Hwt_a.rotation();
                    Transform3D Hgt   = Hwt_a;
                    Hgt.translation() = arma::vec3({0, 0, Hgt.translation()[2]});
                    Hgt.rotation()    = yawlessWorldInvR;
                    sensors->Hgc      = convert(Transform3D(Hgt * convert(Htc)));  // Rwt * Rth

                    /************************************************
                     *                  CENTRE OF PRESSURE          *
                     ************************************************/
                    sensors->centre_of_pressure =
                        convert(utility::motion::kinematics::calculateCentreOfPressure(kinematicsModel, *sensors));

                    emit(std::move(sensors));
                });
        }
    }  // namespace darwin
}  // namespace platform
}  // namespace module<|MERGE_RESOLUTION|>--- conflicted
+++ resolved
@@ -454,13 +454,8 @@
                         feet_down = load_sensor.updateFeet(*sensors);
 
                         if (this->config.debug) {
-<<<<<<< HEAD
-                            emit(graph("Sensor/FootDown/Load/Left", load_sensor.state[1]));
-                            emit(graph("Sensor/FootDown/Load/Right", load_sensor.state[0]));
-=======
                             emit(graph("Sensor/Foot Down/Load/Left", load_sensor.state[1]));
                             emit(graph("Sensor/Foot Down/Load/Right", load_sensor.state[0]));
->>>>>>> afeb97c0
                         }
                     }
                     else {
@@ -481,13 +476,8 @@
                         }
 
                         if (this->config.debug) {
-<<<<<<< HEAD
-                            emit(graph("Sensor/FootDown/Z/Left", feet_down[1]));
-                            emit(graph("Sensor/FootDown/Z/Right", feet_down[0]));
-=======
                             emit(graph("Sensor/Foot Down/Z/Left", feet_down[1]));
                             emit(graph("Sensor/Foot Down/Z/Right", feet_down[0]));
->>>>>>> afeb97c0
                         }
                     }
 
@@ -507,17 +497,10 @@
                     motionFilter.timeUpdate(deltaT);
 
                     // Calculate accelerometer noise factor
-<<<<<<< HEAD
-                    auto acc_noise = config.motionFilter.noise.measurement.accelerometer
-                                     + ((sensors->accelerometer.norm() - std::abs(MotionModel::G))
-                                        * (sensors->accelerometer.norm() - std::abs(MotionModel::G)))
-                                           * config.motionFilter.noise.measurement.accelerometerMagnitude;
-=======
                     arma::mat33 acc_noise = config.motionFilter.noise.measurement.accelerometer
                                             + ((sensors->accelerometer.norm() - std::abs(MotionModel::G))
                                                * (sensors->accelerometer.norm() - std::abs(MotionModel::G)))
                                                   * config.motionFilter.noise.measurement.accelerometerMagnitude;
->>>>>>> afeb97c0
 
                     // Accelerometer measurment update
                     motionFilter.measurementUpdate(
@@ -528,50 +511,6 @@
                                                    config.motionFilter.noise.measurement.gyroscope,
                                                    MotionModel::MeasurementType::GYROSCOPE());
 
-<<<<<<< HEAD
-
-                    for (auto& side : {ServoSide::LEFT, ServoSide::RIGHT}) {
-                        bool foot_down = side == ServoSide::LEFT ? sensors->left_foot_down : sensors->right_foot_down;
-                        bool prev_foot_down = previous_foot_down[side];
-                        Eigen::Affine3d Htf(
-                            sensors->forward_kinematics[side == ServoSide::LEFT ? ServoID::L_ANKLE_ROLL
-                                                                                : ServoID::R_ANKLE_ROLL]);
-
-                        if (foot_down && !prev_foot_down) {
-                            // --------------------------------------------------------------------------------
-                            // ----------------------- CREATE GROUND SPACE ------------------------------------
-                            // --------------------------------------------------------------------------------
-                            Eigen::Affine3d Hwt;
-                            Hwt.linear() = Eigen::Quaterniond(motionFilter.get()[MotionModel::QW],
-                                                              motionFilter.get()[MotionModel::QX],
-                                                              motionFilter.get()[MotionModel::QY],
-                                                              motionFilter.get()[MotionModel::QZ])
-                                               .toRotationMatrix();
-                            Hwt.translation() = Eigen::Vector3d(motionFilter.get()[MotionModel::PX],
-                                                                motionFilter.get()[MotionModel::PY],
-                                                                motionFilter.get()[MotionModel::PZ]);
-
-                            // Retrieve rotations needed for creating the space
-                            // support foot to torso rotation, and world to torso rotation
-                            Eigen::Matrix3d Rtf = Htf.rotation();
-
-                            // Fix the foot in world space
-                            Eigen::Matrix3d Rwf = Hwt.rotation() * Rtf;
-
-                            // Dot product of foot z (in world space) with world z
-                            double alpha = std::acos(Rwf(2, 2));
-
-                            Eigen::Vector3d axis = Rwf.col(2).cross(Eigen::Vector3d::UnitZ()).normalized();
-
-                            // Axis angle is foot to ground
-                            Eigen::Matrix3d Rwg = Eigen::AngleAxisd(alpha, axis).toRotationMatrix() * Rwf;
-                            Eigen::Matrix3d Rtg = Hwt.rotation().transpose() * Rwg;
-
-                            // Ground space assemble!
-                            Eigen::Affine3d Htg;
-                            Htg.linear()      = Rtg;
-                            Htg.translation() = Htf.translation();
-=======
 
                     for (auto& side : {ServoSide::LEFT, ServoSide::RIGHT}) {
                         bool foot_down = side == ServoSide::LEFT ? sensors->left_foot_down : sensors->right_foot_down;
@@ -592,7 +531,6 @@
                                                                 motionFilter.get()[MotionModel::PZ]);
 
                             Eigen::Affine3d Htg = utility::motion::kinematics::calculateGroundSpace(Htf, Hwt);
->>>>>>> afeb97c0
 
                             footlanding_Hwf[side]                   = Hwt * Htg;
                             footlanding_Hwf[side].translation().z() = 0.0;
@@ -601,11 +539,6 @@
                         }
                         else if (foot_down && prev_foot_down) {
                             // Use stored Hwf and Htf to calculate Hwt
-<<<<<<< HEAD
-                            // TODO probably do something to enforce the "foot is flat on ground" (ground space?)
-                            // Measurement update using Hwt
-=======
->>>>>>> afeb97c0
                             Eigen::Affine3d footlanding_Hwt = footlanding_Hwf[side] * Htf.inverse();
 
                             // do a foot based position update
