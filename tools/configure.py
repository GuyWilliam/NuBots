#!/usr/bin/env python3

import argparse
import os

import b
from utility.dockerise import run_on_docker
from utility.roles import all_role_names, role_folders, dir_role_names
from utility.shell import WrapPty

ROLE_GROUPS = {
    "all" : all_role_names(),
    "cool" : ["robocup", "test/camera"],
    "nice" : ["scripttuner", "natnet"],
}

for r in role_folders():
    ROLE_GROUPS[r] = dir_role_names(r)

class ExtendConstAction(argparse._AppendConstAction):
    def __call__(self, parser, namespace, values, option_string=None):
        items = getattr(namespace, self.dest, None)
        items = argparse._copy_items(items)
        items.extend(self.const)
        setattr(namespace, self.dest, items)

@run_on_docker
def register(command):
    # Install help
    command.description = "Configure the project in a docker container"

    command.add_argument(
        "-i",
        "--interactive",
        dest="interactive",
        action="store_true",
        default=False,
        help="perform an interactive configuration using ccmake",
    )
    command.add_argument(
        "--unset_roles",
        dest="unset_roles",
        action="extend",
        default=[],
        choices=all_role_names(),
        nargs="*",
        help="Unset roles via command line"
    )
    for group in ROLE_GROUPS.keys():
        command.add_argument(
            f"--unset_{group}_roles",
            dest="unset_roles",
            action=ExtendConstAction,
            const=ROLE_GROUPS[group],
        )
    command.add_argument(
        "--set_roles",
        dest="set_roles",
        action="extend",
        default=[],
        choices=all_role_names(),
        nargs="+",
        help="Set roles via command line"
    )
    for group in ROLE_GROUPS.keys():
        command.add_argument(
            f"--set_{group}_roles",
            dest="set_roles",
            action=ExtendConstAction,
            const=ROLE_GROUPS[group],
        )
    command.add_argument("args", nargs="...", help="the arguments to pass through to cmake")


@run_on_docker
def run(interactive, set_roles, unset_roles, args, **kwargs):
    pty = WrapPty()

    default_args = [
        "-DCMAKE_TOOLCHAIN_FILE=/usr/local/toolchain.cmake",
        "-DCMAKE_C_COMPILER_LAUNCHER=/usr/bin/ccache",
        "-DCMAKE_CXX_COMPILER_LAUNCHER=/usr/bin/ccache",
    ]

    # To pass arguments to the cmake command you put them after "--"
    # but "--"  isn't a valid argument for cmake, so we remove it here
    if "--" in args:
        args.remove("--")

<<<<<<< HEAD
    for role in unset_roles:
        role = role.replace("/","-")
        args.append(f"-DROLE_{role}:BOOL=OFF")
    for role in set_roles:
        role = role.replace("/","-")
        args.append(f"-DROLE_{role}:BOOL=ON")

=======
    # If interactive then run ccmake else just run cmake
    os.chdir(os.path.join(b.project_dir, "..", "build"))
>>>>>>> 02eb80b8
    if interactive:
        exit(pty.spawn(["ccmake", "-GNinja", *default_args, *args, b.project_dir]))
    else:
        exit(pty.spawn(["cmake", "-GNinja", *default_args, *args, b.project_dir]))<|MERGE_RESOLUTION|>--- conflicted
+++ resolved
@@ -87,18 +87,15 @@
     if "--" in args:
         args.remove("--")
 
-<<<<<<< HEAD
     for role in unset_roles:
         role = role.replace("/","-")
         args.append(f"-DROLE_{role}:BOOL=OFF")
     for role in set_roles:
         role = role.replace("/","-")
         args.append(f"-DROLE_{role}:BOOL=ON")
-
-=======
+        
     # If interactive then run ccmake else just run cmake
     os.chdir(os.path.join(b.project_dir, "..", "build"))
->>>>>>> 02eb80b8
     if interactive:
         exit(pty.spawn(["ccmake", "-GNinja", *default_args, *args, b.project_dir]))
     else:
