import React, { useMemo } from "react";
import { PropsWithChildren } from "react";
import { ComponentType } from "react";
import { reaction } from "mobx";
import { observer } from "mobx-react";
import { disposeOnUnmount } from "mobx-react";
import { now } from "mobx-utils";
import * as THREE from "three";
import { TextGeometry } from "three/examples/jsm/geometries/TextGeometry.js";
import { FontLoader } from "three/examples/jsm/loaders/FontLoader.js";
import URDFLoader, { URDFRobot } from "urdf-loader";

import { Vector3 } from "../../../shared/math/vector3";
import { Button } from "../button/button";
import { dropdownContainer } from "../dropdown_container/view";
import { Icon } from "../icon/view";
import { PerspectiveCamera } from "../three/three_fiber";
import { ThreeFiber } from "../three/three_fiber";

import { LocalisationController } from "./controller";
import { FieldView } from "./field/view";
import roboto from "./fonts/Roboto Medium_Regular.json";
import { GridView } from "./grid/view";
import { LocalisationModel } from "./model";
import { ViewMode } from "./model";
import { LocalisationNetwork } from "./network";
import { LocalisationRobotModel } from "./robot_model";
import { SkyboxView } from "./skybox/view";
type LocalisationViewProps = {
  controller: LocalisationController;
  Menu: ComponentType<{}>;
  model: LocalisationModel;
  network: LocalisationNetwork;
};

const nugusUrdfPath = "/robot-models/nugus/robot.urdf";

// Ball texture obtained from https://katfetisov.wordpress.com/2014/08/08/freebies-football-textures/
const textureLoader = new THREE.TextureLoader();
const soccerBallTexture = textureLoader.load("/images/ball_texture.png");

const FieldDimensionOptions = [
  { label: "Lab", value: "lab" },
  { label: "Robocup", value: "robocup" },
];

// Apply the interfaces to the component's props
interface FieldDimensionSelectorProps {
  model: LocalisationModel;
  controller: LocalisationController;
}

@observer
export class FieldDimensionSelector extends React.Component<FieldDimensionSelectorProps> {
  private dropdownToggle = (<Button>Field Type</Button>);

  render(): JSX.Element {
    return (
      <EnhancedDropdown dropdownToggle={this.dropdownToggle}>
        <div className="bg-auto-surface-2">
          {FieldDimensionOptions.map((option) => (
            <div
              key={option.value}
              className={`flex p-2 ${
                this.props.model.field.fieldType === option.value
                  ? "hover:bg-auto-contrast-1"
                  : "hover:bg-auto-contrast-1"
              }`}
              onClick={() => this.props.controller.setFieldDimensions(option.value, this.props.model)}
            >
              <Icon size={24}>
                {this.props.model.field.fieldType === option.value ? "check_box" : "check_box_outline_blank"}
              </Icon>{" "}
              <span>{option.label}</span>
            </div>
          ))}
        </div>
      </EnhancedDropdown>
    );
  }
}

const EnhancedDropdown = dropdownContainer();

@observer
export class LocalisationView extends React.Component<LocalisationViewProps> {
  private readonly canvas = React.createRef<HTMLCanvasElement>();

  componentDidMount(): void {
    document.addEventListener("pointerlockchange", this.onPointerLockChange, false);
    document.addEventListener("mousemove", this.onMouseMove, false);
    document.addEventListener("keydown", this.onKeyDown, false);
    document.addEventListener("keyup", this.onKeyUp, false);
    document.addEventListener("wheel", this.onWheel, false);
    disposeOnUnmount(
      this,
      reaction(() => now("frame"), this.onAnimationFrame),
    );
  }

  componentWillUnmount(): void {
    document.removeEventListener("pointerlockchange", this.onPointerLockChange, false);
    document.removeEventListener("mousemove", this.onMouseMove, false);
    document.removeEventListener("keydown", this.onKeyDown, false);
    document.removeEventListener("keyup", this.onKeyUp, false);
    document.removeEventListener("wheel", this.onWheel, false);
    this.props.network.destroy();
  }

  render(): JSX.Element {
    return (
      <div className={"flex flex-grow flex-shrink flex-col relative bg-auto-surface-0"}>
        <LocalisationMenuBar
          model={this.props.model}
          Menu={this.props.Menu}
          controller={this.props.controller}
          onHawkEyeClick={this.onHawkEyeClick}
          toggleGridVisibility={this.toggleGridVisibility}
          toggleFieldVisibility={this.toggleFieldVisibility}
          toggleRobotVisibility={this.toggleRobotVisibility}
          toggleBallVisibility={this.toggleBallVisibility}
          toggleParticleVisibility={this.toggleParticleVisibility}
          toggleGoalVisibility={this.toggleGoalVisibility}
          toggleFieldLinePointsVisibility={this.toggleFieldLinePointsVisibility}
          toggleFieldIntersectionsVisibility={this.toggleFieldIntersectionsVisibility}
        ></LocalisationMenuBar>
        <div className="flex-grow relative border-t border-auto">
          <ThreeFiber ref={this.canvas} onClick={this.onClick}>
            <LocalisationViewModel model={this.props.model} />
          </ThreeFiber>
        </div>
        <StatusBar model={this.props.model} />
      </div>
    );
  }

  requestPointerLock() {
    this.canvas.current!.requestPointerLock();
  }

  private onAnimationFrame = (time: number) => {
    this.props.controller.onAnimationFrame(this.props.model, time);
  };

  private onClick = (e: { button: number }) => {
    if (e.button === 0) {
      this.props.controller.onLeftClick(this.props.model, () => this.requestPointerLock());
    } else if (e.button === 2) {
      this.props.controller.onRightClick(this.props.model);
    }
  };

  private onPointerLockChange = () => {
    this.props.controller.onPointerLockChange(this.props.model, this.canvas.current === document.pointerLockElement);
  };

  private onMouseMove = (e: MouseEvent) => {
    this.props.controller.onMouseMove(this.props.model, e.movementX, e.movementY);
  };

  private onKeyDown = (e: KeyboardEvent) => {
    this.props.controller.onKeyDown(this.props.model, e.keyCode, {
      shiftKey: e.shiftKey,
      ctrlKey: e.ctrlKey,
    });
  };

  private onKeyUp = (e: KeyboardEvent) => {
    this.props.controller.onKeyUp(this.props.model, e.keyCode);
  };

  private onHawkEyeClick = () => {
    this.props.controller.onHawkEyeClick(this.props.model);
  };

  private onWheel = (e: WheelEvent) => {
    e.preventDefault();
    this.props.controller.onWheel(this.props.model, e.deltaY);
  };

  private toggleGridVisibility = () => {
    this.props.controller.toggleGridVisibility(this.props.model);
  };

  private toggleFieldVisibility = () => {
    this.props.controller.toggleFieldVisibility(this.props.model);
  };

  private toggleRobotVisibility = () => {
    this.props.controller.toggleRobotVisibility(this.props.model);
  };

  private toggleBallVisibility = () => {
    this.props.controller.toggleBallVisibility(this.props.model);
  };

  private toggleParticleVisibility = () => {
    this.props.controller.toggleParticlesVisibility(this.props.model);
  };

  private toggleGoalVisibility = () => {
    this.props.controller.toggleGoalVisibility(this.props.model);
  };

  private toggleFieldLinePointsVisibility = () => {
    this.props.controller.toggleFieldLinePointsVisibility(this.props.model);
  };

  private toggleFieldIntersectionsVisibility = () => {
    this.props.controller.toggleFieldIntersectionsVisibility(this.props.model);
  };
}

interface LocalisationMenuBarProps {
  Menu: ComponentType<PropsWithChildren>;

  model: LocalisationModel;

  controller: LocalisationController;

  onHawkEyeClick(): void;
  toggleGridVisibility(): void;
  toggleFieldVisibility(): void;
  toggleRobotVisibility(): void;
  toggleBallVisibility(): void;
  toggleParticleVisibility(): void;
  toggleGoalVisibility(): void;
  toggleFieldLinePointsVisibility(): void;
  toggleFieldIntersectionsVisibility(): void;
}

const MenuItem = (props: { label: string; onClick(): void; isVisible: boolean }) => {
  return (
    <li className="flex m-0 p-0">
      <button className="px-4" onClick={props.onClick}>
        <div className="flex items-center justify-center">
          <div className="flex items-center rounded">
            <span className="mx-2">{props.label}</span>
            <Icon size={24}>{props.isVisible ? "check_box" : "check_box_outline_blank"}</Icon>
          </div>
        </div>
      </button>
    </li>
  );
};

const LocalisationMenuBar = observer((props: LocalisationMenuBarProps) => {
  const { Menu, model, controller } = props;
  return (
    <Menu>
      <ul className="flex h-full items-center">
        <li className="flex px-4">
          <Button className="px-7" onClick={props.onHawkEyeClick}>
            Hawk Eye
          </Button>
        </li>
        <li className="flex px-4">
          <FieldDimensionSelector controller={controller} model={model} />
        </li>
        <MenuItem label="Grid" isVisible={model.gridVisible} onClick={props.toggleGridVisibility} />
        <MenuItem label="Field" isVisible={model.fieldVisible} onClick={props.toggleFieldVisibility} />
        <MenuItem label="Robots" isVisible={model.robotVisible} onClick={props.toggleRobotVisibility} />
        <MenuItem label="Balls" isVisible={model.ballVisible} onClick={props.toggleBallVisibility} />
        <MenuItem label="Particles" isVisible={model.particlesVisible} onClick={props.toggleParticleVisibility} />
        <MenuItem label="Goals" isVisible={model.goalVisible} onClick={props.toggleGoalVisibility} />
        <MenuItem
          label="Field Line Points"
          isVisible={model.fieldLinePointsVisible}
          onClick={props.toggleFieldLinePointsVisibility}
        />
        <MenuItem
          label="Field Intersections"
          isVisible={model.fieldIntersectionsVisible}
          onClick={props.toggleFieldIntersectionsVisibility}
        />
      </ul>
    </Menu>
  );
});

interface StatusBarProps {
  model: LocalisationModel;
}

const StatusBar = observer((props: StatusBarProps) => {
  const target =
    props.model.viewMode !== ViewMode.FreeCamera && props.model.target ? props.model.target.name : "No Target";
  return (
    <div
      className={
        "bg-black/30 rounded-md text-white p-4 text-center absolute bottom-8 left-8 right-8 text-lg font-bold flex justify-between"
      }
    >
      <span className="text-left w-1/3">&#160;</span>
      <span className="w-1/3">{target}</span>
      <span className="text-right w-1/3">{viewModeString(props.model.viewMode)}</span>
    </div>
  );
});

function viewModeString(viewMode: ViewMode) {
  switch (viewMode) {
    case ViewMode.FreeCamera:
      return "Free Camera";
    case ViewMode.FirstPerson:
      return "First Person";
    case ViewMode.ThirdPerson:
      return "Third Person";
    default:
      throw new Error(`No string defined for view mode ${viewMode}`);
  }
}

export const LocalisationViewModel = observer(({ model }: { model: LocalisationModel }) => {
  return (
    <object3D>
      <PerspectiveCamera
        args={[75, 1, 0.01, 100]}
        position={model.camera.position.toArray()}
        rotation={[Math.PI / 2 + model.camera.pitch, 0, -Math.PI / 2 + model.camera.yaw, "ZXY"]}
        up={[0, 0, 1]}
      >
        <pointLight color="white" />
      </PerspectiveCamera>
      <SkyboxView model={model.skybox} />
      <hemisphereLight args={["#fff", "#fff", 0.6]} />
      {model.fieldVisible && <FieldView model={model.field} />}
      {model.gridVisible && <GridView />}
      {model.robotVisible &&
        model.robots
          .filter((robotModel) => robotModel.visible)
          .map((robotModel) => <Robot key={robotModel.id} model={robotModel} />)}
      {model.fieldLinePointsVisible && <FieldLinePoints model={model} />}
      {model.ballVisible && <Balls model={model} />}
      {model.fieldIntersectionsVisible && <FieldIntersections model={model} />}
      {model.particlesVisible && <Particles model={model} />}
      {model.goalVisible && <Goals model={model} />}
      {model.robots
        .filter((robot) => robot.visible && robot.Hfd)
        .map((robot) => (
          <WalkPathVisualiser key={robot.id} model={robot} />
        ))}
      {model.robots
        .filter((robot) => robot.visible && robot.Hft && robot.purpose)
        .map((robot) => (
          <PurposeLabel
            key={robot.id}
            robotModel={robot}
            cameraPitch={model.camera.pitch}
            cameraYaw={model.camera.yaw}
          />
        ))}
      {model.robots
        .filter((robot) => robot.visible && robot.Hfd)
        .map((robot) => (
          <WalkPathGoal key={robot.id} model={robot} />
        ))}
      <Robots model={model} />
      {model.robots.map((robot) => {
        if (robot.visible && robot.boundingBox) {
          return <BoundingBox key={robot.id} model={robot} />;
        }
        return null;
      })}
    </object3D>
  );
});

const WalkPathVisualiser = ({ model }: { model: LocalisationRobotModel }) => {
  if (!model.Hfd || !model.Hfr) {
    return null;
  }
  const rDFf = model.Hfd?.decompose().translation;
  const rTFf = model.Hft.decompose().translation;
  const robot_rotation = new THREE.Euler().setFromQuaternion(model.Hft.decompose().rotation.toThree(), "XYZ");
  const target_rotation = new THREE.Euler().setFromQuaternion(model.Hfd.decompose().rotation.toThree(), "XYZ");
  const min_align_radius = model.min_align_radius;
  const max_align_radius = model.max_align_radius;
  const min_angle_error = model.min_angle_error;
  const max_angle_error = model.max_angle_error;
  const angle_to_final_heading = model.angle_to_final_heading;
  const Rfr = new THREE.Quaternion(
    model.Hfr?.decompose().rotation.x,
    model.Hfr?.decompose().rotation.y,
    model.Hfr?.decompose().rotation.z,
    model.Hfr?.decompose().rotation.w,
  );
  const vRf = model.velocity_target.toThree().applyQuaternion(Rfr);

  const velocity_direction = Math.atan2(vRf.y, vRf.x);
  const speed = Math.sqrt(vRf.x ** 2 + vRf.y ** 2) * 1.5;

  const arrowGeometry = (length: number) => {
    const arrowShape = new THREE.Shape();

    arrowShape.moveTo(0, -0.01);
    arrowShape.lineTo(0, 0.01);
    arrowShape.lineTo(length * 0.7, 0.01);
    arrowShape.lineTo(length * 0.7, 0.02);
    arrowShape.lineTo(length, 0);
    arrowShape.lineTo(length * 0.7, -0.02);
    arrowShape.lineTo(length * 0.7, -0.01);
    arrowShape.lineTo(0, -0.01);

    const geometry = new THREE.ShapeGeometry(arrowShape);

    return geometry;
  };

  return (
    <object3D>
      <mesh position={[rDFf?.x, rDFf?.y, 0.005]}>
        <circleBufferGeometry args={[min_align_radius, 40]} />
        <meshBasicMaterial color="rgb(0, 100, 100)" opacity={0.25} transparent={true} />
      </mesh>
      <mesh position={[rDFf?.x, rDFf?.y, 0.006]}>
        <circleBufferGeometry args={[max_align_radius, 40]} />
        <meshBasicMaterial color="rgb(0, 100, 100)" opacity={0.25} transparent={true} />
      </mesh>
      <mesh position={[rTFf?.x, rTFf?.y, 0.007]} rotation={[0, 0, target_rotation.z - 0.5 * min_angle_error]}>
        <circleBufferGeometry args={[max_align_radius, 40, 0, min_angle_error]} />
        <meshBasicMaterial color="rgb(0, 100, 100)" opacity={0.25} transparent={true} />
      </mesh>
      <mesh position={[rTFf?.x, rTFf?.y, 0.008]} rotation={[0, 0, target_rotation.z - 0.5 * max_angle_error]}>
        <circleBufferGeometry args={[max_align_radius, 40, 0, max_angle_error]} />
        <meshBasicMaterial color="rgb(0, 100, 100)" opacity={0.25} transparent={true} />
      </mesh>
      <mesh position={[rTFf?.x, rTFf?.y, 0.009]}>
        <mesh geometry={arrowGeometry(max_align_radius)} rotation={[0, 0, robot_rotation.z]}>
          <meshBasicMaterial color="rgb(255, 255, 255)" opacity={0.5} transparent={true} />
        </mesh>
      </mesh>
      <mesh position={[rTFf?.x, rTFf?.y, 0.011]}>
        <mesh geometry={arrowGeometry(speed)} rotation={[0, 0, velocity_direction]}>
          <meshBasicMaterial color="rgb(0, 255, 0)" opacity={0.5} transparent={true} />
        </mesh>
      </mesh>
      <mesh position={[rDFf?.x, rDFf?.y, 0.011]}>
        <mesh geometry={arrowGeometry(min_align_radius)} rotation={[0, 0, robot_rotation.z + angle_to_final_heading]}>
          <meshBasicMaterial color="rgb(255, 0, 0)" opacity={0.5} transparent={true} />
        </mesh>
      </mesh>
    </object3D>
  );
};

<<<<<<< HEAD
const BoundingBox = ({ model }: { model: LocalisationRobotModel }) => {
  if (!model.boundingBox) return null;
  const { minX, maxX, minY, maxY } = model.boundingBox;
  const width = maxX - minX;
  const height = maxY - minY;
  const centerX = (minX + maxX) / 2;
  const centerY = (minY + maxY) / 2;
  const wallThickness = 0.05;
  const wallHeight = 0.25;
  const solidBottomHeight = 0.001; // Height of the solid bottom part of each wall

  const vertexShader = `
    varying vec3 vPosition;
    void main() {
      vPosition = position;
      gl_Position = projectionMatrix * modelViewMatrix * vec4(position, 1.0);
    }
  `;

  const fragmentShader = `
    uniform vec3 color;
    uniform float wallHeight;
    uniform float solidBottomHeight;
    uniform int orientation;
    varying vec3 vPosition;
    void main() {
      float heightFactor;
      if (orientation == 0) {
        // Vertical walls (left and right)
        heightFactor = vPosition.y / wallHeight + 0.5;
      } else {
        // Horizontal walls (top and bottom)
        heightFactor = vPosition.z / wallHeight + 0.5;
      }

      float normalizedSolidHeight = solidBottomHeight / wallHeight;
      float opacity;

      if (heightFactor < normalizedSolidHeight) {
        // Solid bottom part
        opacity = 0.5;
      } else {
        // Gradient part
        opacity = smoothstep(1.0, normalizedSolidHeight, heightFactor) * 0.3;
      }

      gl_FragColor = vec4(color, opacity);
    }
  `;

  const createWallMaterial = (orientation: number) => {
    return new THREE.ShaderMaterial({
      uniforms: {
        color: { value: new THREE.Color("rgb(0, 100, 100)") },
        wallHeight: { value: wallHeight },
        solidBottomHeight: { value: solidBottomHeight },
        orientation: { value: orientation },
      },
      vertexShader: vertexShader,
      fragmentShader: fragmentShader,
      transparent: true,
      side: THREE.DoubleSide,
    });
  };

  const verticalWallMaterial = useMemo(() => createWallMaterial(0), []);
  const horizontalWallMaterial = useMemo(() => createWallMaterial(1), []);

  return (
    <object3D position={[centerX, centerY, wallHeight / 2]}>
      {/* Left wall */}
      <mesh position={[-(width / 2 + wallThickness / 2), 0, 0.009]} rotation={[Math.PI / 2, Math.PI / 2, 0]}>
        <boxGeometry args={[height + wallThickness, wallHeight, wallThickness]} />
        <primitive object={verticalWallMaterial} />
      </mesh>
      {/* Right wall */}
      <mesh position={[width / 2 + wallThickness / 2, 0, 0.009]} rotation={[Math.PI / 2, Math.PI / 2, 0]}>
        <boxGeometry args={[height + wallThickness, wallHeight, wallThickness]} />
        <primitive object={verticalWallMaterial} />
      </mesh>
      {/* Top wall */}
      <mesh position={[0, height / 2 + wallThickness / 2, 0.009]} rotation={[0, 0, 0]}>
        <boxGeometry args={[width + wallThickness * 2, wallThickness, wallHeight]} />
        <primitive object={horizontalWallMaterial} />
      </mesh>
      {/* Bottom wall */}
      <mesh position={[0, -(height / 2 + wallThickness / 2), 0.009]} rotation={[0, 0, 0]}>
        <boxGeometry args={[width + wallThickness * 2, wallThickness, wallHeight]} />
        <primitive object={horizontalWallMaterial} />
=======
const PurposeLabel = ({
  robotModel,
  cameraPitch,
  cameraYaw,
}: {
  robotModel: LocalisationRobotModel;
  cameraPitch: number;
  cameraYaw: number;
}) => {
  const rTFf = robotModel.Hft.decompose().translation;
  const textGeometry = (x: string) => {
    const font = new FontLoader().parse(roboto);
    return new TextGeometry(x, {
      font: font,
      size: 0.1,
      height: 0,
    }).center();
  };

  const textBackdropGeometry = (width: number, height: number) => {
    const shape = new THREE.Shape();
    width += 0.1;
    height += 0.1;
    const radius = 0.05;
    const x = width * -0.5;
    const y = height * -0.5;

    shape.moveTo(x, y + radius);
    shape.lineTo(x, y + height - radius);
    shape.quadraticCurveTo(x, y + height, x + radius, y + height);
    shape.lineTo(x + width - radius, y + height);
    shape.quadraticCurveTo(x + width, y + height, x + width, y + height - radius);
    shape.lineTo(x + width, y + radius);
    shape.quadraticCurveTo(x + width, y, x + width - radius, y);
    shape.lineTo(x + radius, y);
    shape.quadraticCurveTo(x, y, x, y + radius);

    const geometry = new THREE.ShapeGeometry(shape);

    return geometry;
  };

  const labelTextGeometry = textGeometry(robotModel.purpose);
  labelTextGeometry.computeBoundingBox();
  const textWidth = labelTextGeometry.boundingBox
    ? labelTextGeometry.boundingBox.max.x - labelTextGeometry.boundingBox.min.x
    : 0;
  const textHeight = labelTextGeometry.boundingBox
    ? labelTextGeometry.boundingBox.max.y - labelTextGeometry.boundingBox.min.y
    : 0;
  const backdropGeometry = textBackdropGeometry(textWidth, textHeight);

  return (
    <object3D
      position={[rTFf?.x, rTFf?.y, rTFf?.z + 0.6]}
      rotation={[Math.PI / 2 + cameraPitch, 0, -Math.PI / 2 + cameraYaw, "ZXY"]}
    >
      <mesh position={[0, 0, 0.001]} geometry={textGeometry(robotModel.purpose)}>
        <meshBasicMaterial color="white" transparent opacity={1} />
      </mesh>
      <mesh geometry={backdropGeometry}>
        <meshBasicMaterial color="black" transparent opacity={0.5} />
>>>>>>> bef3f3aa
      </mesh>
    </object3D>
  );
};

const FieldLinePoints = ({ model }: { model: LocalisationModel }) => (
  <>
    {model.robots.map(
      (robot) =>
        robot.visible && (
          <object3D key={robot.id}>
            {robot.rPFf.map((d, i) => {
              return (
                <mesh key={String(i)} position={d.add(new Vector3(0, 0, 0.005)).toArray()}>
                  <circleBufferGeometry args={[0.02, 20]} />
                  <meshBasicMaterial color="blue" />
                </mesh>
              );
            })}
          </object3D>
        ),
    )}
  </>
);

const FieldIntersections = ({ model }: { model: LocalisationModel }) => {
  return (
    <>
      {model.robots.map(
        (robot) =>
          robot.visible && (
            <object3D key={robot.id}>
              {robot.fieldIntersectionsF?.map((intersection) => {
                const createShapeForIntersection = (intersectionType: string, position: Vector3) => {
                  const basePosition = position.add(new Vector3(0.1, 0.1, 0)).toArray();
                  switch (intersectionType) {
                    case "L_INTERSECTION":
                      return (
                        <>
                          <mesh position={intersection.position.add(new Vector3(0, 0, 0.01)).toArray()}>
                            <circleBufferGeometry args={[0.04, 20]} />
                            <meshBasicMaterial color="red" />
                          </mesh>
                          <mesh position={[basePosition[0], basePosition[1] - 0.05, basePosition[2]]}>
                            <boxBufferGeometry args={[0.1, 0.02, 0.02]} />
                            <meshBasicMaterial color="black" />
                          </mesh>
                          <mesh position={[basePosition[0] - 0.04, basePosition[1], basePosition[2]]}>
                            <boxBufferGeometry args={[0.02, 0.1, 0.02]} />
                            <meshBasicMaterial color="black" />
                          </mesh>
                        </>
                      );
                    case "T_INTERSECTION":
                      return (
                        <>
                          <mesh position={intersection.position.add(new Vector3(0, 0, 0.01)).toArray()}>
                            <circleBufferGeometry args={[0.04, 20]} />
                            <meshBasicMaterial color="red" />
                          </mesh>
                          <mesh position={[basePosition[0], basePosition[1] + 0.05, basePosition[2]]}>
                            <boxBufferGeometry args={[0.1, 0.02, 0.02]} />
                            <meshBasicMaterial color="black" />
                          </mesh>
                          <mesh position={[basePosition[0], basePosition[1], basePosition[2]]}>
                            <boxBufferGeometry args={[0.02, 0.1, 0.02]} />
                            <meshBasicMaterial color="black" />
                          </mesh>
                        </>
                      );
                    case "X_INTERSECTION":
                      return (
                        <>
                          <mesh position={intersection.position.add(new Vector3(0, 0, 0.01)).toArray()}>
                            <circleBufferGeometry args={[0.04, 20]} />
                            <meshBasicMaterial color="red" />
                          </mesh>
                          <mesh
                            position={[basePosition[0], basePosition[1], basePosition[2]]}
                            rotation={[0, 0, Math.PI / 4]}
                          >
                            <boxBufferGeometry args={[0.1, 0.02, 0.02]} />
                            <meshBasicMaterial color="black" />
                          </mesh>
                          <mesh
                            position={[basePosition[0], basePosition[1], basePosition[2]]}
                            rotation={[0, 0, -Math.PI / 4]}
                          >
                            <boxBufferGeometry args={[0.1, 0.02, 0.02]} />
                            <meshBasicMaterial color="black" />
                          </mesh>
                        </>
                      );
                    default:
                      return null;
                  }
                };
                return createShapeForIntersection(intersection.type, intersection.position);
              })}
            </object3D>
          ),
      )}
    </>
  );
};

const Particles = ({ model }: { model: LocalisationModel }) => (
  <>
    {model.robots.map(
      (robot) =>
        robot.visible && (
          <object3D key={robot.id}>
            {robot.particles.particle.map((particle, i) => {
              return (
                <mesh key={String(i)} position={new Vector3(particle.x, particle.y, 0.005).toArray()}>
                  <circleBufferGeometry args={[0.02, 20]} />
                  <meshBasicMaterial color="red" />
                </mesh>
              );
            })}
          </object3D>
        ),
    )}
  </>
);

const Balls = ({ model }: { model: LocalisationModel }) => {
  return (
    <>
      {model.robots.map(
        (robot) =>
          robot.visible &&
          robot.rBFf && (
            <mesh position={robot.rBFf.toArray()} scale={[robot.rBFf.z, robot.rBFf.z, robot.rBFf.z]} key={robot.id}>
              <sphereBufferGeometry args={[1, 32, 32]} /> {/* Increased detail for the texture */}
              <meshStandardMaterial map={soccerBallTexture} />
            </mesh>
          ),
      )}
    </>
  );
};

const Goals = ({ model }: { model: LocalisationModel }) => (
  <>
    {model.robots.map(
      (robot) =>
        robot.visible &&
        robot.rGFf && (
          <object3D key={robot.id}>
            {robot.rGFf.map((goal, i) => {
              return (
                <mesh
                  key={String(i)}
                  position={goal.bottom.add(new Vector3(0, 0, goal.top.z / 2)).toArray()}
                  rotation={[Math.PI / 2, 0, 0]}
                >
                  <cylinderBufferGeometry args={[0.05, 0.05, goal.top.z, 20]} />
                  <meshStandardMaterial color="magenta" />
                </mesh>
              );
            })}
          </object3D>
        ),
    )}
  </>
);

const Robots = ({ model }: { model: LocalisationModel }) => (
  <>
    {model.robots.map(
      (robot) =>
        robot.visible &&
        robot.robots && (
          <object3D key={robot.id}>
            {robot.rRFf.map((r, i) => {
              return (
                <mesh key={String(i)} position={r.add(new Vector3(0, 0, 0.4)).toArray()} rotation={[Math.PI / 2, 0, 0]}>
                  <cylinderBufferGeometry args={[0.1, 0.1, 0.8, 20]} />
                  <meshStandardMaterial color="orange" />
                </mesh>
              );
            })}
          </object3D>
        ),
    )}
  </>
);

const WalkPathGoal = ({ model }: { model: LocalisationRobotModel }) => {
  const robotRef = React.useRef<URDFRobot | null>(null);

  // Load the URDF model only once
  React.useEffect(() => {
    const loader = new URDFLoader();
    loader.load(nugusUrdfPath, (robot: URDFRobot) => {
      if (robotRef.current) {
        robotRef.current.add(robot);
      }
    });
  }, []);

  const rDFf = model.Hfd?.decompose().translation;
  const rTFf = model.Hft.decompose().translation;
  const Rfd_quat = new THREE.Quaternion(
    model.Hfd?.decompose().rotation.x,
    model.Hfd?.decompose().rotation.y,
    model.Hfd?.decompose().rotation.z,
    model.Hfd?.decompose().rotation.w,
  );
  const Rft_quat = new THREE.Quaternion(
    model.Hft.decompose().rotation.x,
    model.Hft.decompose().rotation.y,
    model.Hft.decompose().rotation.z,
    model.Hft.decompose().rotation.w,
  );

  // Get euler angles from quaternion
  const Rfz_euler = new THREE.Euler().setFromQuaternion(Rfd_quat, "ZYX");
  const Rft_euler = new THREE.Euler().setFromQuaternion(Rft_quat, "ZYX");
  // Fuse the euler angles into a single quaternion
  const rotation = new THREE.Quaternion().setFromEuler(new THREE.Euler(Rft_euler.x, Rft_euler.y, Rfz_euler.z, "ZYX"));
  const position = new THREE.Vector3(rDFf?.x, rDFf?.y, rTFf.z);

  const motors = model.motors;

  // Update the position of the robot to match the walk path goal
  React.useEffect(() => {
    if (robotRef.current) {
      robotRef.current.position.set(position.x, position.y, position.z);
      robotRef.current.quaternion.copy(new THREE.Quaternion(rotation.x, rotation.y, rotation.z, rotation.w));
      const joints = (robotRef.current?.children[0] as any)?.joints;
      // Update robot's joints
      if (joints) {
        joints?.head_pitch.setJointValue(motors.headTilt.angle);
        joints?.left_ankle_pitch.setJointValue(motors.leftAnklePitch.angle);
        joints?.left_ankle_roll.setJointValue(motors.leftAnkleRoll.angle);
        joints?.left_elbow_pitch.setJointValue(motors.leftElbow.angle);
        joints?.left_hip_pitch.setJointValue(motors.leftHipPitch.angle);
        joints?.left_hip_roll.setJointValue(motors.leftHipRoll.angle);
        joints?.left_hip_yaw.setJointValue(motors.leftHipYaw.angle);
        joints?.left_knee_pitch.setJointValue(motors.leftKnee.angle);
        joints?.left_shoulder_pitch.setJointValue(motors.leftShoulderPitch.angle);
        joints?.left_shoulder_roll.setJointValue(motors.leftShoulderRoll.angle);
        joints?.neck_yaw.setJointValue(motors.headPan.angle);
        joints?.right_ankle_pitch.setJointValue(motors.rightAnklePitch.angle);
        joints?.right_ankle_roll.setJointValue(motors.rightAnkleRoll.angle);
        joints?.right_elbow_pitch.setJointValue(motors.rightElbow.angle);
        joints?.right_hip_pitch.setJointValue(motors.rightHipPitch.angle);
        joints?.right_hip_roll.setJointValue(motors.rightHipRoll.angle);
        joints?.right_hip_yaw.setJointValue(motors.rightHipYaw.angle);
        joints?.right_knee_pitch.setJointValue(motors.rightKnee.angle);
        joints?.right_shoulder_pitch.setJointValue(motors.rightShoulderPitch.angle);
        joints?.right_shoulder_roll.setJointValue(motors.rightShoulderRoll.angle);
      }
      robotRef.current.traverse((child) => {
        if (child instanceof THREE.Mesh) {
          // Set opacity for all mesh children
          child.material.transparent = true;
          // Red
          child.material.color = "rgb(0, 100, 100)";
          child.material.opacity = 0.2;
        }
      });
    }
  });

  return <object3D ref={robotRef} />;
};

const Robot = ({ model }: { model: LocalisationRobotModel }) => {
  const robotRef = React.useRef<URDFRobot | null>(null);

  // Load the URDF model only once
  React.useEffect(() => {
    const loader = new URDFLoader();
    loader.load(nugusUrdfPath, (robot: URDFRobot) => {
      if (robotRef.current) {
        robotRef.current.add(robot);
      }
    });
  }, [nugusUrdfPath]);

  const position = model.Hft.decompose().translation;
  const rotation = model.Hft.decompose().rotation;
  const motors = model.motors;

  React.useEffect(() => {
    // Update robot's pose
    if (robotRef.current) {
      robotRef.current.position.copy(new THREE.Vector3(position.x, position.y, position.z));
      robotRef.current.quaternion.copy(new THREE.Quaternion(rotation.x, rotation.y, rotation.z, rotation.w));
      const joints = (robotRef.current?.children[0] as any)?.joints;
      // Update robot's joints
      if (joints) {
        joints?.head_pitch.setJointValue(motors.headTilt.angle);
        joints?.left_ankle_pitch.setJointValue(motors.leftAnklePitch.angle);
        joints?.left_ankle_roll.setJointValue(motors.leftAnkleRoll.angle);
        joints?.left_elbow_pitch.setJointValue(motors.leftElbow.angle);
        joints?.left_hip_pitch.setJointValue(motors.leftHipPitch.angle);
        joints?.left_hip_roll.setJointValue(motors.leftHipRoll.angle);
        joints?.left_hip_yaw.setJointValue(motors.leftHipYaw.angle);
        joints?.left_knee_pitch.setJointValue(motors.leftKnee.angle);
        joints?.left_shoulder_pitch.setJointValue(motors.leftShoulderPitch.angle);
        joints?.left_shoulder_roll.setJointValue(motors.leftShoulderRoll.angle);
        joints?.neck_yaw.setJointValue(motors.headPan.angle);
        joints?.right_ankle_pitch.setJointValue(motors.rightAnklePitch.angle);
        joints?.right_ankle_roll.setJointValue(motors.rightAnkleRoll.angle);
        joints?.right_elbow_pitch.setJointValue(motors.rightElbow.angle);
        joints?.right_hip_pitch.setJointValue(motors.rightHipPitch.angle);
        joints?.right_hip_roll.setJointValue(motors.rightHipRoll.angle);
        joints?.right_hip_yaw.setJointValue(motors.rightHipYaw.angle);
        joints?.right_knee_pitch.setJointValue(motors.rightKnee.angle);
        joints?.right_shoulder_pitch.setJointValue(motors.rightShoulderPitch.angle);
        joints?.right_shoulder_roll.setJointValue(motors.rightShoulderRoll.angle);
      }
    }
  }, [position, rotation, motors]);

  // Update the material of the robot
  const material = new THREE.MeshStandardMaterial({
    color: "#666666",
    roughness: 0.5,
    metalness: 0.2,
  });
  if (robotRef.current) {
    robotRef.current.traverse((child) => {
      if (child.type === "URDFVisual" && child.children.length > 0) {
        const mesh = child.children[0] as THREE.Mesh;
        mesh.material = material;
      }
    });
  }

  return <object3D ref={robotRef} />;
};<|MERGE_RESOLUTION|>--- conflicted
+++ resolved
@@ -444,7 +444,6 @@
   );
 };
 
-<<<<<<< HEAD
 const BoundingBox = ({ model }: { model: LocalisationRobotModel }) => {
   if (!model.boundingBox) return null;
   const { minX, maxX, minY, maxY } = model.boundingBox;
@@ -534,7 +533,10 @@
       <mesh position={[0, -(height / 2 + wallThickness / 2), 0.009]} rotation={[0, 0, 0]}>
         <boxGeometry args={[width + wallThickness * 2, wallThickness, wallHeight]} />
         <primitive object={horizontalWallMaterial} />
-=======
+
+
+
+
 const PurposeLabel = ({
   robotModel,
   cameraPitch,
@@ -597,7 +599,6 @@
       </mesh>
       <mesh geometry={backdropGeometry}>
         <meshBasicMaterial color="black" transparent opacity={0.5} />
->>>>>>> bef3f3aa
       </mesh>
     </object3D>
   );
