kick_priority: 30
execution_priority: 40


target: [0.1, 0, 0.05] #in support foot coordinates for debugging
direction: [1, 0, 0]

servo:
  gain: 30
  torque: 100

balancer:
  foot_separation: 0.074 # 0.074 = hip separation
<<<<<<< HEAD
  adjustment: 0 #default value is 0. 
  motion_gain: 10 # gain per second
=======
>>>>>>> 40609c6d
  stand_height: 0.22 #m 
  forward_lean: 0.0 #m
  
  forward_velocity: 0.1 #m/s
  return_velocity: 0.1 #m/s


lifter:
  lift_foot_height: 0.05 #m
  lift_foot_back: 0.01 #m
  forward_velocity: 0.1 #m/s
  return_velocity: 0.1 #m/s

kicker:
  forward_velocity: 0.5 #m/s
  return_velocity: 0.5 #m/s<|MERGE_RESOLUTION|>--- conflicted
+++ resolved
@@ -11,11 +11,7 @@
 
 balancer:
   foot_separation: 0.074 # 0.074 = hip separation
-<<<<<<< HEAD
   adjustment: 0 #default value is 0. 
-  motion_gain: 10 # gain per second
-=======
->>>>>>> 40609c6d
   stand_height: 0.22 #m 
   forward_lean: 0.0 #m
   
