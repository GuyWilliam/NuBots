#include "circledetector.h"
#include "Vision/visionblackboard.h"
#include "Vision/visionconstants.h"
#include "Vision/VisionTypes/coloursegment.h"
#include "Vision/VisionTypes/greenhorizon.h"
#include "Vision/VisionTypes/RANSACTypes/ransaccircle.h"
#include "Vision/GenericAlgorithms/ransac.h"
#include "debug.h"
#include "debugverbosityvision.h"

CircleDetector::CircleDetector(double tolerance, unsigned int n, unsigned int k, double e, unsigned int max_iterations)
{
    m_n = n;               //min pts to circle essentially
    m_k = k;               //number of iterations per fitting attempt
    m_e = e;              //consensus margin
    m_max_iterations = max_iterations;
    setTolerance(tolerance);
}

void CircleDetector::setTolerance(double tolerance)
{
#if VISION_FIELDPOINT_VERBOSITY > 0
    if(tolerance < 0 || tolerance > 1)
        debug << "CircleDetector::setTolerance - invalid tolerance: " << tolerance << " (must be in [0, 1]." << std::endl;
#endif

    m_tolerance = std::max(std::min(tolerance, 1.0), 0.0); //clamp
}

<<<<<<< HEAD
bool CircleDetector::run(std::vector<GroundPoint> &points, CentreCircle &result)
{
    RANSACCircle<GroundPoint> candidate;
    std::vector<GroundPoint> consensus, remainder;
=======
bool CircleDetector::run(vector<NUPoint> &points, CentreCircle &result)
{
    RANSACCircle<NUPoint> candidate;
    vector<NUPoint> consensus, remainder;
>>>>>>> 250e679c
    double variance;
    unsigned int i=0;
    bool modelfound = false;

    // attemp multiple RANSAC fits

    // run first iterations
    modelfound = RANSAC::findModel<RANSACCircle<NUPoint>, NUPoint>(points, candidate, consensus, remainder, variance, m_e, m_n, m_k, RANSAC::LargestConsensus);

    //continue while models are found but not a final version
    while(modelfound && i < m_max_iterations) {
        // check if the model is good enough
        if(variance <= m_tolerance*candidate.getRadius() &&
            candidate.getRadius() <= (1 + m_tolerance)*VisionConstants::CENTRE_CIRCLE_RADIUS &&
            candidate.getRadius() >= (1 - m_tolerance)*VisionConstants::CENTRE_CIRCLE_RADIUS)
        {
            // get outer points to determine screen radius
            double left = VisionBlackboard::getInstance()->getImageWidth() - 1,
                   right = 0,
                   top = VisionBlackboard::getInstance()->getImageHeight() - 1,
                   bottom = 0;
<<<<<<< HEAD
            BOOST_FOREACH(const GroundPoint& p, consensus) {
                left = std::min(left, p.screen.x);
                right = std::max(right, p.screen.x);
                top = std::min(top, p.screen.y);
                bottom = std::max(bottom, p.screen.y);
=======
            BOOST_FOREACH(const NUPoint& p, consensus) {
                left = min(left, p.screenCartesian.x);
                right = max(right, p.screenCartesian.x);
                top = min(top, p.screenCartesian.y);
                bottom = max(bottom, p.screenCartesian.y);
>>>>>>> 250e679c
            }

            result = CentreCircle(candidate.getCentre(), candidate.getRadius(), Vector2<double>(right-left, bottom-top));
            points = remainder;
            return true;    // break out once decent model found
        }
        else {
            // model isn't good enough, reattempt with remainder
            modelfound = RANSAC::findModel<RANSACCircle<NUPoint>, NUPoint>(remainder, candidate, consensus, remainder, variance, m_e, m_n, m_k, RANSAC::LargestConsensus);
        }

        i++;
    }
    return false;
}
<|MERGE_RESOLUTION|>--- conflicted
+++ resolved
@@ -27,17 +27,10 @@
     m_tolerance = std::max(std::min(tolerance, 1.0), 0.0); //clamp
 }
 
-<<<<<<< HEAD
-bool CircleDetector::run(std::vector<GroundPoint> &points, CentreCircle &result)
-{
-    RANSACCircle<GroundPoint> candidate;
-    std::vector<GroundPoint> consensus, remainder;
-=======
-bool CircleDetector::run(vector<NUPoint> &points, CentreCircle &result)
+bool CircleDetector::run(std::vector<NUPoint> &points, CentreCircle &result)
 {
     RANSACCircle<NUPoint> candidate;
-    vector<NUPoint> consensus, remainder;
->>>>>>> 250e679c
+    std::vector<NUPoint> consensus, remainder;
     double variance;
     unsigned int i=0;
     bool modelfound = false;
@@ -59,19 +52,11 @@
                    right = 0,
                    top = VisionBlackboard::getInstance()->getImageHeight() - 1,
                    bottom = 0;
-<<<<<<< HEAD
-            BOOST_FOREACH(const GroundPoint& p, consensus) {
-                left = std::min(left, p.screen.x);
-                right = std::max(right, p.screen.x);
-                top = std::min(top, p.screen.y);
-                bottom = std::max(bottom, p.screen.y);
-=======
             BOOST_FOREACH(const NUPoint& p, consensus) {
-                left = min(left, p.screenCartesian.x);
-                right = max(right, p.screenCartesian.x);
-                top = min(top, p.screenCartesian.y);
-                bottom = max(bottom, p.screenCartesian.y);
->>>>>>> 250e679c
+                left = std::min(left, p.screenCartesian.x);
+                right = std::max(right, p.screenCartesian.x);
+                top = std::min(top, p.screenCartesian.y);
+                bottom = std::max(bottom, p.screenCartesian.y);
             }
 
             result = CentreCircle(candidate.getCentre(), candidate.getRadius(), Vector2<double>(right-left, bottom-top));
