--- conflicted
+++ resolved
@@ -3,10 +3,6 @@
   # FileWatcher, ConsoleLogHandler and Signal Catcher Must Go First
   extension::FileWatcher # Watches configuration files for changes
   support::SignalCatcher # Allows for graceful shutdown
-<<<<<<< HEAD
-  support::logging::ConsoleLogHandler # `log()` calls show in the console filtered for log level
-=======
->>>>>>> cac41d07
   # Sensors
   platform::${SUBCONTROLLER}::HardwareIO
   input::SensorFilter
