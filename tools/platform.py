#!/usr/bin/env python3

import os
import b
import argparse
from termcolor import cprint
from subprocess import call, STDOUT

<<<<<<< HEAD

def register(command):

    # Install help
    command.help = "Tools to work with building the codebase"

    # Module subcommands
    subcommands = command.add_subparsers(dest="workspace_command")

    init_command = subcommands.add_parser("select", help="Choose a specific platform as the main platform")

    toolchains = []
    # Work out what platforms are available
    if os.path.isdir("/nubots/toolchain"):
        for f in os.listdir("/nubots/toolchain/"):
            if f.endswith(".cmake"):
                toolchains.append(f[:-6])

    init_command.add_argument(
        "platform", metavar="platform", choices=toolchains, help="the platform to select as the primary workspace"
    )

    init_command.add_argument(
        "-s", "--static", dest="static", action="store_true", help="perform a static build to get maximum performance"
    )

    init_command.add_argument("cmake_args", nargs=argparse.REMAINDER, help="Extra arguments to pass to cmake")


def run(workspace_command, static=False, cmake_args=None, **kwargs):
    if workspace_command == "select":
        platform = kwargs["platform"]

        # init and update submodules just in case
        os.system("git submodule init")
        os.system("git submodule update")

        print("Activating workspace as platform {}".format(platform))
        path = os.path.join(b.project_dir, "build_{}".format(platform))

        # Make the directory
        try:
            os.makedirs(path)
        except FileExistsError:
            pass

        # Make the symlink to make this the main directory
        try:
            os.remove("build")
        except FileNotFoundError:
            pass

        # Try to make the symlink, this will fail if you use windows
        symlink_success = True
        try:
            os.symlink(path, "build")
        except OSError:
            symlink_success = False

        # Change to that directory
        os.chdir(path)

        # Build our default args
        args = ["cmake", b.project_dir, "-GNinja", "-DCMAKE_TOOLCHAIN_FILE=/nubots/toolchain/{}.cmake".format(platform)]

        if static:
            args.append("-DSTATIC_LIBRARIES=ON")
            args.append("-DNUCLEAR_SHARED_BUILD=OFF")

        if cmake_args is not None:
            args += cmake_args

        # Run cmake
        call(args)

        # Yell at windows users for having a crappy OS
        if not symlink_success:
            cprint("Windows does not support symlinks so we can't link to the build directory", "red", attrs=["bold"])
            cprint(
                "Instead you will need to change to the build_{} directory to build".format(platform),
                "red",
                attrs=["bold"],
            )
            cprint(
                "Instead you will need to change to the build_{} directory to build".format(
                    platform
                ),
                "red",
                attrs=["bold"],
            )
=======
try:

    def register(command):

        # Install help
        command.help = "Tools to work with building the codebase"

        # Module subcommands
        subcommands = command.add_subparsers(dest="workspace_command")

        init_command = subcommands.add_parser("select", help="Choose a specific platform as the main platform")

        toolchains = []
        # Work out what platforms are available
        if os.path.isdir("/nubots/toolchain"):
            for f in os.listdir("/nubots/toolchain/"):
                if f.endswith(".cmake"):
                    toolchains.append(f[:-6])

        init_command.add_argument(
            "platform", metavar="platform", choices=toolchains, help="the platform to select as the primary workspace"
        )

        init_command.add_argument(
            "-s",
            "--static",
            dest="static",
            action="store_true",
            help="perform a static build to get maximum performance",
        )

        init_command.add_argument("cmake_args", nargs=argparse.REMAINDER, help="Extra arguments to pass to cmake")

    def run(workspace_command, static=False, cmake_args=None, **kwargs):
        if workspace_command == "select":
            platform = kwargs["platform"]

            # init and update submodules just in case
            os.system("git submodule init")
            os.system("git submodule update")

            print("Activating workspace as platform {}".format(platform))
            path = os.path.join(b.project_dir, "build_{}".format(platform))

            # Make the directory
            try:
                os.makedirs(path)
            except FileExistsError:
                pass

            # Make the symlink to make this the main directory
            try:
                os.remove("build")
            except FileNotFoundError:
                pass

            # Try to make the symlink, this will fail if you use windows
            symlink_success = True
            try:
                os.symlink(path, "build")
            except OSError:
                symlink_success = False

            # Change to that directory
            os.chdir(path)

            # Build our default args
            args = [
                "cmake",
                b.project_dir,
                "-GNinja",
                "-DCMAKE_TOOLCHAIN_FILE=/nubots/toolchain/{}.cmake".format(platform),
            ]

            if static:
                args.append("-DSTATIC_LIBRARIES=ON")
                args.append("-DNUCLEAR_SHARED_BUILD=OFF")

            if cmake_args is not None:
                args += cmake_args

            # Run cmake
            call(args)

            # Yell at windows users for having a crappy OS
            if not symlink_success:
                cprint(
                    "Windows does not support symlinks so we can't link to the build directory", "red", attrs=["bold"]
                )
                cprint(
                    "Instead you will need to change to the build_{} directory to build".format(platform),
                    "red",
                    attrs=["bold"],
                )


except:
    print("Unable to load platform tool")

    def register(command):
        pass

    def run(**kwargs):
        pass
>>>>>>> f4cf9788
<|MERGE_RESOLUTION|>--- conflicted
+++ resolved
@@ -6,98 +6,6 @@
 from termcolor import cprint
 from subprocess import call, STDOUT
 
-<<<<<<< HEAD
-
-def register(command):
-
-    # Install help
-    command.help = "Tools to work with building the codebase"
-
-    # Module subcommands
-    subcommands = command.add_subparsers(dest="workspace_command")
-
-    init_command = subcommands.add_parser("select", help="Choose a specific platform as the main platform")
-
-    toolchains = []
-    # Work out what platforms are available
-    if os.path.isdir("/nubots/toolchain"):
-        for f in os.listdir("/nubots/toolchain/"):
-            if f.endswith(".cmake"):
-                toolchains.append(f[:-6])
-
-    init_command.add_argument(
-        "platform", metavar="platform", choices=toolchains, help="the platform to select as the primary workspace"
-    )
-
-    init_command.add_argument(
-        "-s", "--static", dest="static", action="store_true", help="perform a static build to get maximum performance"
-    )
-
-    init_command.add_argument("cmake_args", nargs=argparse.REMAINDER, help="Extra arguments to pass to cmake")
-
-
-def run(workspace_command, static=False, cmake_args=None, **kwargs):
-    if workspace_command == "select":
-        platform = kwargs["platform"]
-
-        # init and update submodules just in case
-        os.system("git submodule init")
-        os.system("git submodule update")
-
-        print("Activating workspace as platform {}".format(platform))
-        path = os.path.join(b.project_dir, "build_{}".format(platform))
-
-        # Make the directory
-        try:
-            os.makedirs(path)
-        except FileExistsError:
-            pass
-
-        # Make the symlink to make this the main directory
-        try:
-            os.remove("build")
-        except FileNotFoundError:
-            pass
-
-        # Try to make the symlink, this will fail if you use windows
-        symlink_success = True
-        try:
-            os.symlink(path, "build")
-        except OSError:
-            symlink_success = False
-
-        # Change to that directory
-        os.chdir(path)
-
-        # Build our default args
-        args = ["cmake", b.project_dir, "-GNinja", "-DCMAKE_TOOLCHAIN_FILE=/nubots/toolchain/{}.cmake".format(platform)]
-
-        if static:
-            args.append("-DSTATIC_LIBRARIES=ON")
-            args.append("-DNUCLEAR_SHARED_BUILD=OFF")
-
-        if cmake_args is not None:
-            args += cmake_args
-
-        # Run cmake
-        call(args)
-
-        # Yell at windows users for having a crappy OS
-        if not symlink_success:
-            cprint("Windows does not support symlinks so we can't link to the build directory", "red", attrs=["bold"])
-            cprint(
-                "Instead you will need to change to the build_{} directory to build".format(platform),
-                "red",
-                attrs=["bold"],
-            )
-            cprint(
-                "Instead you will need to change to the build_{} directory to build".format(
-                    platform
-                ),
-                "red",
-                attrs=["bold"],
-            )
-=======
 try:
 
     def register(command):
@@ -201,5 +109,4 @@
         pass
 
     def run(**kwargs):
-        pass
->>>>>>> f4cf9788
+        pass