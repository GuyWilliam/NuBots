--- conflicted
+++ resolved
@@ -588,54 +588,44 @@
 void HeadBehaviour::update(){
     
     makeVisionChoice(current_policy);
-<<<<<<< HEAD
-    std::cout << "Head Behaviour Action: " << m_current_action << std::endl;
-=======
 
     if(m_objects_to_view[m_current_action]->isObjectVisible()){
->>>>>>> 3792c5c9
-
-    if(head_logic->objectIsLost(m_current_action) and Blackboard->Sensors->GetTimestamp()-time_last_quick_panned > 500 ){
-        performQuickScan();
-        time_last_quick_panned = Blackboard->Sensors->GetTimestamp();
-        return;
-    }
-    
-    if(m_objects_to_view[m_current_action]->isObjectVisible()){
-        Blackboard->Jobs->addMotionJob(  new HeadTrackJob(  *m_objects_to_view[m_current_action]  )  );
-        time_last_tracked=Blackboard->Sensors->GetTimestamp();
-        last_job_was_trackjob = true;
-        // if (m_current_action < head_logic->relevantObjects[0].size()){    
-        //     Blackboard->Jobs->addMotionJob(  new HeadTrackJob(  *m_objects_to_view[m_current_action]  )  );
-        //     time_last_tracked=Blackboard->Sensors->GetTimestamp();
-        //     last_job_was_trackjob = true;
-        // } else if (m_current_action < head_logic->relevantObjects[1].size()+head_logic->relevantObjects[0].size()){
-        //     Blackboard->Jobs->addMotionJob(  new HeadTrackJob(  *m_objects_to_view[m_current_action]  )  );
-        //     time_last_tracked=Blackboard->Sensors->GetTimestamp();
-        //     last_job_was_trackjob = true;
-        // } else {
-        //     Blackboard->Jobs->addMotionJob(  new HeadTrackJob(  *m_objects_to_view[m_current_action]  )  );
-        //     time_last_tracked=Blackboard->Sensors->GetTimestamp();
-        //     last_job_was_trackjob = true;
-        // }
-    } else if(Blackboard->Sensors->GetTimestamp()-time_last_tracked < 500 and last_job_was_trackjob){
-        return;
-    } else {   
-        if (m_current_action < head_logic->relevantObjects[0].size()){    
-            Blackboard->Jobs->addMotionJob(  new HeadPanJob(*(StationaryObject*)m_objects_to_view[m_current_action])  );
-            last_job_was_trackjob = false;
-        } else if (m_current_action < head_logic->relevantObjects[1].size()+head_logic->relevantObjects[0].size()){
-            Blackboard->Jobs->addMotionJob(  new HeadPanJob(*(MobileObject*)m_objects_to_view[m_current_action])  );
-            last_job_was_trackjob = false;
+
+        if(head_logic->objectIsLost(m_current_action) and Blackboard->Sensors->GetTimestamp()-time_last_quick_panned > 500 ){
+            performQuickScan();
+            time_last_quick_panned = Blackboard->Sensors->GetTimestamp();
+            return;
         }
-<<<<<<< HEAD
-    }
-    
-    
-=======
-    }   
->>>>>>> 3792c5c9
-}
+        
+        if(m_objects_to_view[m_current_action]->isObjectVisible()){
+            Blackboard->Jobs->addMotionJob(  new HeadTrackJob(  *m_objects_to_view[m_current_action]  )  );
+            time_last_tracked=Blackboard->Sensors->GetTimestamp();
+            last_job_was_trackjob = true;
+            // if (m_current_action < head_logic->relevantObjects[0].size()){    
+            //     Blackboard->Jobs->addMotionJob(  new HeadTrackJob(  *m_objects_to_view[m_current_action]  )  );
+            //     time_last_tracked=Blackboard->Sensors->GetTimestamp();
+            //     last_job_was_trackjob = true;
+            // } else if (m_current_action < head_logic->relevantObjects[1].size()+head_logic->relevantObjects[0].size()){
+            //     Blackboard->Jobs->addMotionJob(  new HeadTrackJob(  *m_objects_to_view[m_current_action]  )  );
+            //     time_last_tracked=Blackboard->Sensors->GetTimestamp();
+            //     last_job_was_trackjob = true;
+            // } else {
+            //     Blackboard->Jobs->addMotionJob(  new HeadTrackJob(  *m_objects_to_view[m_current_action]  )  );
+            //     time_last_tracked=Blackboard->Sensors->GetTimestamp();
+            //     last_job_was_trackjob = true;
+            // }
+        } else if(Blackboard->Sensors->GetTimestamp()-time_last_tracked < 500 and last_job_was_trackjob){
+            return;
+        } else {   
+            if (m_current_action < head_logic->relevantObjects[0].size()){    
+                Blackboard->Jobs->addMotionJob(  new HeadPanJob(*(StationaryObject*)m_objects_to_view[m_current_action])  );
+                last_job_was_trackjob = false;
+            } else if (m_current_action < head_logic->relevantObjects[1].size()+head_logic->relevantObjects[0].size()){
+                Blackboard->Jobs->addMotionJob(  new HeadPanJob(*(MobileObject*)m_objects_to_view[m_current_action])  );
+                last_job_was_trackjob = false;
+            }
+        }   
+    }
 
 
 void HeadBehaviour::dispatchHeadJob(StationaryObject* ObjectToTrack) {
