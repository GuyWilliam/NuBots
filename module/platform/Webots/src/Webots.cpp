--- conflicted
+++ resolved
@@ -68,19 +68,14 @@
     using message::platform::webots::MotorPID;
     using message::platform::webots::MotorPosition;
     using message::platform::webots::MotorVelocity;
-<<<<<<< HEAD
     using message::platform::webots::OdometryGroundTruth;
-    using message::platform::webots::SensorMeasurements;
-    using message::platform::webots::SensorTimeStep;
-    using message::platform::webots::VisionGroundTruth;
-=======
     using message::platform::webots::OptimisationCommand;
     using message::platform::webots::OptimisationRobotPosition;
     using message::platform::webots::SensorMeasurements;
     using message::platform::webots::SensorTimeStep;
+    using message::platform::webots::VisionGroundTruth;
     using message::platform::webots::WebotsResetDone;
     using message::platform::webots::WebotsTimeUpdate;
->>>>>>> 2811bd04
 
     using utility::input::ServoID;
     using utility::platform::getRawServo;
@@ -421,20 +416,20 @@
         on<Trigger<OptimisationCommand>>().then([this](const OptimisationCommand& msg) {
             const int msg_command = msg.command;
             switch (msg_command) {
-                case OptimisationCommand::CommandType::RESET_WORLD  :
+                case OptimisationCommand::CommandType::RESET_WORLD:
                     // Set the reset world flag to send the reset command to webots with the next ActuatorRequests
                     reset_simulation_world = true;
-                break;
-
-                case OptimisationCommand::CommandType::RESET_TIME   :
+                    break;
+
+                case OptimisationCommand::CommandType::RESET_TIME:
                     // Set the reset flag to send the reset command to webots with the next ActuatorRequests
                     reset_simulation_time = true;
-                break;
-
-                case OptimisationCommand::CommandType::TERMINATE    :
+                    break;
+
+                case OptimisationCommand::CommandType::TERMINATE:
                     // Set the termination flag to send the terminate command to webots with the next ActuatorRequests
                     terminate_simulation = true;
-                break;
+                    break;
             }
         });
     }
