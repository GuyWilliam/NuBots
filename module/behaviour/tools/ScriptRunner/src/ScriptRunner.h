/*
 * This file is part of the NUbots Codebase.
 *
 * The NUbots Codebase is free software: you can redistribute it and/or modify
 * it under the terms of the GNU General Public License as published by
 * the Free Software Foundation, either version 3 of the License, or
 * (at your option) any later version.
 *
 * The NUbots Codebase is distributed in the hope that it will be useful,
 * but WITHOUT ANY WARRANTY; without even the implied warranty of
 * MERCHANTABILITY or FITNESS FOR A PARTICULAR PURPOSE.  See the
 * GNU General Public License for more details.
 *
 * You should have received a copy of the GNU General Public License
 * along with the NUbots Codebase.  If not, see <http://www.gnu.org/licenses/>.
 *
 * Copyright 2013 NUbots <nubots@nubots.net>
 */

#ifndef MODULES_BEHAVIOURS_UTILITY_SCRIPTRUNNER_H
#define MODULES_BEHAVIOURS_UTILITY_SCRIPTRUNNER_H

#include <nuclear>
#include <queue>

namespace module {
namespace behaviour {
    namespace tools {

        /**
         * Executes a series of scripts provided by the command line in order.
         *
         * @author Trent Houliston
         */
        class ScriptRunner : public NUClear::Reactor {
        private:
<<<<<<< HEAD
            ReactionHandle sensorHandle;

=======
>>>>>>> 5340b184
            /// The scripts to be executed
            std::queue<std::string> scripts;

            /// Our ID for subsumption
            const size_t id;

            /// Execute the next script in the list
            void executeNextScript();

        public:
            explicit ScriptRunner(std::unique_ptr<NUClear::Environment> environment);
        };

<<<<<<< HEAD
    }  // tools
}  // behaviours
}  // modules
=======
    }  // namespace tools
}  // namespace behaviour
}  // namespace module
>>>>>>> 5340b184

#endif  // MODULES_BEHAVIOURS_UTILITY_SCRIPTRUNNER_H<|MERGE_RESOLUTION|>--- conflicted
+++ resolved
@@ -34,11 +34,8 @@
          */
         class ScriptRunner : public NUClear::Reactor {
         private:
-<<<<<<< HEAD
             ReactionHandle sensorHandle;
 
-=======
->>>>>>> 5340b184
             /// The scripts to be executed
             std::queue<std::string> scripts;
 
@@ -52,14 +49,12 @@
             explicit ScriptRunner(std::unique_ptr<NUClear::Environment> environment);
         };
 
-<<<<<<< HEAD
     }  // tools
 }  // behaviours
 }  // modules
-=======
+
     }  // namespace tools
 }  // namespace behaviour
 }  // namespace module
->>>>>>> 5340b184
 
 #endif  // MODULES_BEHAVIOURS_UTILITY_SCRIPTRUNNER_H