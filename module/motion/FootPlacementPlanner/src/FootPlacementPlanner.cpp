--- conflicted
+++ resolved
@@ -35,27 +35,20 @@
 
     using extension::Configuration;
 
+    using message::motion::DisableFootPlacement;
     using message::motion::DisableWalkEngineCommand;
+    using message::motion::EnableFootPlacement;
+    using message::motion::FootPlacementStopped;
+    using message::motion::FootStepCompleted;
+    using message::motion::KinematicsModel;
+    using message::motion::NewFootTargetInfo;
     using message::motion::NewStepTargetInfo;
-    using message::motion::NewFootTargetInfo;
+    using message::motion::NewWalkCommand;
     using message::motion::TorsoMotionUpdate;
     using message::motion::TorsoPositionUpdate;
-    using message::motion::EnableFootPlacement;
-    using message::motion::DisableFootPlacement;
-    using message::motion::FootStepCompleted;
-    using message::motion::NewWalkCommand;
-    using message::motion::FootPlacementStopped;
-<<<<<<< HEAD
-    using message::motion::KinematicsModel;
+    using message::motion::WalkStopped;
 
     using LimbID = utility::input::LimbID;
-=======
-    using message::support::Configuration;
-    using message::motion::WalkStopped;
-    using message::motion::DisableWalkEngineCommand;
-    using utility::support::Expression;
-    using message::motion::kinematics::KinematicsModel;
->>>>>>> 3f37f4b7
     using utility::math::matrix::Transform2D;
     using utility::math::matrix::Transform3D;
     using utility::nubugger::graph;
@@ -103,13 +96,8 @@
         {    
             // When new torso destination is computed, inform FPP in preparation for next footstep...
             if(DEBUG) { log<NUClear::TRACE>("Messaging: Foot Placement Planner - Received Torso Destination Update(0)"); }    
-<<<<<<< HEAD
-                setTorsoPosition(convert<double, 3>(info.frameArms));
-                setTorsoDestination(convert<double, 3>(info.frameDestination));
-=======
-                setTorsoPosition(torso.position);  
-                setTorsoDestination(torso.destination);     
->>>>>>> 3f37f4b7
+                setTorsoPosition(convert<double, 3>(torso.position));
+                setTorsoDestination(convert<double, 3>(torso.destination));
             if(DEBUG) { log<NUClear::TRACE>("Messaging: Foot Placement Planner - Received Torso Destination Update(1)"); }
 
             // Calculate a new footstep to facilitate walk progression...
@@ -133,12 +121,7 @@
         on<Trigger<NewWalkCommand>>().then("Foot Placement Planner - Update Foot Target", [this] (const NewWalkCommand& command) 
         {
             if(DEBUG) { log<NUClear::TRACE>("Messaging: Foot Placement Planner - On New Walk Command(0)"); }          
-<<<<<<< HEAD
                 setVelocityCommand(convert<double, 3>(command.velocityTarget));
-=======
-                setVelocityCommand(command.velocityTarget);
-
->>>>>>> 3f37f4b7
                 if (stopping) //TODO add stoped flag in addtion to stopping. Case of new command during last step.
                 {
                     calculateNewStep(getVelocityCurrent(), getTorsoDestination(), getTorsoPosition());
@@ -215,17 +198,12 @@
             Transform2D uRightFootModded = uTorsoModded.localToWorld(uRightFootTorso);
             setSupportMass(uRightFootModded.localToWorld({-getFootOffsetCoefficient(0), getFootOffsetCoefficient(1), 0}));  
         }                   
-<<<<<<< HEAD
         emit(std::make_unique<NewStepTargetInfo>(stepTime, convert<double, 3>(inVelocityCurrent), getActiveForwardLimb())); //New Step Target Information
         emit(std::make_unique<NewFootTargetInfo>(convert<double, 3>(getLeftFootSource()), 
                                                  convert<double, 3>(getRightFootSource()), 
                                                  convert<double, 3>(getSupportMass()), 
                                                  convert<double, 3>(getLeftFootDestination()), 
                                                  convert<double, 3>(getRightFootDestination())));  //New Foot Target Information   
-=======
-        emit(std::make_unique<NewStepTargetInfo>(stepTime, inVelocityCurrent, getActiveForwardLimb())); //New Step Target Information
-        emit(std::make_unique<NewFootTargetInfo>(getLeftFootSource(), getRightFootSource(), getSupportMass(), getLeftFootDestination(), getRightFootDestination()));  //New Foot Target Information           
->>>>>>> 3f37f4b7
     }
 /*=======================================================================================================*/
 //      METHOD: getNewFootTarget
