import { CircleBufferGeometry } from "three";
import { InstancedBufferGeometry } from "three";
import { InstancedBufferAttribute } from "three";
import { InterleavedBufferAttribute } from "three";
import { BufferAttribute } from "three";
import { LinearMipMapLinearFilter } from "three";
import { NearestFilter } from "three";
import { InterleavedBuffer } from "three";
import { RawShaderMaterial } from "three";
import { BufferGeometry } from "three";
import { PlaneGeometry } from "three";
import { PointLight } from "three";
import { AmbientLight } from "three";
import { BoxGeometry } from "three";
import { Camera } from "three";
import { LinearFilter } from "three";
import { ClampToEdgeWrapping } from "three";
import { UnsignedByteType } from "three";
import { RGBAFormat } from "three";
import { MultiplyOperation } from "three";
import { Combine } from "three";
import { WebGLRenderTarget } from "three";
import { Texture } from "three";
import { OrthographicCamera } from "three";
import { PixelFormat } from "three";
import { PerspectiveCamera } from "three";
import { Scene } from "three";
import { TextureFilter } from "three";
import { Wrapping } from "three";
import { Mapping } from "three";
import { TextureDataType } from "three";
import { DataTexture } from "three";
import { MeshPhongMaterial } from "three";
import { MeshBasicMaterial } from "three";
import { Color } from "three";
import { Object3D } from "three";
import { Mesh } from "three";
import { Points } from "three";
import { Material } from "three";
import { ShaderMaterial } from "three";
import * as THREE from "three";
import { InstancedMesh } from "three";

import { Vector3 } from "../../../shared/math/vector3";

import { createUpdatableComputed } from "./create_updatable_computed";

type Object3DOpts = {
  position?: Vector3;
  rotation?: Vector3;
  rotationOrder?: string;
  scale?: Vector3;
  up?: Vector3;
  children?: (Object3D | false | undefined)[];
  frustumCulled?: false;
};

export type StageOpts = {
  scene: Scene;
  camera: Camera;
  target?: WebGLRenderTarget;
};

export const stage = createUpdatableComputed(
  ({ scene, camera, target }: StageOpts) => ({ scene, camera, target }),
  (stage, opts) => {
    stage.scene = opts.scene;
    stage.camera = opts.camera;
    stage.target = opts.target;
  },
);

export const scene = createUpdatableComputed(
  // eslint-disable-next-line @typescript-eslint/no-unused-vars
  (opts: Object3DOpts) => new Scene(),
  (scene, opts) => {
    scene.remove(...scene.children);
    const children = opts.children && opts.children.filter(truthy);
    children && children.length && scene.add(...children);
    updateObject3D(scene, opts);
  },
  // Disposing Scene objects is no longer necessary. See https://github.com/mrdoob/three.js/pull/19972.
);

export const group = createUpdatableComputed(
  (opts: Object3DOpts | undefined) => opts && new Object3D(),
  (group, opts) => {
    if (!group || !opts) {
      return;
    }
    group.remove(...group.children);
    const children = opts.children && opts.children.filter(truthy);
    children && children.length && group.add(...children);
    updateObject3D(group, opts);
  },
);

type PerspectiveCameraOpts = {
  fov: number;
  aspect: number;
  near: number;
  far: number;
  lookAt?: Vector3;
};

export const perspectiveCamera = createUpdatableComputed(
  // eslint-disable-next-line @typescript-eslint/no-unused-vars
  (opts: PerspectiveCameraOpts & Object3DOpts) => new PerspectiveCamera(),
  (camera, opts) => {
    camera.fov = opts.fov;
    camera.aspect = opts.aspect;
    camera.near = opts.near;
    camera.far = opts.far;
    camera.updateProjectionMatrix();
    updateObject3D(camera, opts);
    opts.lookAt && camera.lookAt(new THREE.Vector3(opts.lookAt.x, opts.lookAt.y, opts.lookAt.z));
  },
);

type OrthographicCameraOpts = {
  left: number;
  right: number;
  top: number;
  bottom: number;
  near: number;
  far: number;
};

export const orthographicCamera = createUpdatableComputed(
  (opts: OrthographicCameraOpts & Object3DOpts) => new OrthographicCamera(opts.left, opts.right, opts.top, opts.bottom),
  (camera, opts) => {
    camera.left = opts.left;
    camera.right = opts.right;
    camera.top = opts.top;
    camera.bottom = opts.bottom;
    camera.near = opts.near;
    camera.far = opts.far;
    camera.updateProjectionMatrix();
    updateObject3D(camera, opts);
  },
);

type MeshOpts = Object3DOpts & {
  geometry: BufferGeometry;
  material: Material | Material[];
};

type PointsOpts = MeshOpts;

export const mesh = createUpdatableComputed(
  (opts: MeshOpts) => new Mesh(opts.geometry, opts.material),
  (mesh, opts) => {
    mesh.geometry = opts.geometry;
    mesh.material = opts.material;
    updateObject3D(mesh, opts);
  },
);

export const points = createUpdatableComputed(
  (opts: PointsOpts) => new Points(opts.geometry, opts.material),
  (mesh, opts) => {
    mesh.geometry = opts.geometry;
    mesh.material = opts.material;
    updateObject3D(mesh, opts);
  },
);

type InstancedMeshOpts = MeshOpts & { count: number };

export const instancedMesh = createUpdatableComputed(
  (opts: InstancedMeshOpts) => new InstancedMesh(opts.geometry, opts.material, opts.count),
  (mesh, opts) => {
    mesh.geometry = opts.geometry;
    mesh.material = opts.material;
    mesh.count = opts.count;
    updateObject3D(mesh, opts);
  },
);

type MaterialOpts = {
  depthTest?: boolean;
  depthWrite?: boolean;
  transparent?: boolean;
  wireframe?: boolean;
};

type MeshBasicMaterialOpts = MaterialOpts & {
  color?: Color;
  map?: Texture;
  transparent?: boolean;
  combine?: Combine;
};

const defaultColor = new Color(0xffffff);
const defaultCombine = MultiplyOperation;
export const meshBasicMaterial = createUpdatableComputed(
  // eslint-disable-next-line @typescript-eslint/no-unused-vars
  (opts: MeshBasicMaterialOpts) => new MeshBasicMaterial(),
  (material, opts) => {
    material.color = opts.color || defaultColor;
    material.combine = opts.combine || defaultCombine;
    material.map = opts.map || null;
    material.transparent = opts.transparent != null ? opts.transparent : false;
    material.needsUpdate = true;
  },
  (mesh) => mesh.dispose(),
);

type MeshPhongMaterialOpts = MaterialOpts & {
  color?: Color;
  map?: Texture;
};

export const meshPhongMaterial = createUpdatableComputed(
  // eslint-disable-next-line @typescript-eslint/no-unused-vars
  (opts: MeshPhongMaterialOpts) => new MeshPhongMaterial(),
  (material, opts) => {
    material.color = opts.color || defaultColor;
    material.map = opts.map || null;
    updateMaterial(material, opts);
    material.needsUpdate = true;
  },
  (material) => material.dispose(),
);

type ShaderOpts = {
  vertexShader: string;
  fragmentShader: string;
};

export const shader = createUpdatableComputed(
  (opts: ShaderOpts) => new ShaderMaterial(opts),
  (material, opts) => {
    material.vertexShader = opts.vertexShader;
    material.fragmentShader = opts.fragmentShader;
  },
  (material) => material.dispose(),
);

export const rawShader = createUpdatableComputed(
  (opts: ShaderOpts) => new RawShaderMaterial(opts),
  (material, opts) => {
    material.vertexShader = opts.vertexShader;
    material.fragmentShader = opts.fragmentShader;
  },
  (material) => material.dispose(),
);

type ShaderMaterialOpts = MaterialOpts & {
  shader(): ShaderMaterial | RawShaderMaterial;
  uniforms?: { [uniform: string]: { value: any } };
};

export const shaderMaterial = createUpdatableComputed(
  (opts: ShaderMaterialOpts) => opts.shader().clone(),
  (material, opts) => {
    if (opts.uniforms) {
      for (const key of Object.keys(opts.uniforms)) {
        material.uniforms[key] = opts.uniforms[key];
      }
    }
    updateMaterial(material, opts);
    material.needsUpdate = true;
  },
  (material) => material.dispose(),
);

function updateMaterial(object: Material, opts: MaterialOpts) {
  object.depthTest = opts.depthTest != null ? opts.depthTest : true;
  object.depthWrite = opts.depthWrite != null ? opts.depthWrite : true;
  object.transparent = opts.transparent != null ? opts.transparent : false;
  (object as any).wireframe = opts.wireframe != null ? opts.wireframe : false;
}

type TypedArray =
  | Int8Array
  | Uint8Array
  | Uint8ClampedArray
  | Int16Array
  | Uint16Array
  | Int32Array
  | Uint32Array
  | Float32Array
  | Float64Array;

type DataTextureOpts = {
  data: TypedArray;
  width: number;
  height: number;
  format?: PixelFormat;
  type?: TextureDataType;
  mapping?: Mapping;
  wrapS?: Wrapping;
  wrapT?: Wrapping;
  magFilter?: TextureFilter;
  minFilter?: TextureFilter;
  flipY?: boolean;
};

export const dataTexture = createUpdatableComputed(
  (opts: DataTextureOpts) => new DataTexture(opts.data, opts.width, opts.height),
  (texture, opts) => {
    texture.format = opts.format != null ? opts.format : RGBAFormat;
    texture.type = opts.type != null ? opts.type : UnsignedByteType;
    texture.mapping = opts.mapping != null ? opts.mapping : Texture.DEFAULT_MAPPING;
    texture.wrapS = opts.wrapS != null ? opts.wrapS : ClampToEdgeWrapping;
    texture.wrapT = opts.wrapT != null ? opts.wrapT : ClampToEdgeWrapping;
    texture.magFilter = opts.magFilter != null ? opts.magFilter : NearestFilter;
    texture.minFilter = opts.minFilter != null ? opts.minFilter : LinearMipMapLinearFilter;
    texture.flipY = opts.flipY != null ? opts.flipY : false;
    texture.needsUpdate = true;
  },
  (texture) => texture.dispose(),
);

type TextureOpts = {
  format?: PixelFormat;
  type?: TextureDataType;
  wrapS?: Wrapping;
  wrapT?: Wrapping;
  magFilter?: TextureFilter;
  minFilter?: TextureFilter;
};

type ImageTextureOpts = TextureOpts & {
<<<<<<< HEAD
  image?: HTMLImageElement | ImageBitmap | HTMLCanvasElement;
=======
  image?: HTMLCanvasElement | HTMLImageElement | ImageBitmap;
>>>>>>> 756681ee
  mapping?: Mapping;
  flipY?: boolean;
};

export const imageTexture = createUpdatableComputed(
  // Unlike other builders in this file, `image` is optional.
  // This is because images need to be loaded, so it is often the case the data will not exist immediately.
  // Making it optional turns out to be very convenient as uniform values (such as textures) can be set asynchronously.
  (opts: ImageTextureOpts) => opts.image && new Texture(),
  (texture, opts) => {
    if (texture) {
      texture.image = opts.image;
      texture.flipY = opts.flipY != null ? opts.flipY : false;
      texture.mapping = opts.mapping != null ? opts.mapping : Texture.DEFAULT_MAPPING;
      updateTexture(texture, opts);
      texture.needsUpdate = true;
    }
  },
  (texture) => texture && texture.dispose(),
);

type RenderTargetOpts = TextureOpts & {
  width: number;
  height: number;
  anisotropy?: number;
  depthBuffer?: boolean;
  stencilBuffer?: boolean;
};

export const renderTarget = createUpdatableComputed(
  (opts: RenderTargetOpts) => new WebGLRenderTarget(opts.width, opts.height),
  (renderTarget, opts) => {
    renderTarget.setSize(opts.width, opts.height);
    renderTarget.texture.anisotropy = opts.anisotropy != null ? opts.anisotropy : 1;
    renderTarget.depthBuffer = opts.depthBuffer != null ? opts.depthBuffer : true;
    renderTarget.stencilBuffer = opts.stencilBuffer != null ? opts.stencilBuffer : true;
    updateTexture(renderTarget.texture, opts);
  },
  (renderTarget) => renderTarget.dispose(),
);

function updateTexture(texture: Texture, opts: TextureOpts) {
  texture.format = opts.format || RGBAFormat;
  texture.type = opts.type || UnsignedByteType;
  texture.wrapS = opts.wrapS || ClampToEdgeWrapping;
  texture.wrapT = opts.wrapT || ClampToEdgeWrapping;
  texture.magFilter = opts.magFilter || LinearFilter;
  texture.minFilter = opts.minFilter || LinearFilter;
}

type Attribute = { name: string; buffer: BufferAttribute | InterleavedBufferAttribute | InstancedBufferAttribute };

export const withAttributes = (geometry: BufferGeometry, attributes: Attribute[]) => {
  for (const { name, buffer } of attributes) {
    geometry.setAttribute(name, buffer);
  }
  return geometry;
};

type BoxGeometryOpts = { width: number; height: number; depth: number };

export const boxGeometry = createUpdatableComputed(
  (opts: BoxGeometryOpts) => new BoxGeometry(opts.width, opts.height, opts.depth),
  (geometry, opts) => {
    const { width, height, depth } = geometry.parameters;
    if (opts.width !== width || opts.height !== height || opts.depth !== depth) {
      geometry.copy(new BoxGeometry(opts.width, opts.height, opts.depth));
    }
  },
  (box) => box.dispose(),
);

type PlaneGeometryOpts = {
  width: number;
  height: number;
  widthSegments?: number;
  heightSegments?: number;
};

export const planeGeometry = createUpdatableComputed(
  (opts: PlaneGeometryOpts) => new PlaneGeometry(opts.width, opts.height, opts.widthSegments, opts.heightSegments),
  (geometry, opts) => {
    const { width, height, widthSegments, heightSegments } = geometry.parameters;
    if (
      opts.width !== width ||
      opts.height !== height ||
      opts.widthSegments !== widthSegments ||
      opts.heightSegments !== heightSegments
    ) {
      geometry.copy(new PlaneGeometry(opts.width, opts.height, opts.widthSegments, opts.heightSegments));
    }
  },
  (plane) => plane.dispose(),
);

type CircleBufferGeometryOpts = {
  radius: number;
  segments: number;
};

export const circleBufferGeometry = createUpdatableComputed(
  (opts: CircleBufferGeometryOpts) => {
    return new CircleBufferGeometry(opts.radius, opts.segments, 0, 2 * Math.PI);
  },
  (geometry, opts) => {
    const { radius, segments } = geometry.parameters;
    if (opts.radius !== radius || opts.segments !== segments) {
      geometry.copy(new CircleBufferGeometry(opts.radius, opts.segments, 0, 2 * Math.PI));
    }
  },
  (geometry) => geometry.dispose(),
);

type InterleavedBufferOpts = {
  buffer: TypedArray;
  stride: number;
};

export const interleavedBuffer = createUpdatableComputed(
  (opts: InterleavedBufferOpts) => new InterleavedBuffer(opts.buffer, opts.stride),
  (buffer) => (buffer.needsUpdate = true),
);

type BufferGeometryOpts = {
  index?: BufferAttribute | number[];
  attributes: { name: string; buffer: BufferAttribute | InterleavedBufferAttribute }[];
};

export const bufferGeometry = createUpdatableComputed(
  // eslint-disable-next-line @typescript-eslint/no-unused-vars
  (opts: BufferGeometryOpts) => new BufferGeometry(),
  (geometry, opts) => {
    if (opts.index) {
      geometry.setIndex(opts.index);
    }
    for (const [name] of Object.entries(geometry.attributes)) {
      geometry.deleteAttribute(name);
    }
    for (const { name, buffer } of opts.attributes) {
      geometry.setAttribute(name, buffer);
    }
  },
  (geometry) => geometry.dispose(),
);

type InstancedBufferGeometryOpts = {
  index?: BufferAttribute | number[];
  instanceCount?: number;
  attributes: { name: string; buffer: BufferAttribute | InterleavedBufferAttribute | InstancedBufferAttribute }[];
};

export const instancedBufferGeometry = createUpdatableComputed(
  // eslint-disable-next-line @typescript-eslint/no-unused-vars
  (opts: InstancedBufferGeometryOpts) => new InstancedBufferGeometry(),
  (geometry, opts) => {
    if (opts.index) {
      geometry.setIndex(opts.index);
    }
    if (opts.instanceCount) {
      geometry.instanceCount = opts.instanceCount;
    }
    for (const [name] of Object.entries(geometry.attributes)) {
      geometry.deleteAttribute(name);
    }
    for (const { name, buffer } of opts.attributes) {
      geometry.setAttribute(name, buffer);
    }
  },
  (geometry) => geometry.dispose(),
);

type LightOpts = Object3DOpts & { color?: Color; intensity?: number };

export const ambientLight = createUpdatableComputed(
  (opts: LightOpts) => new AmbientLight(opts.color, opts.intensity),
  (light, opts) => {
    light.color = opts.color != null ? opts.color : defaultColor;
    light.intensity = opts.intensity != null ? opts.intensity : 1;
    updateObject3D(light, opts);
  },
  (light) => light.dispose(),
);

export const pointLight = createUpdatableComputed(
  (opts: LightOpts) => new PointLight(opts.color, opts.intensity),
  (light, opts) => {
    light.color = opts.color != null ? opts.color : defaultColor;
    light.intensity = opts.intensity != null ? opts.intensity : 1;
    updateObject3D(light, opts);
  },
  (light) => light.dispose(),
);

function updateObject3D(object: Object3D, opts: Object3DOpts) {
  opts.position && object.position.set(opts.position.x, opts.position.y, opts.position.z);
  opts.rotation && object.rotation.set(opts.rotation.x, opts.rotation.y, opts.rotation.z, opts.rotationOrder);
  opts.scale && object.scale.set(opts.scale.x, opts.scale.y, opts.scale.z);
  opts.up && object.up.set(opts.up.x, opts.up.y, opts.up.z);
  object.frustumCulled = opts.frustumCulled != null ? opts.frustumCulled : true;
}

function truthy<T>(x: T | undefined | null | false): x is T {
  return !!x;
}<|MERGE_RESOLUTION|>--- conflicted
+++ resolved
@@ -323,11 +323,7 @@
 };
 
 type ImageTextureOpts = TextureOpts & {
-<<<<<<< HEAD
-  image?: HTMLImageElement | ImageBitmap | HTMLCanvasElement;
-=======
   image?: HTMLCanvasElement | HTMLImageElement | ImageBitmap;
->>>>>>> 756681ee
   mapping?: Mapping;
   flipY?: boolean;
 };
