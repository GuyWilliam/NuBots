--- conflicted
+++ resolved
@@ -317,10 +317,6 @@
     };
 
     setColour(currColour);
-<<<<<<< HEAD
-    //emit selectionChanged();
-=======
->>>>>>> 9ca181de
 }
 
 void ClassificationWidget::drawSelectedColour()
