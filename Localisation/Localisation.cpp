--- conflicted
+++ resolved
@@ -50,7 +50,7 @@
 const float Localisation::c_LargeAngleSD = PI/2;   //For variance check
 const float Localisation::c_OBJECT_ERROR_THRESHOLD = 0.3f;
 const float Localisation::c_OBJECT_ERROR_DECAY = 0.94f;
-<<<<<<< HEAD
+
 const float Localisation::c_RESET_SUM_THRESHOLD = 12.0f; // 3 // then 8.0 (home)
 const int Localisation::c_RESET_NUM_THRESHOLD = 2;
 
@@ -58,15 +58,6 @@
 const float Localisation::R_obj_theta = 0.05f*0.05f;        // (0.01 rad)^2
 const float Localisation::R_obj_range_offset = 10.0f*10.0f;     // (10cm)^2
 const float Localisation::R_obj_range_relative = 0.20f*0.20f;   // 20% of range added
-=======
-const float Localisation::c_RESET_SUM_THRESHOLD = 8.0f; // 3 // then 8.0 (home)
-const int Localisation::c_RESET_NUM_THRESHOLD = 2;
-
-// Object distance measurement error weightings (Constant)
-const float Localisation::R_obj_theta = 0.05f;        // (0.01 rad)^2
-const float Localisation::R_obj_range_offset = 35.0f*35.0f;     // (10cm)^2
-const float Localisation::R_obj_range_relative = 0.40f*0.40f;   // 20% of range added
->>>>>>> 0238db3a
 
 const float Localisation::centreCircleBearingError = (float)(deg2rad(20)*deg2rad(20)); // (10 degrees)^2
 
@@ -476,13 +467,9 @@
         #endif
         return false;
     }
-<<<<<<< HEAD
     */
-    if (current_state == GameInformation::InitialState or current_state == GameInformation::FinishedState or current_state == GameInformation::PenalisedState or current_state == GameInformation::SubstituteState)
-=======
-    
+
     if (current_state == GameInformation::InitialState or current_state == GameInformation::FinishedState or current_state == GameInformation::PenalisedState)
->>>>>>> 0238db3a
     {   // if we are in initial, finished, penalised or substitute states do not do localisation
         m_previous_game_state = current_state;
         m_previously_incapacitated = currently_incapacitated;
@@ -703,15 +690,9 @@
 #endif // DEBUG_LOCALISATION_VERBOSITY > 0
     for (int modelNumber = 0; modelNumber < c_MAX_MODELS; modelNumber++)
     {   // Increase heading uncertainty if fallen
-<<<<<<< HEAD
         m_models[modelNumber].stateStandardDeviations[0][0] += 5;        // Robot x
         m_models[modelNumber].stateStandardDeviations[1][1] += 5;        // Robot y
         m_models[modelNumber].stateStandardDeviations[2][2] += 0.707;     // Robot heading
-=======
-        m_models[modelNumber].stateStandardDeviations[0][0] += 45;        // Robot x
-        m_models[modelNumber].stateStandardDeviations[1][1] += 45;        // Robot y
-        m_models[modelNumber].stateStandardDeviations[2][2] += 1.571;     // Robot heading
->>>>>>> 0238db3a
     }
 }
 
