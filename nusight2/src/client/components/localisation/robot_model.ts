import { observable } from "mobx";
import { computed } from "mobx";

import { Matrix4 } from "../../../shared/math/matrix4";
import { Quaternion } from "../../../shared/math/quaternion";
import { Vector3 } from "../../../shared/math/vector3";
import { memoize } from "../../base/memoize";
import { RobotModel } from "../robot/model";

class ServoMotor {
  @observable angle: number;

  constructor({ angle }: ServoMotor) {
    this.angle = angle;
  }

  static of() {
    return new ServoMotor({ angle: 0 });
  }
}

export class ServoMotorSet {
  @observable rightShoulderPitch: ServoMotor;
  @observable leftShoulderPitch: ServoMotor;
  @observable rightShoulderRoll: ServoMotor;
  @observable leftShoulderRoll: ServoMotor;
  @observable rightElbow: ServoMotor;
  @observable leftElbow: ServoMotor;
  @observable rightHipYaw: ServoMotor;
  @observable leftHipYaw: ServoMotor;
  @observable rightHipRoll: ServoMotor;
  @observable leftHipRoll: ServoMotor;
  @observable rightHipPitch: ServoMotor;
  @observable leftHipPitch: ServoMotor;
  @observable rightKnee: ServoMotor;
  @observable leftKnee: ServoMotor;
  @observable rightAnklePitch: ServoMotor;
  @observable leftAnklePitch: ServoMotor;
  @observable rightAnkleRoll: ServoMotor;
  @observable leftAnkleRoll: ServoMotor;
  @observable headPan: ServoMotor;
  @observable headTilt: ServoMotor;

  constructor({
    rightShoulderPitch,
    leftShoulderPitch,
    rightShoulderRoll,
    leftShoulderRoll,
    rightElbow,
    leftElbow,
    rightHipYaw,
    leftHipYaw,
    rightHipRoll,
    leftHipRoll,
    rightHipPitch,
    leftHipPitch,
    rightKnee,
    leftKnee,
    rightAnklePitch,
    leftAnklePitch,
    rightAnkleRoll,
    leftAnkleRoll,
    headPan,
    headTilt,
  }: ServoMotorSet) {
    this.rightShoulderPitch = rightShoulderPitch;
    this.leftShoulderPitch = leftShoulderPitch;
    this.rightShoulderRoll = rightShoulderRoll;
    this.leftShoulderRoll = leftShoulderRoll;
    this.rightElbow = rightElbow;
    this.leftElbow = leftElbow;
    this.rightHipYaw = rightHipYaw;
    this.leftHipYaw = leftHipYaw;
    this.rightHipRoll = rightHipRoll;
    this.leftHipRoll = leftHipRoll;
    this.rightHipPitch = rightHipPitch;
    this.leftHipPitch = leftHipPitch;
    this.rightKnee = rightKnee;
    this.leftKnee = leftKnee;
    this.rightAnklePitch = rightAnklePitch;
    this.leftAnklePitch = leftAnklePitch;
    this.rightAnkleRoll = rightAnkleRoll;
    this.leftAnkleRoll = leftAnkleRoll;
    this.headPan = headPan;
    this.headTilt = headTilt;
  }

  static of() {
    return new ServoMotorSet({
      rightShoulderPitch: ServoMotor.of(),
      leftShoulderPitch: ServoMotor.of(),
      rightShoulderRoll: ServoMotor.of(),
      leftShoulderRoll: ServoMotor.of(),
      rightElbow: ServoMotor.of(),
      leftElbow: ServoMotor.of(),
      rightHipYaw: ServoMotor.of(),
      leftHipYaw: ServoMotor.of(),
      rightHipRoll: ServoMotor.of(),
      leftHipRoll: ServoMotor.of(),
      rightHipPitch: ServoMotor.of(),
      leftHipPitch: ServoMotor.of(),
      rightKnee: ServoMotor.of(),
      leftKnee: ServoMotor.of(),
      rightAnklePitch: ServoMotor.of(),
      leftAnklePitch: ServoMotor.of(),
      rightAnkleRoll: ServoMotor.of(),
      leftAnkleRoll: ServoMotor.of(),
      headPan: ServoMotor.of(),
      headTilt: ServoMotor.of(),
    });
  }
}

export class FieldIntersection {
  @observable type: string;
  @observable position: Vector3;
  constructor({ type, position }: { type: string; position: Vector3 }) {
    this.type = type;
    this.position = position;
  }
}

export class LocalisationRobotModel {
  @observable private model: RobotModel;
  @observable name: string;
  @observable color?: string;
  @observable Htw: Matrix4; // World to torso
  @observable Hfw: Matrix4; // World to field
  @observable Rwt: Quaternion; // Torso to world rotation.
  @observable motors: ServoMotorSet;
  @observable fieldLinePoints: { rPWw: Vector3[] };
  @observable ball?: { rBWw: Vector3 };
<<<<<<< HEAD
  @observable fieldIntersections?: FieldIntersection[];
=======
  // Both bottom and top points of goal are in world space.
  @observable goals: { points: { bottom: Vector3; top: Vector3 }[] };
>>>>>>> 548e44a4

  constructor({
    model,
    name,
    color,
    Htw,
    Hfw,
    Rwt,
    motors,
    fieldLinePoints,
    ball,
<<<<<<< HEAD
    fieldIntersections,
=======
    goals,
>>>>>>> 548e44a4
  }: {
    model: RobotModel;
    name: string;
    color?: string;
    Htw: Matrix4;
    Hfw: Matrix4;
    Rwt: Quaternion;
    motors: ServoMotorSet;
    fieldLinePoints: { rPWw: Vector3[] };
    ball?: { rBWw: Vector3 };
<<<<<<< HEAD
    fieldIntersections?: FieldIntersection[];
=======
    goals: { points: { bottom: Vector3; top: Vector3 }[] };
>>>>>>> 548e44a4
  }) {
    this.model = model;
    this.name = name;
    this.color = color;
    this.Htw = Htw;
    this.Hfw = Hfw;
    this.Rwt = Rwt;
    this.motors = motors;
    this.fieldLinePoints = fieldLinePoints;
    this.ball = ball;
<<<<<<< HEAD
    this.fieldIntersections = fieldIntersections;
=======
    this.goals = goals;
>>>>>>> 548e44a4
  }

  static of = memoize((model: RobotModel): LocalisationRobotModel => {
    return new LocalisationRobotModel({
      model,
      name: model.name,
      Htw: Matrix4.of(),
      Hfw: Matrix4.of(),
      Rwt: Quaternion.of(),
      motors: ServoMotorSet.of(),
      fieldLinePoints: { rPWw: [] },
      goals: { points: [] },
    });
  });

  @computed get id() {
    return this.model.id;
  }

  @computed get visible() {
    return this.model.enabled;
  }

  /** Torso to field transformation */
  @computed
  get Hft(): Matrix4 {
    return this.Hfw.multiply(this.Htw.invert());
  }

  /** Field line points in field space */
  @computed
  get rPFf(): Vector3[] {
    return this.fieldLinePoints.rPWw.map((rPWw) => rPWw.applyMatrix4(this.Hfw));
  }

  /** Ball position in field space */
  @computed
  get rBFf(): Vector3 | undefined {
    return this.ball?.rBWw.applyMatrix4(this.Hfw);
  }

<<<<<<< HEAD
  /** Field intersections in field space */
  @computed
  get fieldIntersectionsF(): FieldIntersection[] | undefined {
    return this.fieldIntersections?.map((intersection) => {
      return new FieldIntersection({
        type: intersection.type,
        position: intersection.position.applyMatrix4(this.Hfw),
      });
    });
=======
  /** Goal positions in field space */
  @computed
  get rGFf(): { bottom: Vector3; top: Vector3 }[] {
    return this.goals?.points.map((pair) => ({
      bottom: pair?.bottom.applyMatrix4(this.Hfw),
      top: pair?.top.applyMatrix4(this.Hfw),
    }));
>>>>>>> 548e44a4
  }
}<|MERGE_RESOLUTION|>--- conflicted
+++ resolved
@@ -130,12 +130,9 @@
   @observable motors: ServoMotorSet;
   @observable fieldLinePoints: { rPWw: Vector3[] };
   @observable ball?: { rBWw: Vector3 };
-<<<<<<< HEAD
   @observable fieldIntersections?: FieldIntersection[];
-=======
   // Both bottom and top points of goal are in world space.
   @observable goals: { points: { bottom: Vector3; top: Vector3 }[] };
->>>>>>> 548e44a4
 
   constructor({
     model,
@@ -147,11 +144,8 @@
     motors,
     fieldLinePoints,
     ball,
-<<<<<<< HEAD
     fieldIntersections,
-=======
     goals,
->>>>>>> 548e44a4
   }: {
     model: RobotModel;
     name: string;
@@ -162,11 +156,8 @@
     motors: ServoMotorSet;
     fieldLinePoints: { rPWw: Vector3[] };
     ball?: { rBWw: Vector3 };
-<<<<<<< HEAD
     fieldIntersections?: FieldIntersection[];
-=======
     goals: { points: { bottom: Vector3; top: Vector3 }[] };
->>>>>>> 548e44a4
   }) {
     this.model = model;
     this.name = name;
@@ -177,11 +168,8 @@
     this.motors = motors;
     this.fieldLinePoints = fieldLinePoints;
     this.ball = ball;
-<<<<<<< HEAD
     this.fieldIntersections = fieldIntersections;
-=======
     this.goals = goals;
->>>>>>> 548e44a4
   }
 
   static of = memoize((model: RobotModel): LocalisationRobotModel => {
@@ -223,7 +211,14 @@
     return this.ball?.rBWw.applyMatrix4(this.Hfw);
   }
 
-<<<<<<< HEAD
+  @computed
+  get rGFf(): { bottom: Vector3; top: Vector3 }[] {
+    return this.goals?.points.map((pair) => ({
+      bottom: pair?.bottom.applyMatrix4(this.Hfw),
+      top: pair?.top.applyMatrix4(this.Hfw),
+    }));
+  }
+
   /** Field intersections in field space */
   @computed
   get fieldIntersectionsF(): FieldIntersection[] | undefined {
@@ -233,14 +228,5 @@
         position: intersection.position.applyMatrix4(this.Hfw),
       });
     });
-=======
-  /** Goal positions in field space */
-  @computed
-  get rGFf(): { bottom: Vector3; top: Vector3 }[] {
-    return this.goals?.points.map((pair) => ({
-      bottom: pair?.bottom.applyMatrix4(this.Hfw),
-      top: pair?.top.applyMatrix4(this.Hfw),
-    }));
->>>>>>> 548e44a4
   }
 }