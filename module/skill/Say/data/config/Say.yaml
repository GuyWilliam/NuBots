# Controls the minimum log level that NUClear log will display
<<<<<<< HEAD
log_level: DEBUG
=======
log_level: INFO
>>>>>>> 437711e3

voice: "en_US/vctk_low#p363"

device_name: "default"<|MERGE_RESOLUTION|>--- conflicted
+++ resolved
@@ -1,9 +1,5 @@
 # Controls the minimum log level that NUClear log will display
-<<<<<<< HEAD
-log_level: DEBUG
-=======
 log_level: INFO
->>>>>>> 437711e3
 
 voice: "en_US/vctk_low#p363"
 
