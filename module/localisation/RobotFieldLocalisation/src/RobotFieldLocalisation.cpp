/*
 * This file is part of the NUbots Codebase.
 *
 * The NUbots Codebase is free software: you can redistribute it and/or modify
 * it under the terms of the GNU General Public License as published by
 * the Free Software Foundation, either version 3 of the License, or
 * (at your option) any later version.
 *
 * The NUbots Codebase is distributed in the hope that it will be useful,
 * but WITHOUT ANY WARRANTY; without even the implied warranty of
 * MERCHANTABILITY or FITNESS FOR A PARTICULAR PURPOSE.  See the
 * GNU General Public License for more details.
 *
 * You should have received a copy of the GNU General Public License
 * along with the NUbots Codebase.  If not, see <http://www.gnu.org/licenses/>.
 *
 * Copyright 2016 NUbots <nubots@nubots.net>
 */

#include "RobotFieldLocalisation.h"

#include "extension/Configuration.h"

#include "message/input/Sensors.h"
#include "message/localisation/FieldObject.h"
#include "message/localisation/ResetRobotHypotheses.h"
#include "message/support/FieldDescription.h"
#include "message/vision/VisionObjects.h"

#include "utility/math/matrix/Rotation2D.h"
#include "utility/math/matrix/Rotation3D.h"
#include "utility/math/matrix/Transform2D.h"
#include "utility/math/matrix/Transform3D.h"
#include "utility/math/vision.h"
#include "utility/nubugger/NUhelpers.h"
#include "utility/support/eigen_armadillo.h"
#include "utility/support/yaml_armadillo.h"

namespace module {
namespace localisation {

    using extension::Configuration;
    using message::input::Sensors;
    using message::vision::Goal;
    using GoalSide        = message::vision::Goal::Side::Value;
    using GoalTeam        = message::vision::Goal::Team::Value;
    using MeasurementType = message::vision::Goal::MeasurementType;
    using message::support::FieldDescription;
    using message::localisation::ResetRobotHypotheses;
    using utility::math::filter::MMUKF;
    using utility::math::filter::UKF;
    using utility::nubugger::graph;
    using utility::math::matrix::Rotation2D;
    using utility::math::matrix::Rotation3D;
    using utility::math::matrix::Transform2D;
    using utility::math::matrix::Transform3D;

    RobotFieldLocalisation::RobotFieldLocalisation(std::unique_ptr<NUClear::Environment> environment)
        : Reactor(std::move(environment))
        , filter()
        , defaultMeasurementCovariance(arma::fill::ones)
        , lastUpdateTime(NUClear::clock::now()) {

        on<Configuration>("RobotFieldLocalisation.yaml").then([this](const Configuration& config) {
            // Use configuration here from file RobotFieldLocalisation.yaml
            defaultMeasurementCovariance = config["measurement_noise"].as<arma::vec3>();
            if (filter.filters.empty()) {
                filter.filters.push_back(MMUKF<FieldModel>::Filter{
                    1.0,
                    UKF<FieldModel>(config["initial_mean"].as<arma::vec3>(),
                                    arma::diagmat(config["initial_covariance"].as<arma::vec3>()))});
            }

            for (auto& f : filter.filters) {
                f.filter.model.processNoiseDiagonal = config["process_noise"].as<arma::vec3>();
            }

            lastUpdateTime = NUClear::clock::now();

        });


        on<Trigger<ResetRobotHypotheses>, With<Sensors>, Sync<RobotFieldLocalisation>>().then(
            "Localisation ResetRobotHypotheses", [this](const ResetRobotHypotheses& reset, const Sensors& sensors) {

                // Reset the filter to use the new robot hypotheses
                filter.filters.resize(0);

                for (const auto& h : reset.hypotheses) {
                    arma::vec3 Tgr = arma::vec3{h.position[0], h.position[1], h.heading};

                    if (!h.absoluteYaw) {
                        Tgr[2] -= Rotation3D(Transform3D(convert<double, 4, 4>(sensors.world)).rotation()).yaw();
                    }

                    arma::mat33 stateCov(arma::fill::eye);
                    stateCov.submat(0, 0, 1, 1) = convert<double, 2, 2>(h.position_cov);
                    stateCov(2, 2) = h.heading_var;
                    filter.filters.emplace_back(0.0, UKF<FieldModel>(Tgr, stateCov));
                }

                filter.timeUpdate(0.0);
            });

        on<Trigger<Sensors>, Sync<RobotFieldLocalisation>, Single>().then(
            "Localisation Field Space", [this](const Sensors& sensors) {

                // Use the current world to field state we are holding to modify sensors.world and emit that
                utility::math::matrix::Transform3D Htg = convert<double, 4, 4>(sensors.world);

                // this actually gets Field to Torso???
                // g = odometry space
                // r = robot space (on the ground below the robot)
                // t = torso space
                Transform2D Tgr                        = filter.get();
                utility::math::matrix::Transform3D Hcf = utility::math::vision::getFieldToCam(Tgr, Htg.i());

                // make a localisation object
                message::localisation::Self robot;
                Transform2D currentLocalisation = Hcf.i().projectTo2D(arma::vec3({0, 0, 1}), arma::vec3({1, 0, 0}));
                Transform2D currentOdometry     = Htg.i().projectTo2D(arma::vec3({0, 0, 1}), arma::vec3({1, 0, 0}));
                // std::cerr << "Hcf : " << std::endl << Hcf << std::endl;
                // std::cerr << "currentOdometry : " << std::endl << currentOdometry << std::endl;
                // std::cerr << "internal Localisation state: " << std::endl << Tgr << std::endl;
                // std::cerr << "currentLocalisation: " << std::endl << currentLocalisation << std::endl;
                // set position, covariance, and rotation
                robot.locObject.position = convert<double, 2>(currentLocalisation.rows(0, 1));
<<<<<<< HEAD
                // robot.robot_to_world_rotation = convert<double, 2,
                // 2>(Rotation2D::createRotation(currentLocalisation[2]));
=======
                robot.robot_to_world_rotation =
                    convert<double, 2, 2>(Rotation2D::createRotation(currentLocalisation[2]));
>>>>>>> 5340b184
                robot.locObject.position_cov =
                    robot.robot_to_world_rotation * convert<double, 2, 2>(filter.getCovariance().submat(0, 0, 1, 1));
                robot.heading = robot.robot_to_world_rotation.row(0).transpose();
                emit(std::make_unique<std::vector<message::localisation::Self>>(
                    std::vector<message::localisation::Self>(1, robot)));
            });

        on<Trigger<std::vector<Goal>>, With<FieldDescription>, Sync<RobotFieldLocalisation>>().then(
            "Localisation Goal Update", [this](const std::vector<Goal>& goals, const FieldDescription& field) {
                auto now     = NUClear::clock::now();
                float deltaT = std::chrono::duration_cast<std::chrono::nanoseconds>(now - lastUpdateTime).count()
                               * (1 / std::nano::den);
                lastUpdateTime = now;
                filter.timeUpdate(std::fmin(deltaT, 0.1));
                // If we have two goals that are left/right
                if (goals.size() == 2) {

                    // Build our measurement list
                    std::vector<double> measurement;

                    // Build our measurement types list
                    std::vector<std::tuple<GoalTeam, GoalSide, MeasurementType>> measurementTypesOwn;
                    std::vector<std::tuple<GoalTeam, GoalSide, MeasurementType>> measurementTypesOpponent;

                    for (auto& goal : goals) {
                        for (auto& m : goal.measurement) {
                            // Insert the measurements into our vector
                            measurement.push_back(m.position[0]);
                            measurement.push_back(m.position[1]);
                            measurement.push_back(m.position[2]);

                            // Insert the measurement type into our measurement type vector
                            measurementTypesOwn.push_back(std::make_tuple(GoalTeam::OWN, goal.side, m.type));
                            measurementTypesOpponent.push_back(std::make_tuple(GoalTeam::OPPONENT, goal.side, m.type));
                        }
                    }

                    arma::vec armaMeas = measurement;

                    // Apply our multiple measurement updates
                    arma::mat covmat = arma::diagmat(arma::repmat(arma::mat(defaultMeasurementCovariance),
                                                                  armaMeas.n_elem / defaultMeasurementCovariance.n_elem,
                                                                  1));
                    filter.measurementUpdate({std::make_tuple(armaMeas,
                                                              covmat,
                                                              measurementTypesOwn,
                                                              field,
                                                              *goals[0].visObject.sensors,
                                                              FieldModel::MeasurementType::GOAL()),
                                              std::make_tuple(armaMeas,
                                                              covmat,
                                                              measurementTypesOpponent,
                                                              field,
                                                              *goals[0].visObject.sensors,
                                                              FieldModel::MeasurementType::GOAL())});
                }

                // We have one ambigous goal
                else if (goals.size() == 1) {

                    // Build our measurement list
                    std::vector<double> measurement;
                    measurement.reserve(3 * goals.size());

                    // Build our measurement types list
                    std::vector<std::tuple<GoalTeam, GoalSide, MeasurementType>> measurementTypes[4];

                    for (auto& goal : goals) {
                        for (auto& m : goal.measurement) {
                            // Insert the measurements into our vector
                            measurement.push_back(m.position[0]);
                            measurement.push_back(m.position[1]);
                            measurement.push_back(m.position[2]);

                            // Insert the measurement type into our measurement type vector
                            measurementTypes[0].push_back(std::make_tuple(GoalTeam::OWN, GoalSide::LEFT, m.type));
                            measurementTypes[1].push_back(std::make_tuple(GoalTeam::OWN, GoalSide::RIGHT, m.type));
                            measurementTypes[2].push_back(std::make_tuple(GoalTeam::OPPONENT, GoalSide::LEFT, m.type));
                            measurementTypes[3].push_back(std::make_tuple(GoalTeam::OPPONENT, GoalSide::RIGHT, m.type));
                        }
                    }

                    arma::vec armaMeas = measurement;

                    // Apply our multiple measurement updates
                    arma::mat covmat = arma::diagmat(arma::repmat(arma::mat(defaultMeasurementCovariance),
                                                                  armaMeas.n_elem / defaultMeasurementCovariance.n_elem,
                                                                  1));
                    filter.measurementUpdate({std::make_tuple(armaMeas,
                                                              covmat,
                                                              measurementTypes[0],
                                                              field,
                                                              *goals[0].visObject.sensors,
                                                              FieldModel::MeasurementType::GOAL()),
                                              std::make_tuple(armaMeas,
                                                              covmat,
                                                              measurementTypes[1],
                                                              field,
                                                              *goals[0].visObject.sensors,
                                                              FieldModel::MeasurementType::GOAL()),
                                              std::make_tuple(armaMeas,
                                                              covmat,
                                                              measurementTypes[2],
                                                              field,
                                                              *goals[0].visObject.sensors,
                                                              FieldModel::MeasurementType::GOAL()),
                                              std::make_tuple(armaMeas,
                                                              covmat,
                                                              measurementTypes[3],
                                                              field,
                                                              *goals[0].visObject.sensors,
                                                              FieldModel::MeasurementType::GOAL())});
                }
            });
    }
}  // namespace localisation
}  // namespace module<|MERGE_RESOLUTION|>--- conflicted
+++ resolved
@@ -125,13 +125,8 @@
                 // std::cerr << "currentLocalisation: " << std::endl << currentLocalisation << std::endl;
                 // set position, covariance, and rotation
                 robot.locObject.position = convert<double, 2>(currentLocalisation.rows(0, 1));
-<<<<<<< HEAD
-                // robot.robot_to_world_rotation = convert<double, 2,
-                // 2>(Rotation2D::createRotation(currentLocalisation[2]));
-=======
                 robot.robot_to_world_rotation =
                     convert<double, 2, 2>(Rotation2D::createRotation(currentLocalisation[2]));
->>>>>>> 5340b184
                 robot.locObject.position_cov =
                     robot.robot_to_world_rotation * convert<double, 2, 2>(filter.getCovariance().submat(0, 0, 1, 1));
                 robot.heading = robot.robot_to_world_rotation.row(0).transpose();
