--- conflicted
+++ resolved
@@ -61,7 +61,6 @@
             std::vector<std::pair<utility::input::ServoID, double>> arm_positions{};
 
             /// @brief Walk engine parameters
-<<<<<<< HEAD
             utility::skill::WalkParameters<double> walk_generator_parameters{};
 
             /// @brief P gain for the leg servos
@@ -87,9 +86,7 @@
 
             /// @brief Torso pitch anti-windup limits
             Eigen::Vector2d pitch_antiwindup = Eigen::Vector2d::Zero();
-=======
             utility::skill::WalkGenerator<double>::WalkParameters walk_generator_parameters{};
->>>>>>> 4f2b8ce0
         } cfg;
 
         /// @brief Last time we updated the walk engine
