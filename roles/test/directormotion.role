nuclear_role(
  # FileWatcher, ConsoleLogHandler and Signal Catcher Must Go First and without it many roles do not run
  extension::FileWatcher
  support::SignalCatcher
  support::logging::ConsoleLogHandler
  # Director
  extension::Director
  # Servos
  actuation::Kinematics
  actuation::Servos
<<<<<<< HEAD
  skill::GetUp
  planning::GetUpPlanner
=======
  # Skills
  skill::KickScript
>>>>>>> 5fb92271
)<|MERGE_RESOLUTION|>--- conflicted
+++ resolved
@@ -8,11 +8,9 @@
   # Servos
   actuation::Kinematics
   actuation::Servos
-<<<<<<< HEAD
-  skill::GetUp
-  planning::GetUpPlanner
-=======
   # Skills
   skill::KickScript
->>>>>>> 5fb92271
+  skill::GetUp
+  # Planners
+  planning::GetUpPlanner
 )