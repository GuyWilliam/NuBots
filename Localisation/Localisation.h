--- conflicted
+++ resolved
@@ -20,15 +20,11 @@
 // 3 - All messages
 // #define  DEBUG_LOCALISATION_VERBOSITY 3
 
-<<<<<<< HEAD
-#define LOC_SUMMARY 3
-=======
 #if DEBUG_LOCALISATION_VERBOSITY > 0
     #define LOC_SUMMARY DEBUG_LOCALISATION_VERBOSITY
 #else
     #define LOC_SUMMARY 0
 #endif
->>>>>>> ac14c216
 
 class Localisation: public TimestampedData
 {
@@ -79,13 +75,8 @@
 
         void removeAmbiguousGoalPairs(std::vector<AmbiguousObject>& ambiguousobjects, bool yellow_seen, bool blue_seen);
 
-<<<<<<< HEAD
-        void resetPlayingStateModels();
-
-=======
 		void resetPlayingStateModels();
-                void writeLog();
->>>>>>> ac14c216
+        void writeLog();
         bool IsValidObject(const Object& theObject);
         bool amILost;                       // true if we are 'lost' in this frame
         int lostCount;                      // the number of consecutive frames in which we are 'lost'
