/*
 * This file is part of NUbots Codebase.
 *
 * The NUbots Codebase is free software: you can redistribute it and/or modify
 * it under the terms of the GNU General Public License as published by
 * the Free Software Foundation, either version 3 of the License, or
 * (at your option) any later version.
 *
 * The NUbots Codebase is distributed in the hope that it will be useful,
 * but WITHOUT ANY WARRANTY; without even the implied warranty of
 * MERCHANTABILITY or FITNESS FOR A PARTICULAR PURPOSE.  See the
 * GNU General Public License for more details.
 *
 * You should have received a copy of the GNU General Public License
 * along with the NUbots Codebase.  If not, see <http://www.gnu.org/licenses/>.
 *
 * Copyright 2013 NUbots <nubots@nubots.net>
 */

#ifndef MODULES_VISION_RANSACGOALMODEL_H
#define MODULES_VISION_RANSACGOALMODEL_H

#include <nuclear>

#include <array>
#include "utility/math/geometry/Line.h"

namespace module {
namespace vision {

    class RansacGoalModel {
    public:
        utility::math::geometry::Plane<3> left;
        utility::math::geometry::Plane<3> right;

        static constexpr size_t REQUIRED_POINTS = 2;

        struct GoalSegment {
            GoalSegment() : left(arma::fill::zeros), right(arma::fill::zeros) {}
            GoalSegment(const arma::vec3& l, const arma::vec3& r) : left(l), right(r) {}
            arma::vec3 left;
            arma::vec3 right;
        };

        using DataPoint = GoalSegment;

        RansacGoalModel() : left(), right() {}

        bool regenerate(const std::array<DataPoint, REQUIRED_POINTS>& pts);

        double calculateError(const DataPoint& p) const;

        template <typename Iterator>
        void refineModel(Iterator& begin, Iterator& end, const double& threshold) {
            //TODO: new least squares model for plane
            // Allows us to iterate through only the left states without copying
<<<<<<< HEAD
            // struct LIt {
            //     Iterator state;
            //     LIt(Iterator state) : state(state) {}
            //     LIt& operator++() { ++state; return *this; }
            //     const arma::vec2& operator*() { return state->left; }
            //     bool operator!=(const LIt& other) { return state != other.state; }
            // };

            // // Allows us to iterate through only the right states without copying
            // struct RIt {
            //     Iterator state;
            //     RIt(Iterator state) : state(state) {}
            //     RIt& operator++() { ++state; return *this; }
            //     const arma::vec2& operator*() { return state->right; }
            //     bool operator!=(const RIt& other) { return state != other.state; }
            // };

            // left.leastSquaresUpdate(LIt(begin), LIt(end), threshold);
            // right.leastSquaresUpdate(RIt(begin), RIt(end), threshold);
=======
            struct LIt {
                Iterator state;
                LIt(Iterator state) : state(state) {}
                LIt& operator++() {
                    ++state;
                    return *this;
                }
                const arma::vec2& operator*() {
                    return state->left;
                }
                bool operator!=(const LIt& other) {
                    return state != other.state;
                }
            };

            // Allows us to iterate through only the right states without copying
            struct RIt {
                Iterator state;
                RIt(Iterator state) : state(state) {}
                RIt& operator++() {
                    ++state;
                    return *this;
                }
                const arma::vec2& operator*() {
                    return state->right;
                }
                bool operator!=(const RIt& other) {
                    return state != other.state;
                }
            };

            left.leastSquaresUpdate(LIt(begin), LIt(end), threshold);
            right.leastSquaresUpdate(RIt(begin), RIt(end), threshold);
>>>>>>> 204fc18f
        }
    };
}  // namespace vision
}  // namespace module


#endif<|MERGE_RESOLUTION|>--- conflicted
+++ resolved
@@ -52,9 +52,9 @@
 
         template <typename Iterator>
         void refineModel(Iterator& begin, Iterator& end, const double& threshold) {
-            //TODO: new least squares model for plane
+            // TODO: new least squares model for plane
             // Allows us to iterate through only the left states without copying
-<<<<<<< HEAD
+
             // struct LIt {
             //     Iterator state;
             //     LIt(Iterator state) : state(state) {}
@@ -74,41 +74,6 @@
 
             // left.leastSquaresUpdate(LIt(begin), LIt(end), threshold);
             // right.leastSquaresUpdate(RIt(begin), RIt(end), threshold);
-=======
-            struct LIt {
-                Iterator state;
-                LIt(Iterator state) : state(state) {}
-                LIt& operator++() {
-                    ++state;
-                    return *this;
-                }
-                const arma::vec2& operator*() {
-                    return state->left;
-                }
-                bool operator!=(const LIt& other) {
-                    return state != other.state;
-                }
-            };
-
-            // Allows us to iterate through only the right states without copying
-            struct RIt {
-                Iterator state;
-                RIt(Iterator state) : state(state) {}
-                RIt& operator++() {
-                    ++state;
-                    return *this;
-                }
-                const arma::vec2& operator*() {
-                    return state->right;
-                }
-                bool operator!=(const RIt& other) {
-                    return state != other.state;
-                }
-            };
-
-            left.leastSquaresUpdate(LIt(begin), LIt(end), threshold);
-            right.leastSquaresUpdate(RIt(begin), RIt(end), threshold);
->>>>>>> 204fc18f
         }
     };
 }  // namespace vision
