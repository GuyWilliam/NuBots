--- conflicted
+++ resolved
@@ -57,25 +57,14 @@
         id_file.close();
     } 
     
-<<<<<<< HEAD
-    m_parameters.load("ALWalkAldebaran");
-=======
     m_parameters.load("NBWalkStart");
->>>>>>> 9ac4c124
     vector<Parameter> parameters = m_parameters.getAsParameters();
     parameters.resize(parameters.size() - 6);           // remove the stiffnesses from the parameter set!
     //m_optimiser = new EHCLSOptimiser(id.str() + "EHCLS", parameters);
-<<<<<<< HEAD
     m_optimiser = new PGRLOptimiser(id.str() + "PGRL", parameters);    
     //m_optimiser = new PSOOptimiser(id.str() + "PSO", parameters);
     //m_optimiser = NULL;    
     m_log.open((DATA_DIR + "/Optimisation/" + id.str() + "Log.log").c_str(), fstream::out | fstream::app);
-=======
-    //m_optimiser = new PGRLOptimiser(id.str() + "PGRL", parameters);    
-    m_optimiser = new PSOOptimiser(id.str() + "PSO", parameters);
-    //m_optimiser = NULL;    
-    m_log.open((DATA_DIR + "/Optimisation/" + id.str() + "Log.log").c_str());
->>>>>>> 9ac4c124
     
     ifstream points_file((CONFIG_DIR + string("Motion/Optimisation/WayPoints.cfg")).c_str());
     if (points_file.is_open())
