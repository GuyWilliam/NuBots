/*
 * This file is part of the NUbots Codebase.
 *
 * The NUbots Codebase is free software: you can redistribute it and/or modify
 * it under the terms of the GNU General Public License as published by
 * the Free Software Foundation, either version 3 of the License, or
 * (at your option) any later version.
 *
 * The NUbots Codebase is distributed in the hope that it will be useful,
 * but WITHOUT ANY WARRANTY; without even the implied warranty of
 * MERCHANTABILITY or FITNESS FOR A PARTICULAR PURPOSE.  See the
 * GNU General Public License for more details.
 *
 * You should have received a copy of the GNU General Public License
 * along with the NUbots Codebase.  If not, see <http://www.gnu.org/licenses/>.
 *
 * Copyright 2013 NUBots <nubots@nubots.net>
 */

#include "MMKFRobotLocalisation.h"

#include <nuclear>

#include "utility/math/angle.h"
#include "utility/math/coordinates.h"
#include "utility/math/matrix/Rotation3D.h"
#include "utility/nubugger/NUhelpers.h"
#include "utility/localisation/LocalisationFieldObject.h"
#include "utility/localisation/transform.h"
#include "messages/vision/VisionObjects.h"
#include "messages/input/Sensors.h"
#include "messages/support/Configuration.h"
#include "messages/support/FieldDescription.h"
#include "messages/localisation/FieldObject.h"
#include "messages/localisation/ResetRobotHypotheses.h"
#include "MMKFRobotLocalisationEngine.h"
#include "RobotModel.h"
#include "utility/nubugger/NUhelpers.h"

using utility::math::matrix::Rotation3D;
using utility::math::angle::bearingToUnitVector;
using utility::nubugger::graph;
using utility::localisation::LocalisationFieldObject;
using modules::localisation::MultiModalRobotModelConfig;
using messages::support::Configuration;
using messages::support::FieldDescription;
using messages::input::Sensors;
using messages::vision::Goal;
using messages::localisation::Self;
using messages::localisation::ResetRobotHypotheses;
using utility::nubugger::graph;

namespace modules {
namespace localisation {

    void MMKFRobotLocalisation::graphMMRMHypotheses(const std::string& descr, MultiModalRobotModel& mmrm) {
        auto& hypotheses = mmrm.hypotheses();

        int model_num = 0;
        for (auto& model : hypotheses) {
            // arma::vec::fixed<localisation::robot::RobotModel::size> model_state = model->GetEstimate();
            auto model_state = model->GetEstimate();
            auto model_cov = model->GetCovariance();

            // Graph hypothesis state and covariance matrix:
            std::stringstream msg_state;
            msg_state << "MMKFRL, " << descr << ": hypothesis state " << model_num;
            emit(graph(msg_state.str(), model_state));
            std::stringstream msg_cov;
            msg_cov << "MMKFRL, " << descr << ": hypothesis cov " << model_num;
            emit(graph(msg_cov.str(), model_cov));
            model_num++;
        }
    }

    MMKFRobotLocalisation::MMKFRobotLocalisation(std::unique_ptr<NUClear::Environment> environment)
        : Reactor(std::move(environment)),
          engine_(std::make_unique<MMKFRobotLocalisationEngine>()) {


        on<Trigger<Configuration<MultiModalRobotModelConfig>>>(
            "MultiModalRobotModelConfig Update",
            [this](const Configuration<MultiModalRobotModelConfig>& config) {

            engine_->UpdateConfiguration(config);
            NUClear::log("Localisation config finished successfully!");
        });

        on<Trigger<Configuration<MMKFRobotLocalisationEngineConfig>>>(
            "MMKFRobotLocalisationEngineConfig Update",
            [this](const Configuration<MMKFRobotLocalisationEngineConfig>& config) {
            engine_->UpdateConfiguration(config);
        });

        on<Trigger<Startup>,
           With<Optional<FieldDescription>>>("FieldDescription Update",
           [this](const Startup&, const std::shared_ptr<const FieldDescription>& desc) {
            if (desc == nullptr) {
                throw std::runtime_error("FieldDescription Update: support::configuration::SoccerConfig module might not be installed");
            }

            auto fd = std::make_shared<FieldDescription>(*desc);
            engine_->set_field_description(fd);
        });

        on<Trigger<ResetRobotHypotheses>,
           Options<Sync<MMKFRobotLocalisation>,Single>,
           With<Sensors>
          >("Localisation ResetRobotHypotheses", [this](const ResetRobotHypotheses& reset, const Sensors& sensors) {
            engine_->Reset(reset, sensors);

            // auto& hypotheses = engine_->robot_models_.hypotheses();
            // for (auto& model : hypotheses) {
            //     NUClear::log(__FILE__,__LINE__,"Reset",*model);
            // }
        });

        // Emit self
        emit_data_handle = on<Trigger<Every<100, std::chrono::milliseconds>>,
           With<Sensors>,
           Options<Sync<MMKFRobotLocalisation>, Single>
           >("Localisation NUSight Output", [this](const time_t&, const Sensors& sensors) {
            auto& hypotheses = engine_->robot_models_.hypotheses();
            if (hypotheses.size() == 0) {
                NUClear::log<NUClear::ERROR>("MMKFRobotLocalisation has no robot hypotheses.");
                return;
            }

            auto robots = std::vector<Self>();

            for (auto& model : hypotheses) {
                // arma::vec::fixed<localisation::robot::RobotModel::size> model_state = model->GetEstimate();
                auto model_state = model->GetEstimate();
                auto model_cov = model->GetCovariance();

                Self robot_model;
                robot_model.position = model_state.rows(robot::kX, robot::kY);
                // Rotation3D imuRotation = Rotation3D::createRotationZ(model_state(robot::kImuOffset));
                // arma::vec3 world_heading = imuRotation * arma::mat(sensors.orientation.t()).col(0);
                // robot_model.heading = world_heading.rows(0, 1);
                robot_model.heading = utility::localisation::transform::ImuToWorldHeadingTransform(model_state(robot::kImuOffset), sensors.orientation);
                robot_model.velocity = model_state.rows(robot::kVX, robot::kVY);
                robot_model.position_cov = model_cov.submat(0,0,1,1);
                robot_model.last_measurement_time = last_measurement_time;
                robots.push_back(robot_model);
            }

            graphMMRMHypotheses("out", engine_->robot_models_);

            auto robot_msg = std::make_unique<std::vector<Self>>(robots);
            emit(std::move(robot_msg));
        });

        //Disable until first data
        emit_data_handle.disable();


        // on<Trigger<Sensors>,
        //    Options<Sync<MMKFRobotLocalisation>,Single>
        //   >("MMKFRobotLocalisation Odometry", [this](const Sensors& sensors) {
        //     auto curr_time = NUClear::clock::now();

        //     emit(graph("Odometry Measurement Update", sensors.odometry[0], sensors.odometry[1]));
        //     log("Odometry Measurement Update", sensors.odometry.t());
        //     engine_->TimeUpdate(curr_time, sensors);
        //     engine_->OdometryMeasurementUpdate(sensors);
        // });

        // on<Trigger<Every<100, Per<std::chrono::seconds>>>,
        //    With<Sensors>,
        //    Options<Sync<MMKFRobotLocalisation>>
        //   >("MMKFRobotLocalisation Time", [this](const time_t&, const Sensors& sensors) {
        //     auto curr_time = NUClear::clock::now();
        //     engine_->TimeUpdate(curr_time, sensors);
        // });

        on<Trigger<std::vector<messages::vision::Goal>>,
           With<Sensors>,
           Options<Sync<MMKFRobotLocalisation>,Single>
          >("MMKFRobotLocalisation Measurement Step",
            [this](const std::vector<messages::vision::Goal>& goals, const Sensors& sensors) {

            //Is this check necessary?
            if(!emit_data_handle.enabled()){
                //Activate when data received
                emit_data_handle.enable();
            }
            // Ignore empty vectors of goals.
            if (goals.size() == 0){
                return;
            }

            // Ignore measurements when both of the robots feet are off the ground.
            if (!goals[0].sensors->leftFootDown && !goals[0].sensors->rightFootDown) {
                return;
            }

            //DEBUG
            for (auto& goal : goals) {
                // std::cout << "  side:";
                // std::cout << ((goal.side == Goal::Side::LEFT) ? "LEFT" :
                //               (goal.side == Goal::Side::RIGHT) ? "RIGHT" : "UNKNOWN")
                //           << std::endl;

                for(uint i = 0; i < goal.measurements.size(); ++i) {
                    std::stringstream msg;
<<<<<<< HEAD
                    msg << ((goal.side == Goal::Side::LEFT) ? "LGoal Pos" :
                           (goal.side == Goal::Side::RIGHT) ? "RGoal Pos" : "UGoal Pos") <<
=======
                    msg << ((goal.side == Goal::Side::LEFT) ? "L " :
                           (goal.side == Goal::Side::RIGHT) ? "R" : "U") <<
                           ((goal.team == Goal::Team::OWN) ? "OWN Goal Pos" :
                           (goal.team == Goal::Team::OPPONENT) ? "OPP Goal Pos" : "UGoal Pos") <<
>>>>>>> 06bea5ae
                     " " << i;
                    emit(graph(msg.str(), goal.measurements[i].position[0], goal.measurements[i].position[1], goal.measurements[i].position[2]));
                    // std::cout << "  measurement: " << num++ << std::endl;
                    // std::cout << "    error:" << measurement.error << std::endl;
                }
<<<<<<< HEAD
                // std::cout << "    position:" << goal.measurements[0].position.t() << std::endl;
=======
                //std::cout << "    position:" << goal.measurements[0].position.t() << std::endl;

>>>>>>> 06bea5ae
            }

            auto curr_time = NUClear::clock::now();
            last_measurement_time = curr_time;
            
            engine_->TimeUpdate(curr_time, sensors);
            engine_->ProcessObjects(goals);

            graphMMRMHypotheses("update", engine_->robot_models_);
        });
    }
}
}<|MERGE_RESOLUTION|>--- conflicted
+++ resolved
@@ -204,26 +204,16 @@
 
                 for(uint i = 0; i < goal.measurements.size(); ++i) {
                     std::stringstream msg;
-<<<<<<< HEAD
-                    msg << ((goal.side == Goal::Side::LEFT) ? "LGoal Pos" :
-                           (goal.side == Goal::Side::RIGHT) ? "RGoal Pos" : "UGoal Pos") <<
-=======
                     msg << ((goal.side == Goal::Side::LEFT) ? "L " :
                            (goal.side == Goal::Side::RIGHT) ? "R" : "U") <<
                            ((goal.team == Goal::Team::OWN) ? "OWN Goal Pos" :
                            (goal.team == Goal::Team::OPPONENT) ? "OPP Goal Pos" : "UGoal Pos") <<
->>>>>>> 06bea5ae
-                     " " << i;
+                           " " << i;
                     emit(graph(msg.str(), goal.measurements[i].position[0], goal.measurements[i].position[1], goal.measurements[i].position[2]));
                     // std::cout << "  measurement: " << num++ << std::endl;
                     // std::cout << "    error:" << measurement.error << std::endl;
                 }
-<<<<<<< HEAD
-                // std::cout << "    position:" << goal.measurements[0].position.t() << std::endl;
-=======
                 //std::cout << "    position:" << goal.measurements[0].position.t() << std::endl;
-
->>>>>>> 06bea5ae
             }
 
             auto curr_time = NUClear::clock::now();
