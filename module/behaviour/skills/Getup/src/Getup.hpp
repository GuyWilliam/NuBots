--- conflicted
+++ resolved
@@ -34,16 +34,10 @@
     private:
         const size_t id;
 
-<<<<<<< HEAD
+        bool isFront;
         bool gettingUp = false;
         ReactionHandle fallenCheck{};
-=======
-        bool isFront;
-
-        bool gettingUp;
-        ReactionHandle fallenCheck;
         ReactionHandle getUp;
->>>>>>> 6990ca84
 
         /// config settings
         float FALLEN_ANGLE       = 0.0f;
