--- conflicted
+++ resolved
@@ -11,13 +11,9 @@
 
     public:
         /// @brief Getter for the map data
-<<<<<<< HEAD
-        Eigen::MatrixXf get_map();
-=======
         Eigen::Matrix<Scalar, Eigen::Dynamic, Eigen::Dynamic> get_map() {
             return map;
         }
->>>>>>> 3a3ec3c4
 
         /// @brief Get the width (number of columns) of the map
         int get_width() {
@@ -34,9 +30,6 @@
         /// @param x The x-coordinate of the map
         /// @param y The y-coordinate of the map
         /// @return The value of the map at the specified coordinates
-<<<<<<< HEAD
-        float get_occupancy_value(int x, int y);
-=======
         Scalar get_occupancy_value(int x, int y) {
             // Check if the observation is within the map
             if (x < 0 || x >= get_length() || y < 0 || y >= get_width()) {
@@ -46,7 +39,6 @@
                 return map(x, y);
             }
         }
->>>>>>> 3a3ec3c4
 
         /**
          * @brief Resize the map to specified width and length, and set all values to zero
@@ -169,13 +161,6 @@
          * @param map The pre-filled Map with occupancy values of 0 or 1
          * @param grid_size The size of the grid cells
          */
-<<<<<<< HEAD
-        void create_distance_map(float grid_size);
-
-    private:
-        /// @brief Eigen matrix which stores the map data
-        Eigen::MatrixXf map;
-=======
         void create_distance_map(Scalar grid_size) {
             // Initialize the distance map with infinite distances
             Eigen::Matrix<Scalar, Eigen::Dynamic, Eigen::Dynamic> dist_map =
@@ -235,7 +220,6 @@
     private:
         /// @brief Eigen matrix which stores the map data
         Eigen::Matrix<Scalar, Eigen::Dynamic, Eigen::Dynamic> map;
->>>>>>> 3a3ec3c4
     };
 
 }  // namespace module::localisation
