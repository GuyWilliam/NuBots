--- conflicted
+++ resolved
@@ -48,11 +48,8 @@
   strategy::KickToGoal
   strategy::AlignBallToGoal
   strategy::DiveToBall
-<<<<<<< HEAD
   strategy::AlignRobotToBall
-=======
   strategy::WalkInsideBoundedBox
->>>>>>> a40071b2
   # Purposes
   purpose::Defender
   purpose::Striker
