#!/usr/bin/env python3

import json
import os
import re
import shutil
import stat
import subprocess
import sys

from termcolor import cprint

import b

from .wrappty import WrapPty

repository = "nubots"
user = "nubots"
directory = "NUbots"


def is_docker():
    path = "/proc/self/cgroup"
    return os.path.exists("/.dockerenv") or os.path.isfile(path) and any("docker" in line for line in open(path))


<<<<<<< HEAD
def build_platform(platform, local_only):
=======
def is_wsl1():
    if shutil.which("wslpath") is None:
        return False

    kernel_release = subprocess.check_output(["uname", "-r"]).decode("utf-8").strip()
    search = re.search("^(\d+)\.(\d+)\.\d+", kernel_release)
    major = search.group(1)
    minor = search.group(2)

    if major is None or minor is None:
        return False

    # WSL 2 has kernel release version >= 4.19 (https://askubuntu.com/a/1177730)
    return int(major) <= 4 and int(minor) < 19


def build_platform(platform):
>>>>>>> c2ca8ca6
    pty = WrapPty()

    remote_tag = "{0}/{0}:{1}".format(repository, platform)
    local_tag = "{0}:{1}".format(repository, platform)
    dockerdir = os.path.join(b.project_dir, "docker")

    # Go through all the files and try to ensure that their permissions are correct
    # Otherwise caching will not work properly
    for dir_name, subdirs, files in os.walk(dockerdir):
        for f in files:
            p = os.path.join(dir_name, f)
            current = stat.S_IMODE(os.lstat(p).st_mode)
            os.chmod(p, current & ~(stat.S_IWGRP | stat.S_IWOTH))

    # Pull the latest version from dockerhub
    build_env = os.environ
    build_env["DOCKER_BUILDKIT"] = "1"
    if not local_only:
        err = pty.spawn(["docker", "pull", remote_tag], env=build_env)
        if err != 0:
            cprint("Docker pull returned exit code {}".format(err), "red", attrs=["bold"])
            exit(err)

    # Preserve the current working directory and change to the directory containing the docker file
    old_cwd = os.getcwd()
    os.chdir(dockerdir)
<<<<<<< HEAD

    # Start constructing our build command
    build_command = [
        "docker",
        "build",
        ".",
        "--build-arg",
        "BUILDKIT_INLINE_CACHE=1",
        "--build-arg",
        "platform={}".format(platform if platform != "buildkit" else "generic"),
        "--tag",
        local_tag,
    ]

    # Only add --cache-from argument if we aren't only using the local cache (the cache that docker decides to use)
    if not local_only:
        # The following link suggests that a comma-separated list should be used for caching from multiple images
        # and that the order is important. Since the local_tag may contain local modifications we should specify
        # it first
        # https://github.com/moby/moby/issues/34715#issuecomment-425933774
        build_command.extend(["--cache-from", ",".join([local_tag, remote_tag])])

    # Run our build command
    err = pty.spawn(build_command, env=build_env)

    # Return to the original working directory
=======
    err = pty.spawn(
        [
            "docker",
            "build",
            ".",
            "--build-arg",
            "BUILDKIT_INLINE_CACHE=1",
            "--build-arg",
            "platform={}".format(platform if platform != "buildkit" else "generic"),
            "--build-arg",
            "user_uid={}".format(os.getuid()),
            "-t",
            local_tag,
        ],
        env=build_env,
    )
>>>>>>> c2ca8ca6
    os.chdir(old_cwd)

    # Check for errors during the build
    if err != 0:
        cprint("Docker build returned exit code {}".format(err), "red", attrs=["bold"])
        exit(err)


def platforms():
    # Get the possible platforms
    p = re.compile("generate_([a-z0-9]+)_toolchain.py")
    return [
        m.group(1)
        for m in [p.match(s) for s in os.listdir(os.path.join(b.project_dir, "docker", "usr", "local", "toolchain"))]
        if m is not None
    ]


def get_selected_platform():
    # Get information about the selected image
    try:
        img_info = json.loads(
            subprocess.Popen(
                ["docker", "image", "inspect", "{}:selected".format(repository)], stdout=subprocess.PIPE
            ).communicate()[0],
        )

        if len(img_info) > 0:
            names = [
                tag.split(":")[-1]
                for tag in img_info[0]["RepoTags"]
                if tag != "{}:selected".format(repository) and tag.startswith("{}:".format(repository))
            ]
            if len(names) == 0:
                cprint("ERROR the currently selected platform is a dangling tag.", "orange", attrs=["bold"])
                cprint(
                    "      The system is unable to work out what platform this was and will need to be reset",
                    "orange",
                    attrs=["bold"],
                )
                cprint("      run `./b target {platform}` to correct this", "orange", attrs=["bold"])
                exit(1)
            elif len(names) == 1:
                return names[0]
            else:
                cprint("WARNING There are multiple platforms with the same image tag.", "orange", attrs=["bold"])
                cprint("        The possible tags are [{}]".format(", ".join(names)), "orange", attrs=["bold"])
                platform = list(sorted(names))[0]
                cprint("        The platform chosen will be {}".format(platform), "orange", attrs=["bold"])
                return platform
        else:
            cprint("WARNING There is no selected platform.", "orange", attrs=["bold"])
            cprint("        run `./b target {platform}` to correct this", "orange", attrs=["bold"])
            exit(1)

    except subprocess.CalledProcessError:
        cprint("Docker image inspect call returned a non-zero exit code.", "blue", attrs=["bold"])
        cprint("We are assuming no platform has been selected yet, defaulting to generic", "blue", attrs=["bold"])
        return "generic"


def run_on_docker(func):
    if func.__name__ == "register":

        def register(command):

            # Add our docker specific options
            command.add_argument("--rebuild", action="store_true", help="rebuild the docker image checking for updates")
            command.add_argument(
                "--clean", action="store_true", help="delete and recreate all docker volumes (build directories)"
            )
            command.add_argument(
                "--platform",
                choices=platforms(),
                default="selected",
                nargs="?",
                help="The image to use for the docker container",
            )
<<<<<<< HEAD
            command.add_argument(
                "--local-only",
                action="store_true",
                default=False,
                help="Don't update any images from Docker Hub and let Docker auto-decide what to use as a layer cache.",
            )
=======
            command.add_argument("--network", dest="network", help="Run the container on the specified docker network")
>>>>>>> c2ca8ca6

            func(command)

        return register

    elif func.__name__ == "run":

<<<<<<< HEAD
        def run(rebuild, clean, platform, local_only, **kwargs):
=======
        def run(rebuild, clean, platform, network, **kwargs):
>>>>>>> c2ca8ca6
            # If we are running in docker, then execute the command as normal
            if is_docker():
                func(rebuild=rebuild, clean=clean, platform=platform, local_only=local_only, **kwargs)
            # Otherwise go and re-run the b script in docker
            else:
                # If the platform was "selected" that means to use the currently selected platform
                selected_platform = platform == "selected"
                if selected_platform:
                    platform = get_selected_platform()

                # Check if the image we want exists
                tag = "{}:{}".format(repository, platform)
                if subprocess.call(["docker", "image", "inspect", tag], stdout=subprocess.DEVNULL) != 0:
                    print("Could not find the image {}, rebuilding from source".format(tag))
                    rebuild = True

                # If we are requesting a rebuild, then run build
                if rebuild:
                    build_platform(platform, local_only)
                    # If we were building the selected platform we have to move our selected tag up
                    if selected_platform:
                        if (
                            subprocess.call(
                                ["docker", "tag", tag, "{}:selected".format(repository)],
                                stdout=subprocess.DEVNULL,
                            )
                            != 0
                        ):
                            cprint("docker tag returned a non-zero exit code", "red", attrs=["bold"])
                            exit(1)

                # Find the volume for this platform
                build_volume_name = "{}_{}_build".format(repository, platform)
                if subprocess.call(["docker", "volume", "inspect", build_volume_name], stdout=subprocess.DEVNULL) == 0:
                    build_volume = build_volume_name
                else:
                    build_volume = None

                # If we are cleaning, remove this volume so we can recreate it
                if build_volume and clean:
                    if subprocess.call(["docker", "volume", "rm", build_volume_name], stdout=subprocess.DEVNULL) != 0:
                        cprint("Docker volume rm returned a non-zero exit", "red", attrs=["bold"])
                        exit(1)

                    build_volume = None

                # If we don't have a volume, make one
                if build_volume is None:
                    if (
                        subprocess.call(["docker", "volume", "create", build_volume_name], stdout=subprocess.DEVNULL)
                        == 0
                    ):
                        build_volume = build_volume_name
                    else:
                        cprint("Docker volume create returned a non-zero exit code", "red", attrs=["bold"])
                        exit(1)

                # Work out what cwd we need to have on docker to mirror the cwd we have here
                code_to_cwd = os.path.relpath(os.getcwd(), b.project_dir)
                cwd_to_code = os.path.relpath(b.project_dir, os.getcwd())

                bind_path = b.project_dir

                # If we are running in WSL 1 we need to translate our path to a windows one for docker.
                # Docker with WSL 2 doesn't need this as it supports binding paths directly from WSL into a container.
                if is_wsl1():
                    bind_path = subprocess.check_output(["wslpath", "-m", b.project_dir])[:-1].decode("utf-8")

                pty = WrapPty()
                exit(
                    pty.spawn(
                        [
                            "docker",
                            "container",
                            "run",
                            "--rm",
                            "--tty",
                            "--workdir",
                            "/home/{}/{}/{}".format(user, directory, code_to_cwd),
                            "--name",
                            "{}_{}".format(repository, platform),
                            "--attach",
                            "stdin",
                            "--attach",
                            "stdout",
                            "--attach",
                            "stderr",
                            "--hostname",
                            "docker",
                            "--network",
                            network or "host",
                            "--mount",
                            "type=bind,source={},target=/home/{}/{},consistency=cached".format(
                                bind_path, user, directory
                            ),
                            "--mount",
                            "type=volume,source={},target=/home/{}/build,consistency=delegated".format(
                                build_volume, user
                            ),
                            "--env",
                            "EDITOR={}".format(os.environ.get("EDITOR", "nano")),
                            "--interactive",
                            tag,
                            "{}/b".format(cwd_to_code),
                            *sys.argv[1:],
                        ]
                    )
                )

        return run

    else:
        raise RuntimeError("run_on_docker must only be applied to the run and register functions")<|MERGE_RESOLUTION|>--- conflicted
+++ resolved
@@ -24,9 +24,6 @@
     return os.path.exists("/.dockerenv") or os.path.isfile(path) and any("docker" in line for line in open(path))
 
 
-<<<<<<< HEAD
-def build_platform(platform, local_only):
-=======
 def is_wsl1():
     if shutil.which("wslpath") is None:
         return False
@@ -43,8 +40,7 @@
     return int(major) <= 4 and int(minor) < 19
 
 
-def build_platform(platform):
->>>>>>> c2ca8ca6
+def build_platform(platform, local_only):
     pty = WrapPty()
 
     remote_tag = "{0}/{0}:{1}".format(repository, platform)
@@ -71,7 +67,6 @@
     # Preserve the current working directory and change to the directory containing the docker file
     old_cwd = os.getcwd()
     os.chdir(dockerdir)
-<<<<<<< HEAD
 
     # Start constructing our build command
     build_command = [
@@ -82,6 +77,8 @@
         "BUILDKIT_INLINE_CACHE=1",
         "--build-arg",
         "platform={}".format(platform if platform != "buildkit" else "generic"),
+        "--build-arg",
+        "user_uid={}".format(os.getuid()),
         "--tag",
         local_tag,
     ]
@@ -98,24 +95,6 @@
     err = pty.spawn(build_command, env=build_env)
 
     # Return to the original working directory
-=======
-    err = pty.spawn(
-        [
-            "docker",
-            "build",
-            ".",
-            "--build-arg",
-            "BUILDKIT_INLINE_CACHE=1",
-            "--build-arg",
-            "platform={}".format(platform if platform != "buildkit" else "generic"),
-            "--build-arg",
-            "user_uid={}".format(os.getuid()),
-            "-t",
-            local_tag,
-        ],
-        env=build_env,
-    )
->>>>>>> c2ca8ca6
     os.chdir(old_cwd)
 
     # Check for errors during the build
@@ -194,16 +173,13 @@
                 nargs="?",
                 help="The image to use for the docker container",
             )
-<<<<<<< HEAD
             command.add_argument(
                 "--local-only",
                 action="store_true",
                 default=False,
                 help="Don't update any images from Docker Hub and let Docker auto-decide what to use as a layer cache.",
             )
-=======
             command.add_argument("--network", dest="network", help="Run the container on the specified docker network")
->>>>>>> c2ca8ca6
 
             func(command)
 
@@ -211,11 +187,7 @@
 
     elif func.__name__ == "run":
 
-<<<<<<< HEAD
-        def run(rebuild, clean, platform, local_only, **kwargs):
-=======
-        def run(rebuild, clean, platform, network, **kwargs):
->>>>>>> c2ca8ca6
+        def run(rebuild, clean, platform, local_only, network, **kwargs):
             # If we are running in docker, then execute the command as normal
             if is_docker():
                 func(rebuild=rebuild, clean=clean, platform=platform, local_only=local_only, **kwargs)
