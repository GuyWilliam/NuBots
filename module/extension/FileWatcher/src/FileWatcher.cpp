/*
 * Copyright (C) 2013-2016 Trent Houliston <trent@houliston.me>
 *
 * Permission is hereby granted, free of charge, to any person obtaining a copy of this software and associated
 * documentation files (the "Software"), to deal in the Software without restriction, including without limitation the
 * rights to use, copy, modify, merge, publish, distribute, sublicense, and/or sell copies of the Software, and to
 * permit persons to whom the Software is furnished to do so, subject to the following conditions:
 *
 * The above copyright notice and this permission notice shall be included in all copies or substantial portions of the
 * Software.
 *
 * THE SOFTWARE IS PROVIDED "AS IS", WITHOUT WARRANTY OF ANY KIND, EXPRESS OR IMPLIED, INCLUDING BUT NOT LIMITED TO THE
 * WARRANTIES OF MERCHANTABILITY, FITNESS FOR A PARTICULAR PURPOSE AND NONINFRINGEMENT. IN NO EVENT SHALL THE AUTHORS OR
 * COPYRIGHT HOLDERS BE LIABLE FOR ANY CLAIM, DAMAGES OR OTHER LIABILITY, WHETHER IN AN ACTION OF CONTRACT, TORT OR
 * OTHERWISE, ARISING FROM, OUT OF OR IN CONNECTION WITH THE SOFTWARE OR THE USE OR OTHER DEALINGS IN THE SOFTWARE.
 */

#include "FileWatcher.hpp"

#include <filesystem>
#include <fmt/format.h>
#include <iostream>
#include <vector>

#include "extension/FileWatch.hpp"

namespace module::extension {

    using ::extension::FileWatch;
    using ::extension::FileWatchRequest;
    using Unbind = NUClear::dsl::operation::Unbind<FileWatch>;

    void FileWatcher::file_watch_callback(uv_fs_event_t* handle, const char* filename, int events, int /* status */) {

        struct FileExecTask {
            std::shared_ptr<NUClear::threading::Reaction> reaction;
            std::string path;
            int events;
        };

        // Regain our reactor
        FileWatcher& reactor = *reinterpret_cast<FileWatcher*>(handle->data);

        // A list of tasks that we will execute after we release the mutex to prevent deadlocks
        std::vector<FileExecTask> exec_queue;

        auto exec = [&reactor](NUClear::threading::Reaction& r, const std::string& p, const int& events) {
            // Set our thread local event details
            FileWatch watch;
            watch.path   = p;
            watch.events = events;

            // Store our watch value in the local cache
            FileWatch::FileWatchStore::value = &watch;

            // Directly execute our reaction here
            auto task = r.get_task();

            // Clear our local cache
            FileWatch::FileWatchStore::value = nullptr;

            if (task) {
                reactor.powerplant.submit(std::move(task));
            }
        };

        /* mutex scope */ {
            // Lock our mutex as we are editing our datastructure
            std::lock_guard<std::mutex> lock(reactor.paths_mutex);

            // Work out what path we are watching
            std::array<char, 512> pathbuff{};
            size_t size = pathbuff.size();
            uv_fs_event_getpath(handle, pathbuff.data(), &size);
            std::string path(pathbuff.data());

            std::string fullpath = fmt::format("{}/{}", path, filename);

            if (reactor.paths.find(path) != reactor.paths.end()) {
                auto& p = reactor.paths[path];

                // If someone is watching this directory
                if (p.files.find("") != p.files.end()) {
                    for (auto& r : p.files[""].reactions) {

                        // If there are events we are interested in
                        if ((r.events & events) != 0) {
                            exec_queue.push_back(FileExecTask{r.reaction, fullpath, events});
                        }
                    }
                }

                // If someone is watching for this file
                if (p.files.find(filename) != p.files.end()) {
                    for (auto& r : p.files[filename].reactions) {

                        // If there are events we are interested in
                        if ((r.events & events) != 0) {
                            exec_queue.push_back(FileExecTask{r.reaction, fullpath, events});
                        }
                    }
                }
            }
        }

        for (auto& task : exec_queue) {
            exec(*task.reaction, task.path, task.events);
        }
    }

    FileWatcher::FileWatcher(std::unique_ptr<NUClear::Environment> environment)
        : Reactor(std::move(environment))
        , loop(std::make_unique<uv_loop_t>())
        , add_watch(std::make_unique<uv_async_t>())
        , remove_watch(std::make_unique<uv_async_t>())
        , shutdown(std::make_unique<uv_async_t>()) {

        // Initialise our UV loop
        uv_loop_init(loop.get());

        // Initialise our shutdown event to stop uv
        uv_async_init(loop.get(), shutdown.get(), [](uv_async_t* handle) {
            // Stop the loop
            uv_stop(handle->loop);
        });

        // Initialise our add_watch event to add new watches
        uv_async_init(loop.get(), add_watch.get(), [](uv_async_t* async_handle) {
            // Grab our reactor context back
            FileWatcher& reactor = *reinterpret_cast<FileWatcher*>(async_handle->data);

            // Lock our mutex as we are editing our datastructure
            std::lock_guard<std::mutex> lock(reactor.paths_mutex);

            for (auto it = reactor.add_queue.begin(); it != reactor.add_queue.end();) {
                auto& map = *it;
                uv_fs_event_init(async_handle->loop, map->handle.get());
                uv_fs_event_start(map->handle.get(),
                                  &FileWatcher::file_watch_callback,
                                  map->path.c_str(),
                                  UV_RENAME | UV_CHANGE);
                it = reactor.add_queue.erase(it);
            }
        });
        add_watch->data = this;

        // Initialise our remove_watch event to remove watches
        uv_async_init(loop.get(), remove_watch.get(), [](uv_async_t* async_handle) {
            // Grab our reactor context back
            FileWatcher& reactor = *reinterpret_cast<FileWatcher*>(async_handle->data);

            // Lock our mutex as we are editing our datastructure
            std::lock_guard<std::mutex> lock(reactor.paths_mutex);

            for (auto it = reactor.remove_queue.begin(); it != reactor.remove_queue.end();) {
                uv_fs_event_stop(it->get());
                uv_close(reinterpret_cast<uv_handle_t*>(it->get()), [](uv_handle_t* /* handle */) {});
                it = reactor.remove_queue.erase(it);
            }
        });
        remove_watch->data = this;

        on<Always>().then("FileWatcher", [this] {
            if (first_loop) {
                // The first time run with no wait so if there are no events we won't get stuck
                uv_run(loop.get(), UV_RUN_NOWAIT);
                first_loop = false;
                emit(std::make_unique<::extension::FileWatcherReady>());
            }
            else {
                // Run our event loop
                uv_run(loop.get(), UV_RUN_DEFAULT);
            }
        });

        // Shutdown with the system
        on<Shutdown>().then("Shutdown FileWatcher", [this] {
            // Send an event to shutdown
            uv_async_send(shutdown.get());
        });

        on<Trigger<Unbind>>().then("Unbind FileWatch", [this](const Unbind& fw) {
            // Lock our mutex as we are editing our datastructure
            std::lock_guard<std::mutex> lock(paths_mutex);

            // Find the reaction to unbind
            for (auto pIt = paths.begin(); pIt != paths.end(); ++pIt) {
                for (auto fIt = pIt->second.files.begin(); fIt != pIt->second.files.end(); ++fIt) {
                    for (auto rIt = fIt->second.reactions.begin(); rIt != fIt->second.reactions.end(); ++rIt) {
                        if (rIt->reaction->id == fw.id) {

                            // Erase this reaction
                            fIt->second.reactions.erase(rIt);

                            // If erasing this reaction got rid of this file, erase this file
                            if (fIt->second.reactions.empty()) {
                                pIt->second.files.erase(fIt);
                            }

                            // If erasing this file got rid of this path, unwatch this path
                            if (pIt->second.files.empty()) {

                                // TODO(thouliston) unwatch the path
                                remove_queue.push_back(std::move(pIt->second.handle));

                                paths.erase(pIt);
                            }

                            // We are done no need to look further
                            // NOTE this also means it's fine to just ++it rather than setting them from erase
                            // Normally this would be bad but we will never use these iterators again
                            return;
                        }
                    }
                }
            }
        });

        on<Trigger<FileWatchRequest>>().then("Add FileWatch", [this](const FileWatchRequest& req) {
            // Get the real path
            std::filesystem::path path = std::filesystem::absolute(req.path);

            std::string filename = path.filename();
            std::string dir      = path.parent_path();

            // If it's a directory then there is no filename to watch
            if (std::filesystem::is_directory(path)) {
                dir      = path;
                filename = "";
            }

            /* mutex scope */ {
                // Lock our mutex as we are editing our datastructure
                std::lock_guard<std::mutex> lock(paths_mutex);

                // If this is a new path to watch
                if (paths.find(dir) == paths.end()) {
                    auto& p        = paths[path];
                    p.handle       = std::make_unique<uv_fs_event_t>();
                    p.handle->data = this;
                    p.path         = dir;
                    add_queue.push_back(&p);
                    uv_async_send(add_watch.get());
                }

                // Add our reaction here into the correct spot
                paths[dir].files[filename].reactions.push_back(ReactionMap{req.reaction, req.events});
            }

            if (std::filesystem::is_directory(path)) {
                // Initial emit for each of our files in this folder
                for (const auto& p : std::filesystem::directory_iterator(path)) {
                    // Set our thread local event details
                    FileWatch watch;
                    watch.path   = p.path();
                    watch.events = 0;

                    // Store our watch value in the local cache
                    FileWatch::FileWatchStore::value = &watch;

                    // Directly execute our reaction here
                    auto task = req.reaction->get_task();

                    // Clear our local cache
                    FileWatch::FileWatchStore::value = nullptr;

                    if (task) {
                        task->run(std::move(task));
                    }
                }
            }
            else {
                // Set our thread local event details
                FileWatch watch;
                watch.path   = path;
                watch.events = 0;

                // Store our watch value in the local cache
                FileWatch::FileWatchStore::value = &watch;

                // Directly execute our reaction here
                auto task = req.reaction->get_task();

                // Clear our local cache
                FileWatch::FileWatchStore::value = nullptr;

                if (task) {
                    task->run(std::move(task));
                }
            }
        });
    }

    FileWatcher::~FileWatcher() {
        std::cout << "Start of filewatcher destructor" << std::endl;
        for (const auto& path : paths) {
            if (path.second.handle) {
<<<<<<< HEAD
                uv_close(reinterpret_cast<uv_handle_t*>(path.second.handle.get()), [](uv_handle_t*) {});
=======
                uv_fs_event_stop(path.second.handle.get());
                uv_close(reinterpret_cast<uv_handle_t*>(path.second.handle.get()), [](uv_handle_t* /* handle */) {});
>>>>>>> 4813def1
            }
        }
        std::cout << "After first loop of filewatcher destructor" << std::endl;

        for (const auto& remove : remove_queue) {
            if (remove) {
                uv_fs_event_stop(remove.get());
                uv_close(reinterpret_cast<uv_handle_t*>(remove.get()), [](uv_handle_t* /* handle */) {});
            }
        }
<<<<<<< HEAD

        std::cout << "After second loop of filewatcher destructor" << std::endl;
        uv_close(reinterpret_cast<uv_handle_t*>(remove_watch.get()), [](uv_handle_t*) {});
        uv_close(reinterpret_cast<uv_handle_t*>(add_watch.get()), [](uv_handle_t*) {});
        uv_close(reinterpret_cast<uv_handle_t*>(shutdown.get()), [](uv_handle_t*) {});
        std::cout << "Before while loop in filewatcher dtor" << std::endl;
=======
        uv_close(reinterpret_cast<uv_handle_t*>(remove_watch.get()), [](uv_handle_t* /* handle */) {});
        uv_close(reinterpret_cast<uv_handle_t*>(add_watch.get()), [](uv_handle_t* /* handle */) {});
        uv_close(reinterpret_cast<uv_handle_t*>(shutdown.get()), [](uv_handle_t* /* handle */) {});
>>>>>>> 4813def1
        while (uv_run(loop.get(), UV_RUN_NOWAIT) != 0) {
        }
        std::cout << "After while loop of FW dtor" << std::endl;
        uv_loop_close(loop.get());
        std::cout << "At the end of the FW dtor" << std::endl;
    }
}  // namespace module::extension<|MERGE_RESOLUTION|>--- conflicted
+++ resolved
@@ -295,12 +295,7 @@
         std::cout << "Start of filewatcher destructor" << std::endl;
         for (const auto& path : paths) {
             if (path.second.handle) {
-<<<<<<< HEAD
                 uv_close(reinterpret_cast<uv_handle_t*>(path.second.handle.get()), [](uv_handle_t*) {});
-=======
-                uv_fs_event_stop(path.second.handle.get());
-                uv_close(reinterpret_cast<uv_handle_t*>(path.second.handle.get()), [](uv_handle_t* /* handle */) {});
->>>>>>> 4813def1
             }
         }
         std::cout << "After first loop of filewatcher destructor" << std::endl;
@@ -311,18 +306,11 @@
                 uv_close(reinterpret_cast<uv_handle_t*>(remove.get()), [](uv_handle_t* /* handle */) {});
             }
         }
-<<<<<<< HEAD
-
         std::cout << "After second loop of filewatcher destructor" << std::endl;
-        uv_close(reinterpret_cast<uv_handle_t*>(remove_watch.get()), [](uv_handle_t*) {});
-        uv_close(reinterpret_cast<uv_handle_t*>(add_watch.get()), [](uv_handle_t*) {});
-        uv_close(reinterpret_cast<uv_handle_t*>(shutdown.get()), [](uv_handle_t*) {});
-        std::cout << "Before while loop in filewatcher dtor" << std::endl;
-=======
         uv_close(reinterpret_cast<uv_handle_t*>(remove_watch.get()), [](uv_handle_t* /* handle */) {});
         uv_close(reinterpret_cast<uv_handle_t*>(add_watch.get()), [](uv_handle_t* /* handle */) {});
         uv_close(reinterpret_cast<uv_handle_t*>(shutdown.get()), [](uv_handle_t* /* handle */) {});
->>>>>>> 4813def1
+        std::cout << "Before while loop in filewatcher dtor" << std::endl;
         while (uv_run(loop.get(), UV_RUN_NOWAIT) != 0) {
         }
         std::cout << "After while loop of FW dtor" << std::endl;
