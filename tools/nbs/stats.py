--- conflicted
+++ resolved
@@ -5,13 +5,9 @@
 
 import numpy as np
 from si_prefix import si_format
-<<<<<<< HEAD
-=======
 from tqdm import tqdm
 
->>>>>>> 2bdeb683
 from utility.nbs import LinearDecoder
-
 
 def register(command):
     command.help = "Decode an nbs file into a series of file statistics"
