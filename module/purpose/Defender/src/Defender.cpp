/*
 * MIT License
 *
 * Copyright (c) 2023 NUbots
 *
 * This file is part of the NUbots codebase.
 * See https://github.com/NUbots/NUbots for further info.
 *
 * Permission is hereby granted, free of charge, to any person obtaining a copy
 * of this software and associated documentation files (the "Software"), to deal
 * in the Software without restriction, including without limitation the rights
 * to use, copy, modify, merge, publish, distribute, sublicense, and/or sell
 * copies of the Software, and to permit persons to whom the Software is
 * furnished to do so, subject to the following conditions:
 *
 * The above copyright notice and this permission notice shall be included in all
 * copies or substantial portions of the Software.
 *
 * THE SOFTWARE IS PROVIDED "AS IS", WITHOUT WARRANTY OF ANY KIND, EXPRESS OR
 * IMPLIED, INCLUDING BUT NOT LIMITED TO THE WARRANTIES OF MERCHANTABILITY,
 * FITNESS FOR A PARTICULAR PURPOSE AND NONINFRINGEMENT. IN NO EVENT SHALL THE
 * AUTHORS OR COPYRIGHT HOLDERS BE LIABLE FOR ANY CLAIM, DAMAGES OR OTHER
 * LIABILITY, WHETHER IN AN ACTION OF CONTRACT, TORT OR OTHERWISE, ARISING FROM,
 * OUT OF OR IN CONNECTION WITH THE SOFTWARE OR THE USE OR OTHER DEALINGS IN THE
 * SOFTWARE.
 */
#include "Defender.hpp"

#include "extension/Behaviour.hpp"
#include "extension/Configuration.hpp"

#include "message/input/GameState.hpp"
#include "message/purpose/Defender.hpp"
#include "message/strategy/AlignBallToGoal.hpp"
#include "message/strategy/FindFeature.hpp"
#include "message/strategy/KickToGoal.hpp"
#include "message/strategy/LookAtFeature.hpp"
#include "message/strategy/StandStill.hpp"
#include "message/strategy/WalkInsideBoundedBox.hpp"
#include "message/strategy/WalkToBall.hpp"
#include "message/strategy/WalkToFieldPosition.hpp"

#include "utility/math/euler.hpp"
#include "utility/support/yaml_expression.hpp"

namespace module::purpose {

    using extension::Configuration;
    using Phase    = message::input::GameState::Data::Phase;
    using GameMode = message::input::GameState::Data::Mode;
    using message::input::GameState;
    using message::purpose::CornerKickDefender;
    using message::purpose::DirectFreeKickDefender;
    using message::purpose::GoalKickDefender;
    using message::purpose::InDirectFreeKickDefender;
    using message::purpose::NormalDefender;
    using message::purpose::PenaltyKickDefender;
    using message::purpose::ThrowInDefender;
    using message::strategy::AlignBallToGoal;
    using message::strategy::FindBall;
    using message::strategy::KickToGoal;
    using message::strategy::LookAtBall;
    using message::strategy::StandStill;
    using message::strategy::WalkInsideBoundedBox;
    using message::strategy::WalkToBall;
    using message::strategy::WalkToFieldPosition;
    using message::strategy::WalkToKickBall;

    using DefenderTask = message::purpose::Defender;

    using utility::math::euler::pos_rpy_to_transform;
    using utility::support::Expression;

    Defender::Defender(std::unique_ptr<NUClear::Environment> environment) : BehaviourReactor(std::move(environment)) {
        on<Configuration>("Defender.yaml").then([this](const Configuration& config) {
            // Use configuration here from file Defender.yaml
            this->log_level    = config["log_level"].as<NUClear::LogLevel>();
            cfg.ready_position = config["ready_position"].as<Expression>();

            cfg.bounded_region_x_min = config["bounded_region_x_min"].as<Expression>();
            cfg.bounded_region_x_max = config["bounded_region_x_max"].as<Expression>();
            cfg.bounded_region_y_min = config["bounded_region_y_min"].as<Expression>();
            cfg.bounded_region_y_max = config["bounded_region_y_max"].as<Expression>();
        });

        on<Provide<DefenderTask>, Optional<Trigger<GameState>>>().then(
            [this](const DefenderTask& defender_task, const std::shared_ptr<const GameState>& game_state) {
                log<NUClear::DEBUG>("DEFENDER");
                // Do not use GameController information if force playing or force penalty shootout
                if (defender_task.force_playing) {
                    play();
                    return;
                }

                // Check if there is GameState information, and if so act based on the current mode
                if (game_state) {
                    switch (game_state->data.mode.value) {
                        case GameMode::NORMAL:
                        case GameMode::OVERTIME: emit<Task>(std::make_unique<NormalDefender>()); break;
                        case GameMode::DIRECT_FREEKICK: emit<Task>(std::make_unique<DirectFreeKickDefender>()); break;
                        case GameMode::INDIRECT_FREEKICK:
                            emit<Task>(std::make_unique<InDirectFreeKickDefender>());
                            break;
                        case GameMode::PENALTYKICK: emit<Task>(std::make_unique<PenaltyKickDefender>()); break;
                        case GameMode::CORNER_KICK: emit<Task>(std::make_unique<CornerKickDefender>()); break;
                        case GameMode::GOAL_KICK: emit<Task>(std::make_unique<GoalKickDefender>()); break;
                        case GameMode::THROW_IN: emit<Task>(std::make_unique<ThrowInDefender>()); break;
                        default: log<NUClear::WARN>("Game mode unknown.");
                    }
                }
            });


        // Normal READY state
        on<Provide<NormalDefender>, When<Phase, std::equal_to, Phase::READY>>().then([this] {
            // If we are stable, walk to the ready field position
            log<NUClear::DEBUG>("READY");
            emit<Task>(std::make_unique<WalkToFieldPosition>(
                pos_rpy_to_transform(Eigen::Vector3d(cfg.ready_position.x(), cfg.ready_position.y(), 0),
                                     Eigen::Vector3d(0, 0, cfg.ready_position.z()))));
        });

        // Normal PLAYING state
        on<Provide<NormalDefender>, When<Phase, std::equal_to, Phase::PLAYING>>().then([this] { play(); });

        // Normal UNKNOWN state
        on<Provide<NormalDefender>, When<Phase, std::equal_to, Phase::UNKNOWN_PHASE>>().then(
            [this] { log<NUClear::WARN>("Unknown normal game phase."); });

        // Default for INITIAL, SET, FINISHED, TIMEOUT
        on<Provide<NormalDefender>>().then([this] {
            log<NUClear::DEBUG>("INITIAL");
            emit<Task>(std::make_unique<StandStill>());
        });

        // Direct free kick
        on<Provide<DirectFreeKickDefender>>().then([this] { emit<Task>(std::make_unique<StandStill>()); });

        // Indirect free kick
        on<Provide<InDirectFreeKickDefender>>().then([this] { emit<Task>(std::make_unique<StandStill>()); });

        // Penalty kick
        on<Provide<PenaltyKickDefender>>().then([this] { emit<Task>(std::make_unique<StandStill>()); });

        // Corner kick
        on<Provide<CornerKickDefender>>().then([this] { emit<Task>(std::make_unique<StandStill>()); });

        // Goal kick
        on<Provide<GoalKickDefender>>().then([this] { emit<Task>(std::make_unique<StandStill>()); });

        // Throw in
        on<Provide<ThrowInDefender>>().then([this] { emit<Task>(std::make_unique<StandStill>()); });
    }

    void Defender::play() {
        // Walk to the ball and kick!
        // Second argument is priority - higher number means higher priority
        emit<Task>(std::make_unique<FindBall>(), 1);    // if the look/walk to ball tasks are not running, find the ball
        emit<Task>(std::make_unique<LookAtBall>(), 2);  // try to track the ball
        emit<Task>(std::make_unique<WalkToKickBall>(), 3);  // try to walk to the ball and align towards opponents goal
<<<<<<< HEAD
        emit<Task>(std::make_unique<WalkInsideBoundedBox>(
                       cfg.bounded_region_x_min,
                       cfg.bounded_region_x_max,
                       cfg.bounded_region_y_min,
                       cfg.bounded_region_y_max,
                       pos_rpy_to_transform(Eigen::Vector3d(cfg.ready_position.x(), cfg.ready_position.y(), 0),
                                            Eigen::Vector3d(0, 0, cfg.ready_position.z()))),
                   4);  // Patrol bounded box region
=======
        emit<Task>(std::make_unique<KickToGoal>(), 4);      // kick the ball if possible
        emit<Task>(std::make_unique<WalkInsideBoundedBox>(cfg.bounded_region_x_min,
                                                          cfg.bounded_region_x_max,
                                                          cfg.bounded_region_y_min,
                                                          cfg.bounded_region_y_max),
                   5);  // Patrol bounded box region
>>>>>>> bef3f3aa
    }

}  // namespace module::purpose<|MERGE_RESOLUTION|>--- conflicted
+++ resolved
@@ -158,7 +158,6 @@
         emit<Task>(std::make_unique<FindBall>(), 1);    // if the look/walk to ball tasks are not running, find the ball
         emit<Task>(std::make_unique<LookAtBall>(), 2);  // try to track the ball
         emit<Task>(std::make_unique<WalkToKickBall>(), 3);  // try to walk to the ball and align towards opponents goal
-<<<<<<< HEAD
         emit<Task>(std::make_unique<WalkInsideBoundedBox>(
                        cfg.bounded_region_x_min,
                        cfg.bounded_region_x_max,
@@ -167,14 +166,6 @@
                        pos_rpy_to_transform(Eigen::Vector3d(cfg.ready_position.x(), cfg.ready_position.y(), 0),
                                             Eigen::Vector3d(0, 0, cfg.ready_position.z()))),
                    4);  // Patrol bounded box region
-=======
-        emit<Task>(std::make_unique<KickToGoal>(), 4);      // kick the ball if possible
-        emit<Task>(std::make_unique<WalkInsideBoundedBox>(cfg.bounded_region_x_min,
-                                                          cfg.bounded_region_x_max,
-                                                          cfg.bounded_region_y_min,
-                                                          cfg.bounded_region_y_max),
-                   5);  // Patrol bounded box region
->>>>>>> bef3f3aa
     }
 
 }  // namespace module::purpose