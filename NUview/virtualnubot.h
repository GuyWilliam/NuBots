--- conflicted
+++ resolved
@@ -69,12 +69,9 @@
     void lineDisplayChanged(Line* line, GLDisplay::display displayId);
     void pointsDisplayChanged(std::vector< Vector2<int> > updatedPoints, GLDisplay::display displayId);
     void transitionSegmentsDisplayChanged(std::vector< TransitionSegment > updatedTransitionSegments, GLDisplay::display displayId);
-<<<<<<< HEAD
     void robotCandidatesDisplayChanged(std::vector< RobotCandidate > updatedRobotCandidates, GLDisplay::display displayId);
     void lineDetectionDisplayChanged(std::vector<LSFittedLine> fieldLines, GLDisplay::display displayId);
-=======
     void candidatesDisplayChanged(std::vector< ObjectCandidate > updatedCandidates, GLDisplay::display displayId);
->>>>>>> 9446fc09
 
 private:
     class classEntry
