/*
 * This file is part of the NUbots Codebase.
 *
 * The NUbots Codebase is free software: you can redistribute it and/or modify
 * it under the terms of the GNU General Public License as published by
 * the Free Software Foundation, either version 3 of the License, or
 * (at your option) any later version.
 *
 * The NUbots Codebase is distributed in the hope that it will be useful,
 * but WITHOUT ANY WARRANTY; without even the implied warranty of
 * MERCHANTABILITY or FITNESS FOR A PARTICULAR PURPOSE.  See the
 * GNU General Public License for more details.
 *
 * You should have received a copy of the GNU General Public License
 * along with the NUbots Codebase.  If not, see <http://www.gnu.org/licenses/>.
 *
 * Copyright 2013 NUbots <nubots@nubots.net>
 */

#include "VirtualGoalPost.h"

#include <armadillo>

#include "message/input/Sensors.h"
#include "message/support/FieldDescription.h"
#include "message/vision/Goal.h"

#include "utility/input/ServoID.h"
#include "utility/math/coordinates.h"
#include "utility/math/geometry/Quad.h"
#include "utility/math/matrix/Rotation3D.h"
#include "utility/math/vision.h"

namespace module {
namespace support {

    using message::input::Image;
    using message::input::Sensors;
    using message::support::FieldDescription;
    using message::vision::Goal;
    using message::vision::Goals;
    using ServoID = utility::input::ServoID;

    using utility::math::geometry::Quad;
    using utility::math::matrix::Rotation3D;
    using utility::math::matrix::Transform2D;
    using utility::math::matrix::Transform3D;
    using utility::math::vision::cameraSpaceGoalProjection;
    using utility::math::vision::getCamFromScreen;
    using utility::math::vision::imageToScreen;
    using utility::math::coordinates::cartesianToSpherical;

    arma::vec2 VirtualGoalPost::getCamRay(const arma::vec3& norm1,
                                          const arma::vec3& norm2,
                                          const Image::Lens& lens,
                                          arma::uvec2 dimensions) {
        // Solve the vector intersection between two planes to get the camera ray of the quad corner
        arma::vec3 result;
        const double zdiff = norm2[2] * norm1[1] - norm1[2] * norm2[1];
        const double ydiff = norm2[1] * norm1[2] - norm1[1] * norm2[2];
        if (std::abs(zdiff) > std::numeric_limits<double>::epsilon()) {
            result[0] = 1.0;
            result[2] = (norm1[0] * norm2[1] - norm1[1] * norm2[0]) / zdiff;
            result[1] = (-norm1[0] - norm1[2] * result[2]) / norm1[1];
        }
        else if (std::abs(ydiff) > std::numeric_limits<double>::epsilon()) {
            result[0] = 1.0;
            result[1] = (norm1[0] * norm2[2] - norm1[2] * norm2[0]) / ydiff;
            result[2] = (-norm1[0] - norm1[1] * result[1]) / norm1[2];
        }
        else {
            result[2]          = 1.0;
            const double ndiff = norm1[0] * norm2[1] - norm1[1] * norm2[0];
            result[1]          = (norm1[2] * norm2[0] - norm1[0] * norm2[2]) / ndiff;
            result[0]          = (-norm1[2] - norm1[1] * result[1]) / norm1[0];
            if (result[0] < 0.0) {
                result *= -1.0;
            }
        }

        return arma::conv_to<arma::vec>::from(utility::math::vision::screenToImage(
            utility::math::vision::projectCamSpaceToScreen(result, lens), dimensions));
    }

    VirtualGoalPost::VirtualGoalPost(arma::vec3 position_, float height_, Goal::Side side_, Goal::Team team_) {
        position = position_;
        height   = height_;
        side     = side_;
        team     = team_;
    }

    Goals VirtualGoalPost::detect(const Image& image,
                                  Transform2D& robotPose,
                                  const Sensors& sensors,
                                  arma::vec4& /*error*/,
                                  const FieldDescription& field) {
        Goals result;
        result.goals.reserve(1);
        Goal goal;
        // t = torso; c = camera; g = ground; f = foot;
        Eigen::Affine3d Htc(sensors.forward_kinematics[utility::input::ServoID::HEAD_PITCH]);
        result.Hcw       = Htc.inverse() * sensors.Htw;
        result.timestamp = sensors.timestamp;  // TODO: Eventually allow this to be different to sensors.
        goal.side        = side;
        goal.team        = team;

        // get the torso to foot transform
        Transform3D Hgt  = convert(sensors.forward_kinematics[ServoID::R_ANKLE_ROLL]);
        Transform3D Hgt2 = convert(sensors.forward_kinematics[ServoID::L_ANKLE_ROLL]);

        if (Hgt2(3, 2) < Hgt(3, 2)) {
            Hgt = Hgt2;
        }
        // remove translation components from the transform
        Hgt.submat(0, 3, 1, 3) *= 0.0;
        Hgt.rotation() = Rotation3D::createRotationZ(-Rotation3D(Hgt.rotation()).yaw()) * Hgt.rotation();
        // create the camera to ground transform
<<<<<<< HEAD
        Eigen::MatrixXd Htc_standardMatrix = Htc.matrix();
        Transform3D Htc_transform3D        = convert<double, 4, 4>(Htc_standardMatrix);
        Transform3D Hgc                    = Hgt * Htc_transform3D;
=======
        Transform3D Hgc = Hgt * convert(Htc.matrix());
>>>>>>> 29b241d4

        // push the new measurement types

        arma::mat::fixed<3, 4> goalNormals = cameraSpaceGoalProjection(robotPose, this->position, field, Hgc);
        if (arma::any(arma::any(goalNormals > 0.0))) {
<<<<<<< HEAD
            goal.measurements.push_back(
                Goal::Measurement(Goal::MeasurementType::LEFT_NORMAL, convert<double, 3>(goalNormals.col(0))));
            goal.measurements.push_back(
                Goal::Measurement(Goal::MeasurementType::RIGHT_NORMAL, convert<double, 3>(goalNormals.col(1))));
            goal.measurements.push_back(
                Goal::Measurement(Goal::MeasurementType::TOP_NORMAL, convert<double, 3>(goalNormals.col(2))));
            goal.measurements.push_back(
                Goal::Measurement(Goal::MeasurementType::BASE_NORMAL, convert<double, 3>(goalNormals.col(3))));
=======
            result.goals.at(0).measurements.push_back(Goal::Measurement(
                Goal::MeasurementType::LEFT_NORMAL, convert(arma::vec3(goalNormals.col(0))).cast<float>()));
            result.goals.at(0).measurements.push_back(Goal::Measurement(
                Goal::MeasurementType::RIGHT_NORMAL, convert(arma::vec3(goalNormals.col(1))).cast<float>()));
            result.goals.at(0).measurements.push_back(Goal::Measurement(
                Goal::MeasurementType::TOP_NORMAL, convert(arma::vec3(goalNormals.col(2))).cast<float>()));
            result.goals.at(0).measurements.push_back(Goal::Measurement(
                Goal::MeasurementType::BASE_NORMAL, convert(arma::vec3(goalNormals.col(3))).cast<float>()));
>>>>>>> 29b241d4

            // build the predicted quad
            utility::math::geometry::Quad quad(
                getCamRay(goalNormals.col(0), goalNormals.col(3), image.lens, convert(image.dimensions)),
                getCamRay(goalNormals.col(0), goalNormals.col(2), image.lens, convert(image.dimensions)),
                getCamRay(goalNormals.col(1), goalNormals.col(2), image.lens, convert(image.dimensions)),
                getCamRay(goalNormals.col(1), goalNormals.col(3), image.lens, convert(image.dimensions)));

            // Get the quad points in screen coords
            arma::vec2 bl = imageToScreen(quad.getBottomLeft(), convert<uint, 2>(image.dimensions));
            arma::vec2 br = imageToScreen(quad.getBottomRight(), convert<uint, 2>(image.dimensions));
            arma::vec2 screenGoalBottomCentre = (bl + br) * 0.5;

            // Get vectors for BL BR;
            arma::vec3 cbl       = getCamFromScreen(bl, image.lens);
            arma::vec3 cbr       = getCamFromScreen(br, image.lens);
            arma::vec3 rGCc_norm = arma::normalise((cbl + cbr) * 0.5);  // vector to bottom centre of goal post

            // rGCc_sphr and rGCc_cov
            float distance =
                utility::math::vision::distanceToEquidistantCamPoints(field.dimensions.goalpost_width, cbl, cbr);
            auto rGCc_sphr                = convert<double, 3>(cartesianToSpherical(distance * rGCc_norm));
            arma::vec3 VECTOR3_COVARIANCE = {0.1, 0.001, 0.001};  // Taken from GoalDetector.yaml on June 2019
            arma::vec3 covariance_amplifier({distance, 1, 1});
            Eigen::Matrix3d rGCc_cov = convert<double, 3, 3>(arma::diagmat(VECTOR3_COVARIANCE % covariance_amplifier));

            if (std::isfinite(rGCc_sphr[0]) && std::isfinite(rGCc_sphr[1]) && std::isfinite(rGCc_sphr[2])) {
                goal.measurements.push_back(Goal::Measurement(Goal::MeasurementType::CENTRE, rGCc_sphr, rGCc_cov));
            }

            // goal base visibility check
            if (not(quad.getBottomRight()[1] > 0 && quad.getBottomRight()[1] < image.dimensions[1]
                    && quad.getBottomLeft()[1] > 0
                    && quad.getBottomLeft()[1] < image.dimensions[1]
                    && quad.getBottomRight()[0] > 0
                    && quad.getBottomRight()[0] < image.dimensions[0]
                    && quad.getBottomLeft()[0] > 0
                    && quad.getBottomLeft()[0] < image.dimensions[0])) {

                goal.measurements.erase(goal.measurements.begin() + 3);
            }
            // goal top visibility check
            if (not(quad.getTopRight()[1] > 0 && quad.getTopRight()[1] < image.dimensions[1] && quad.getTopLeft()[1] > 0
                    && quad.getTopLeft()[1] < image.dimensions[1]
                    && quad.getTopRight()[0] > 0
                    && quad.getTopRight()[0] < image.dimensions[0]
                    && quad.getTopLeft()[0] > 0
                    && quad.getTopLeft()[0] < image.dimensions[0])) {

                goal.measurements.erase(goal.measurements.begin() + 2);
            }

            // goal sides visibility check
            if (not((
                        // One of the top or the bottom are in the screen coordinates of x
                        (quad.getBottomLeft()[0] > 0 && quad.getBottomLeft()[0] < image.dimensions[0]
                         && quad.getBottomRight()[0] > 0
                         && quad.getBottomRight()[0] < image.dimensions[0])
                        || (quad.getTopLeft()[0] > 0 && quad.getTopLeft()[0] < image.dimensions[0]
                            && quad.getTopRight()[0] > 0
                            && quad.getTopRight()[0] < image.dimensions[0]))
                    && (
                           // Check that the bottom is below the top of the screen and the top is below the bottom of
                           // the screen
                           (quad.getBottomRight()[1] < image.dimensions[1] && quad.getTopRight()[1] > 0)
                           || (quad.getBottomLeft()[1] < image.dimensions[1] && quad.getTopLeft()[1] > 0)))) {
                goal.measurements.erase(goal.measurements.begin() + 1);
                goal.measurements.erase(goal.measurements.begin());
            }
<<<<<<< HEAD

            if (!goal.measurements.empty()) {
                goal.quad.tl = convert<double, 2>(quad.getTopLeft());
                goal.quad.tr = convert<double, 2>(quad.getTopRight());
                goal.quad.br = convert<double, 2>(quad.getBottomRight());
                goal.quad.bl = convert<double, 2>(quad.getBottomLeft());
            }
=======
            // if (!result.goals.at(0).measurements.empty()) {
            //     result.goals.at(0).post.top    = (convert(quad.getTopLeft()) + convert(quad.getTopRight()) * 0.5);
            //     result.goals.at(0).post.bottom = (convert(quad.getBottomLeft()) + convert(quad.getBottomRight()) *
            //     0.5);
            // }
>>>>>>> 29b241d4
        }
        result.goals.push_back(goal);

        // If no measurements are in the goal, then it was not observed
        return result;
    }
}  // namespace support
}  // namespace module<|MERGE_RESOLUTION|>--- conflicted
+++ resolved
@@ -50,8 +50,8 @@
     using utility::math::vision::imageToScreen;
     using utility::math::coordinates::cartesianToSpherical;
 
-    arma::vec2 VirtualGoalPost::getCamRay(const arma::vec3& norm1,
-                                          const arma::vec3& norm2,
+    arma::vec2 VirtualGoalPost::getCamRay(const arma::fvec3& norm1,
+                                          const arma::fvec3& norm2,
                                           const Image::Lens& lens,
                                           arma::uvec2 dimensions) {
         // Solve the vector intersection between two planes to get the camera ray of the quad corner
@@ -115,62 +115,57 @@
         Hgt.submat(0, 3, 1, 3) *= 0.0;
         Hgt.rotation() = Rotation3D::createRotationZ(-Rotation3D(Hgt.rotation()).yaw()) * Hgt.rotation();
         // create the camera to ground transform
-<<<<<<< HEAD
-        Eigen::MatrixXd Htc_standardMatrix = Htc.matrix();
-        Transform3D Htc_transform3D        = convert<double, 4, 4>(Htc_standardMatrix);
-        Transform3D Hgc                    = Hgt * Htc_transform3D;
-=======
-        Transform3D Hgc = Hgt * convert(Htc.matrix());
->>>>>>> 29b241d4
+        Eigen::Matrix4d Htc_standardMatrix = Htc.matrix();
+
+        Transform3D Htc_transform3D = convert(Htc_standardMatrix);
+        Transform3D Hgc             = Hgt * Htc_transform3D;
 
         // push the new measurement types
-
-        arma::mat::fixed<3, 4> goalNormals = cameraSpaceGoalProjection(robotPose, this->position, field, Hgc);
-        if (arma::any(arma::any(goalNormals > 0.0))) {
-<<<<<<< HEAD
-            goal.measurements.push_back(
-                Goal::Measurement(Goal::MeasurementType::LEFT_NORMAL, convert<double, 3>(goalNormals.col(0))));
-            goal.measurements.push_back(
-                Goal::Measurement(Goal::MeasurementType::RIGHT_NORMAL, convert<double, 3>(goalNormals.col(1))));
-            goal.measurements.push_back(
-                Goal::Measurement(Goal::MeasurementType::TOP_NORMAL, convert<double, 3>(goalNormals.col(2))));
-            goal.measurements.push_back(
-                Goal::Measurement(Goal::MeasurementType::BASE_NORMAL, convert<double, 3>(goalNormals.col(3))));
-=======
-            result.goals.at(0).measurements.push_back(Goal::Measurement(
-                Goal::MeasurementType::LEFT_NORMAL, convert(arma::vec3(goalNormals.col(0))).cast<float>()));
-            result.goals.at(0).measurements.push_back(Goal::Measurement(
-                Goal::MeasurementType::RIGHT_NORMAL, convert(arma::vec3(goalNormals.col(1))).cast<float>()));
-            result.goals.at(0).measurements.push_back(Goal::Measurement(
-                Goal::MeasurementType::TOP_NORMAL, convert(arma::vec3(goalNormals.col(2))).cast<float>()));
-            result.goals.at(0).measurements.push_back(Goal::Measurement(
-                Goal::MeasurementType::BASE_NORMAL, convert(arma::vec3(goalNormals.col(3))).cast<float>()));
->>>>>>> 29b241d4
+        // arma::mat::fixed<3, 4>
+        Eigen::Matrix<float, 3, 4> goalNormals =
+            convert(arma::conv_to<arma::fmat>::from(cameraSpaceGoalProjection(robotPose, this->position, field, Hgc)));
+        if (goalNormals.any() > 0.0) {
+            goal.measurements.push_back(Goal::Measurement(Goal::MeasurementType::LEFT_NORMAL, goalNormals.col(0)));
+            goal.measurements.push_back(Goal::Measurement(Goal::MeasurementType::RIGHT_NORMAL, goalNormals.col(1)));
+            goal.measurements.push_back(Goal::Measurement(Goal::MeasurementType::TOP_NORMAL, goalNormals.col(2)));
+            goal.measurements.push_back(Goal::Measurement(Goal::MeasurementType::BASE_NORMAL, goalNormals.col(3)));
 
             // build the predicted quad
-            utility::math::geometry::Quad quad(
-                getCamRay(goalNormals.col(0), goalNormals.col(3), image.lens, convert(image.dimensions)),
-                getCamRay(goalNormals.col(0), goalNormals.col(2), image.lens, convert(image.dimensions)),
-                getCamRay(goalNormals.col(1), goalNormals.col(2), image.lens, convert(image.dimensions)),
-                getCamRay(goalNormals.col(1), goalNormals.col(3), image.lens, convert(image.dimensions)));
+            utility::math::geometry::Quad quad(getCamRay(convert(Eigen::Vector3f(goalNormals.col(0))),
+                                                         convert(Eigen::Vector3f(goalNormals.col(3))),
+                                                         image.lens,
+                                                         convert(image.dimensions)),
+                                               getCamRay(convert(Eigen::Vector3f(goalNormals.col(0))),
+                                                         convert(Eigen::Vector3f(goalNormals.col(2))),
+                                                         image.lens,
+                                                         convert(image.dimensions)),
+                                               getCamRay(convert(Eigen::Vector3f(goalNormals.col(1))),
+                                                         convert(Eigen::Vector3f(goalNormals.col(2))),
+                                                         image.lens,
+                                                         convert(image.dimensions)),
+                                               getCamRay(convert(Eigen::Vector3f(goalNormals.col(1))),
+                                                         convert(Eigen::Vector3f(goalNormals.col(3))),
+                                                         image.lens,
+                                                         convert(image.dimensions)));
 
             // Get the quad points in screen coords
-            arma::vec2 bl = imageToScreen(quad.getBottomLeft(), convert<uint, 2>(image.dimensions));
-            arma::vec2 br = imageToScreen(quad.getBottomRight(), convert<uint, 2>(image.dimensions));
-            arma::vec2 screenGoalBottomCentre = (bl + br) * 0.5;
+            arma::vec2 bl = imageToScreen(quad.getBottomLeft(), convert(image.dimensions));
+            arma::vec2 br = imageToScreen(quad.getBottomRight(), convert(image.dimensions));
 
             // Get vectors for BL BR;
-            arma::vec3 cbl       = getCamFromScreen(bl, image.lens);
-            arma::vec3 cbr       = getCamFromScreen(br, image.lens);
-            arma::vec3 rGCc_norm = arma::normalise((cbl + cbr) * 0.5);  // vector to bottom centre of goal post
+            arma::vec3 cbl            = getCamFromScreen(bl, image.lens);
+            arma::vec3 cbr            = getCamFromScreen(br, image.lens);
+            Eigen::Vector3f rGCc_norm = convert(arma::conv_to<arma::fvec>::from(
+                arma::normalise((cbl + cbr) * 0.5)));  // vector to bottom centre of goal post
 
             // rGCc_sphr and rGCc_cov
             float distance =
                 utility::math::vision::distanceToEquidistantCamPoints(field.dimensions.goalpost_width, cbl, cbr);
-            auto rGCc_sphr                = convert<double, 3>(cartesianToSpherical(distance * rGCc_norm));
-            arma::vec3 VECTOR3_COVARIANCE = {0.1, 0.001, 0.001};  // Taken from GoalDetector.yaml on June 2019
-            arma::vec3 covariance_amplifier({distance, 1, 1});
-            Eigen::Matrix3d rGCc_cov = convert<double, 3, 3>(arma::diagmat(VECTOR3_COVARIANCE % covariance_amplifier));
+            auto rGCc_sphr = cartesianToSpherical(distance * rGCc_norm);
+            Eigen::Vector3f VECTOR3_COVARIANCE({0.1, 0.001, 0.001});  // Taken from GoalDetector.yaml on June 2019
+
+            Eigen::Vector3f covariance_amplifier({distance, 1, 1});
+            Eigen::Matrix3f rGCc_cov = VECTOR3_COVARIANCE.cwiseProduct(covariance_amplifier).asDiagonal();
 
             if (std::isfinite(rGCc_sphr[0]) && std::isfinite(rGCc_sphr[1]) && std::isfinite(rGCc_sphr[2])) {
                 goal.measurements.push_back(Goal::Measurement(Goal::MeasurementType::CENTRE, rGCc_sphr, rGCc_cov));
@@ -209,28 +204,22 @@
                             && quad.getTopRight()[0] < image.dimensions[0]))
                     && (
                            // Check that the bottom is below the top of the screen and the top is below the bottom of
+
                            // the screen
                            (quad.getBottomRight()[1] < image.dimensions[1] && quad.getTopRight()[1] > 0)
                            || (quad.getBottomLeft()[1] < image.dimensions[1] && quad.getTopLeft()[1] > 0)))) {
                 goal.measurements.erase(goal.measurements.begin() + 1);
                 goal.measurements.erase(goal.measurements.begin());
             }
-<<<<<<< HEAD
-
-            if (!goal.measurements.empty()) {
-                goal.quad.tl = convert<double, 2>(quad.getTopLeft());
-                goal.quad.tr = convert<double, 2>(quad.getTopRight());
-                goal.quad.br = convert<double, 2>(quad.getBottomRight());
-                goal.quad.bl = convert<double, 2>(quad.getBottomLeft());
-            }
-=======
-            // if (!result.goals.at(0).measurements.empty()) {
-            //     result.goals.at(0).post.top    = (convert(quad.getTopLeft()) + convert(quad.getTopRight()) * 0.5);
-            //     result.goals.at(0).post.bottom = (convert(quad.getBottomLeft()) + convert(quad.getBottomRight()) *
-            //     0.5);
-            // }
->>>>>>> 29b241d4
-        }
+
+            // if (!goal.measurements.empty()) {
+            //    goal.quad.tl = convert(quad.getTopLeft());
+            //    goal.quad.tr = convert(quad.getTopRight());
+            //    goal.quad.br = convert(quad.getBottomRight());
+            //    goal.quad.bl = convert(quad.getBottomLeft());
+            //}
+        }
+
         result.goals.push_back(goal);
 
         // If no measurements are in the goal, then it was not observed
