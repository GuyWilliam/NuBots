#include "StandEvaluator.hpp"

#include <fmt/format.h>
#include <fmt/ostream.h>
#include <fstream>
#include <yaml-cpp/yaml.h>

#include "message/motion/WalkCommand.hpp"
#include "message/support/optimisation/NSGA2Evaluator.hpp"
#include "message/support/optimisation/NSGA2Optimiser.hpp"

#include "utility/behaviour/Action.hpp"
#include "utility/input/LimbID.hpp"
#include "utility/input/ServoID.hpp"
#include "utility/support/yaml_expression.hpp"

namespace module {
    namespace support {
        namespace optimisation {
            using message::motion::DisableWalkEngineCommand;
            using message::motion::EnableWalkEngineCommand;
            using message::motion::WalkCommand;
            using message::platform::RawSensors;
            using message::support::optimisation::NSGA2EvaluationRequest;
            using message::support::optimisation::NSGA2FitnessScores;
            using message::support::optimisation::NSGA2TrialExpired;

            using utility::behaviour::RegisterAction;
            using utility::input::LimbID;
            using utility::input::ServoID;
            using utility::support::Expression;

            void StandEvaluator::processRawSensorMsg(const RawSensors& sensors, NSGA2Evaluator* evaluator) {
                double simTime = evaluator->simTime;
                simTime++;

                updateMaxFieldPlaneSway(sensors);
                current_sensors = sensors;
            }

            void StandEvaluator::processOptimisationRobotPosition(const OptimisationRobotPosition& position) {
                robotPosition.x() = position.value.X;
                robotPosition.y() = position.value.Y;
                robotPosition.z() = position.value.Z;
            }

            void StandEvaluator::setUpTrial(const NSGA2EvaluationRequest& currentRequest) {
                loadScript(currentRequest.task_config_path);
                std::chrono::milliseconds limit_ms = std::chrono::milliseconds(0);
                for (size_t i = 0; i < currentRequest.parameters.real_params.size(); i++) {
                    int frame_time            = currentRequest.parameters.real_params[i];
                    limit_ms                  = limit_ms + std::chrono::milliseconds(frame_time);
                    script.frames[i].duration = std::chrono::milliseconds(frame_time);
                }
                saveScript(fmt::format("gen{:03d}_ind{:03d}_task-{}.yaml",
                                       currentRequest.generation,
                                       currentRequest.id,
                                       currentRequest.task));

                auto overhead =
                    std::chrono::seconds(2);  // Overhead tacked on to give the robot time to fall over if unstable
                trial_duration_limit = std::chrono::duration_cast<std::chrono::seconds>(limit_ms) + overhead;
            }

            void StandEvaluator::resetSimulation() {
                // Reset our local state
                trialStartTime    = 0.0;
                robotPosition     = Eigen::Vector3d::Zero();
                maxFieldPlaneSway = 0.0;
            }

            void StandEvaluator::evaluatingState(size_t subsumptionId, NSGA2Evaluator* evaluator) {
                NUClear::log<NUClear::DEBUG>("Running Script");
                runScript(subsumptionId, evaluator);
                NUClear::log<NUClear::DEBUG>("schedule expire");
                evaluator->ScheduleTrialExpiredMessage(0, trial_duration_limit);
            }

            std::unique_ptr<NSGA2FitnessScores> StandEvaluator::calculateFitnessScores(bool earlyTermination,
                                                                                       double simTime,
                                                                                       int generation,
                                                                                       int individual) {
                double trialDuration = simTime - trialStartTime;
                auto scores          = calculateScores(trialDuration);
<<<<<<< HEAD
                auto constraints = earlyTermination ? calculateConstraints() : calculateConstraints(); 
=======
                auto constraints =
                    earlyTermination ? calculateConstraints() : calculateConstraints();  // constraintsNotViolated();
                // auto constraints     = calculateConstraints();
>>>>>>> 0d631208

                NUClear::log<NUClear::DEBUG>("Trial ran for", trialDuration);
                NUClear::log<NUClear::DEBUG>("SendFitnessScores for generation", generation, "individual", individual);
                NUClear::log<NUClear::DEBUG>("    scores:", scores[0], scores[1]);
                NUClear::log<NUClear::DEBUG>("    constraints:", constraints[0], constraints[1]);

                // Create the fitness scores message based on the given results and emit it back to the Optimiser
                std::unique_ptr<NSGA2FitnessScores> fitnessScores = std::make_unique<NSGA2FitnessScores>();
                fitnessScores->id                                 = individual;
                fitnessScores->generation                         = generation;
                fitnessScores->objScore                           = scores;
                fitnessScores->constraints                        = constraints;
                return fitnessScores;
            }

            std::vector<double> StandEvaluator::calculateScores(double trialDuration) {
                return {maxFieldPlaneSway,  // For now, we want to reduce this
                        trialDuration};
            }

            std::vector<double> StandEvaluator::calculateConstraints() {
                bool fallen             = checkForFall(current_sensors);
                double fallen_contraint = fallen ? -1.0 : 0;
                return {
                    fallen_contraint,
                    0  // Second constraint unused, fixed to 0
                };
            }

            bool StandEvaluator::checkForFall(const RawSensors& sensors) {
                bool fallen        = false;
                auto accelerometer = sensors.accelerometer;

                if ((std::fabs(accelerometer.x()) > 9.2 || std::fabs(accelerometer.y()) > 9.2)
                    && std::fabs(accelerometer.z()) < 0.5) {
                    fallen = true;
                }
                return fallen;
            }


            void StandEvaluator::loadScript(std::string script_path) {
                if (utility::file::exists(script_path)) {
                    NUClear::log<NUClear::DEBUG>("Loading script: ", script_path, '\n');
                    script = YAML::LoadFile(script_path).as<::extension::Script>();
                }
                else {
                    NUClear::log<NUClear::ERROR>("No script found at: ", script_path, '\n');
                }
            }

            void StandEvaluator::saveScript(std::string script_path) {
                NUClear::log<NUClear::DEBUG>("Saving as: ", script_path);
                YAML::Node n(script);
                utility::file::writeToFile(script_path, n);
            }

            void StandEvaluator::runScript(size_t subsumptionId, NSGA2Evaluator* evaluator) {
                evaluator->emit(
                    std::make_unique<extension::ExecuteScript>(subsumptionId, script, NUClear::clock::now()));
            }

            void StandEvaluator::updateMaxFieldPlaneSway(const RawSensors& sensors) {
                auto accelerometer = sensors.accelerometer;

                // Calculate the robot sway along the field plane (left/right, forward/backward)
                double fieldPlaneSway = std::pow(std::pow(accelerometer.x(), 2) + std::pow(accelerometer.y(), 2), 0.5);
                if (fieldPlaneSway > maxFieldPlaneSway) {
                    maxFieldPlaneSway = fieldPlaneSway;
                }
            }

        }  // namespace optimisation
    }      // namespace support
}  // namespace module<|MERGE_RESOLUTION|>--- conflicted
+++ resolved
@@ -82,13 +82,7 @@
                                                                                        int individual) {
                 double trialDuration = simTime - trialStartTime;
                 auto scores          = calculateScores(trialDuration);
-<<<<<<< HEAD
                 auto constraints = earlyTermination ? calculateConstraints() : calculateConstraints(); 
-=======
-                auto constraints =
-                    earlyTermination ? calculateConstraints() : calculateConstraints();  // constraintsNotViolated();
-                // auto constraints     = calculateConstraints();
->>>>>>> 0d631208
 
                 NUClear::log<NUClear::DEBUG>("Trial ran for", trialDuration);
                 NUClear::log<NUClear::DEBUG>("SendFitnessScores for generation", generation, "individual", individual);
