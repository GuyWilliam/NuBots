/*
 * This file is part of the NUbots Codebase.
 *
 * The NUbots Codebase is free software: you can redistribute it and/or modify
 * it under the terms of the GNU General Public License as published by
 * the Free Software Foundation, either version 3 of the License, or
 * (at your option) any later version.
 *
 * The NUbots Codebase is distributed in the hope that it will be useful,
 * but WITHOUT ANY WARRANTY; without even the implied warranty of
 * MERCHANTABILITY or FITNESS FOR A PARTICULAR PURPOSE.  See the
 * GNU General Public License for more details.
 *
 * You should have received a copy of the GNU General Public License
 * along with the NUbots Codebase.  If not, see <http://www.gnu.org/licenses/>.
 *
 * Copyright 2013 NUbots <nubots@nubots.net>
 */

#include "LUTClassifier.h"

#include "utility/math/geometry/Line.h"

#include "utility/math/vision.h"

#include "message/input/CameraParameters.h"

namespace module {
<<<<<<< HEAD
    namespace vision {

        using message::input::Image;
        using message::vision::LookUpTable;
        using message::vision::ClassifiedImage;

        using utility::math::geometry::Line;
        using utility::math::vision::getGroundPointFromScreen;
        using utility::math::vision::projectWorldPointToScreen;
        using utility::math::vision::screenToImage;
        using utility::math::vision::imageToScreen;

        using message::input::CameraParameters;

        void LUTClassifier::findBall(const Image& image, const LookUpTable& lut, ClassifiedImage& classifiedImage, const CameraParameters& cam) {

            /*
                Here we cast lines to find balls.
                To do this, we cast lines seperated so that any ball will have at least 2 lines
                passing though it (possibly 3).
                This means that lines get logrithmically less dense as we decend the image as a balls
                apparent size will be larger.
                These lines are cast from slightly above the visual horizon to a point where it is needed
                (for the logrithmic grid)
             */

            auto& visualHorizon = classifiedImage.visualHorizon;

            // As this is a convex function, we just need to progress till the next point is lower
            std::vector<Eigen::Matrix<int, 2, 1, Eigen::DontAlign>>::iterator minHorizon;
            for(minHorizon = visualHorizon.begin();
                minHorizon < visualHorizon.end() - 1
                && minHorizon->y() > (minHorizon + 1)->y();
                ++minHorizon);

            const auto& maxVisualHorizon = visualHorizon.front()[1] > visualHorizon.back()[1] ? visualHorizon.begin() : visualHorizon.end() - 1;

            arma::vec2 topY = imageToScreen(arma::ivec2({ maxVisualHorizon->x(), int(maxVisualHorizon->y()) }), convert<uint, 2>(classifiedImage.dimensions));
            topY[0] = 0;    //Choose centre of screen

            // Get the positions of the top of our green horizion, and the bottom of the screen
            arma::mat44 camToGround = convert<double, 4, 4>(classifiedImage.sensors->camToGround);
            auto xb = getGroundPointFromScreen({ 0, -double(image.dimensions[1] - 1) / 2}, camToGround, cam);
            auto xt = getGroundPointFromScreen(topY, camToGround, cam);
            double dx = 2 * BALL_RADIUS / BALL_MINIMUM_INTERSECTIONS_COARSE;
            double cameraHeight = camToGround(2, 3);

            // This describes the direction of travel
            arma::vec3 direction = arma::normalise(xb);

            // Don't bother drawing lines if we know it's going to fail
            if(direction[0] < 0) {
                return;
            }

            // Our start and end points
            double xStart = arma::norm(xb);
            xStart += dx - fmod(xStart, dx);
            double xEnd = arma::norm(xt);
=======
namespace vision {

    using message::input::Image;
    using message::vision::LookUpTable;
    using message::vision::ClassifiedImage;

    using utility::math::geometry::Line;
    using utility::math::vision::getGroundPointFromScreen;
    using utility::math::vision::projectWorldPointToScreen;
    using utility::math::vision::screenToImage;
    using utility::math::vision::imageToScreen;

    void LUTClassifier::findBall(const Image& image, const LookUpTable& lut, ClassifiedImage& classifiedImage) {

        /*
            Here we cast lines to find balls.
            To do this, we cast lines seperated so that any ball will have at least 2 lines
            passing though it (possibly 3).
            This means that lines get logrithmically less dense as we decend the image as a balls
            apparent size will be larger.
            These lines are cast from slightly above the visual horizon to a point where it is needed
            (for the logrithmic grid)
         */

        auto& visualHorizon = classifiedImage.visualHorizon;

        // As this is a convex function, we just need to progress till the next point is lower
        std::vector<Eigen::Matrix<int, 2, 1, Eigen::DontAlign>>::iterator minHorizon;
        for (minHorizon = visualHorizon.begin();
             minHorizon < visualHorizon.end() - 1 && minHorizon->y() > (minHorizon + 1)->y();
             ++minHorizon)
            ;

        const auto& maxVisualHorizon =
            visualHorizon.front()[1] > visualHorizon.back()[1] ? visualHorizon.begin() : visualHorizon.end() - 1;

        arma::vec2 topY = imageToScreen(arma::ivec2({maxVisualHorizon->x(), int(maxVisualHorizon->y())}),
                                        convert<uint, 2>(classifiedImage.dimensions));
        topY[0] = 0;  // Choose centre of screen

        // Get the positions of the top of our green horizion, and the bottom of the screen
        arma::mat44 camToGround = convert<double, 4, 4>(classifiedImage.sensors->camToGround);
        auto xb = getGroundPointFromScreen({0, -double(image.dimensions[1] - 1) / 2}, camToGround, FOCAL_LENGTH_PIXELS);
        auto xt = getGroundPointFromScreen(topY, camToGround, FOCAL_LENGTH_PIXELS);
        double dx           = 2 * BALL_RADIUS / BALL_MINIMUM_INTERSECTIONS_COARSE;
        double cameraHeight = camToGround(2, 3);

        // This describes the direction of travel
        arma::vec3 direction = arma::normalise(xb);

        // Don't bother drawing lines if we know it's going to fail
        if (direction[0] < 0) {
            return;
        }
>>>>>>> 204fc18f

        // Our start and end points
        double xStart = arma::norm(xb);
        xStart += dx - fmod(xStart, dx);
        double xEnd = arma::norm(xt);

        auto movement = arma::normalise(xb) * dx;

        auto hLeft  = visualHorizon.begin();
        auto hRight = visualHorizon.end() - 1;

<<<<<<< HEAD
            // Do our inital calculation to get our first Y
            arma::vec4 worldPosition = arma::ones(4);
            worldPosition.rows(0, 2) = xStart * direction;
            auto camPoint = projectWorldPointToScreen(worldPosition, camToGround, cam);
            int y = screenToImage(camPoint, convert<uint, 2>(classifiedImage.dimensions))[1];
=======
>>>>>>> 204fc18f

        // Do our inital calculation to get our first Y
        arma::vec4 worldPosition = arma::ones(4);
        worldPosition.rows(0, 2) = xStart * direction;
        auto camPoint = projectWorldPointToScreen(worldPosition, camToGround, FOCAL_LENGTH_PIXELS);
        int y         = screenToImage(camPoint, convert<uint, 2>(classifiedImage.dimensions))[1];

<<<<<<< HEAD
                // Calculate our next Y
                worldPosition.rows(0, 2) = (x + std::max(dx, (dx * x) / (cameraHeight - dx))) * direction;
                camPoint = projectWorldPointToScreen(worldPosition, camToGround, cam);
                int nextY = screenToImage(camPoint, convert<uint, 2>(classifiedImage.dimensions))[1];
=======
        for (double x = xStart; x < xEnd && y >= 0; x += std::max(dx, (dx * x) / (cameraHeight - dx))) {
>>>>>>> 204fc18f

            // Calculate our next Y
            worldPosition.rows(0, 2) = (x + std::max(dx, (dx * x) / (cameraHeight - dx))) * direction;
            camPoint  = projectWorldPointToScreen(worldPosition, camToGround, FOCAL_LENGTH_PIXELS);
            int nextY = screenToImage(camPoint, convert<uint, 2>(classifiedImage.dimensions))[1];

            // Work out our details
            arma::ivec2 start = {0, y};
            arma::ivec2 end   = {int(image.dimensions[0] - 1), y};
            int subsample     = std::max(1, int(lround((y - nextY) * BALL_HORIZONTAL_SUBSAMPLE_FACTOR)));

            // If our left hand side is in range, or we are over the top
            if (hLeft->y() >= y) {

                while (hLeft < minHorizon) {

                    auto p1 = hLeft;
                    auto p2 = hLeft + 1;

                    if (y <= p1->y() && y >= p2->y()) {

                        // Make a line from the two points and find our x
                        Line l({double(p1->x()), double(p1->y())}, {double(p2->x()), double(p2->y())});

                        if (l.isHorizontal()) {
                            start[0] = p2->x();
                        }
                        else {
                            start[0] = round(l.x(y));
                        }

                        break;
                    }
                    // Try our previous point
                    else {
                        ++hLeft;
                    }
                }
            }

            // If our right hand side is in range and has not gone out of scope
            if (hRight->y() >= y) {

                while (hRight > minHorizon) {

                    auto p1 = hRight - 1;
                    auto p2 = hRight;

                    if (y >= p1->y() && y <= p2->y()) {

                        // Make a line from the two points and find our x
                        Line l({double(p1->x()), double(p1->y())}, {double(p2->x()), double(p2->y())});

                        if (l.isHorizontal()) {
                            end[0] = p1->x();
                        }
                        else {
                            end[0] = round(l.x(y));
                        }

                        break;
                    }
                    // Try our previous point
                    else {
                        --hRight;
                    }
                }
            }

            // Our Y is now our next y
            y = nextY;

            auto segments = quex->classify(image, lut, start, end, subsample);
            insertSegments(classifiedImage, segments, false);
        }
    }

}  // namespace vision
}  // namespace module<|MERGE_RESOLUTION|>--- conflicted
+++ resolved
@@ -26,67 +26,6 @@
 #include "message/input/CameraParameters.h"
 
 namespace module {
-<<<<<<< HEAD
-    namespace vision {
-
-        using message::input::Image;
-        using message::vision::LookUpTable;
-        using message::vision::ClassifiedImage;
-
-        using utility::math::geometry::Line;
-        using utility::math::vision::getGroundPointFromScreen;
-        using utility::math::vision::projectWorldPointToScreen;
-        using utility::math::vision::screenToImage;
-        using utility::math::vision::imageToScreen;
-
-        using message::input::CameraParameters;
-
-        void LUTClassifier::findBall(const Image& image, const LookUpTable& lut, ClassifiedImage& classifiedImage, const CameraParameters& cam) {
-
-            /*
-                Here we cast lines to find balls.
-                To do this, we cast lines seperated so that any ball will have at least 2 lines
-                passing though it (possibly 3).
-                This means that lines get logrithmically less dense as we decend the image as a balls
-                apparent size will be larger.
-                These lines are cast from slightly above the visual horizon to a point where it is needed
-                (for the logrithmic grid)
-             */
-
-            auto& visualHorizon = classifiedImage.visualHorizon;
-
-            // As this is a convex function, we just need to progress till the next point is lower
-            std::vector<Eigen::Matrix<int, 2, 1, Eigen::DontAlign>>::iterator minHorizon;
-            for(minHorizon = visualHorizon.begin();
-                minHorizon < visualHorizon.end() - 1
-                && minHorizon->y() > (minHorizon + 1)->y();
-                ++minHorizon);
-
-            const auto& maxVisualHorizon = visualHorizon.front()[1] > visualHorizon.back()[1] ? visualHorizon.begin() : visualHorizon.end() - 1;
-
-            arma::vec2 topY = imageToScreen(arma::ivec2({ maxVisualHorizon->x(), int(maxVisualHorizon->y()) }), convert<uint, 2>(classifiedImage.dimensions));
-            topY[0] = 0;    //Choose centre of screen
-
-            // Get the positions of the top of our green horizion, and the bottom of the screen
-            arma::mat44 camToGround = convert<double, 4, 4>(classifiedImage.sensors->camToGround);
-            auto xb = getGroundPointFromScreen({ 0, -double(image.dimensions[1] - 1) / 2}, camToGround, cam);
-            auto xt = getGroundPointFromScreen(topY, camToGround, cam);
-            double dx = 2 * BALL_RADIUS / BALL_MINIMUM_INTERSECTIONS_COARSE;
-            double cameraHeight = camToGround(2, 3);
-
-            // This describes the direction of travel
-            arma::vec3 direction = arma::normalise(xb);
-
-            // Don't bother drawing lines if we know it's going to fail
-            if(direction[0] < 0) {
-                return;
-            }
-
-            // Our start and end points
-            double xStart = arma::norm(xb);
-            xStart += dx - fmod(xStart, dx);
-            double xEnd = arma::norm(xt);
-=======
 namespace vision {
 
     using message::input::Image;
@@ -99,7 +38,12 @@
     using utility::math::vision::screenToImage;
     using utility::math::vision::imageToScreen;
 
-    void LUTClassifier::findBall(const Image& image, const LookUpTable& lut, ClassifiedImage& classifiedImage) {
+    using message::input::CameraParameters;
+
+    void LUTClassifier::findBall(const Image& image,
+                                 const LookUpTable& lut,
+                                 ClassifiedImage& classifiedImage,
+                                 const CameraParameters& cam) {
 
         /*
             Here we cast lines to find balls.
@@ -129,10 +73,10 @@
 
         // Get the positions of the top of our green horizion, and the bottom of the screen
         arma::mat44 camToGround = convert<double, 4, 4>(classifiedImage.sensors->camToGround);
-        auto xb = getGroundPointFromScreen({0, -double(image.dimensions[1] - 1) / 2}, camToGround, FOCAL_LENGTH_PIXELS);
-        auto xt = getGroundPointFromScreen(topY, camToGround, FOCAL_LENGTH_PIXELS);
-        double dx           = 2 * BALL_RADIUS / BALL_MINIMUM_INTERSECTIONS_COARSE;
-        double cameraHeight = camToGround(2, 3);
+        auto xb                 = getGroundPointFromScreen({0, -double(image.dimensions[1] - 1) / 2}, camToGround, cam);
+        auto xt                 = getGroundPointFromScreen(topY, camToGround, cam);
+        double dx               = 2 * BALL_RADIUS / BALL_MINIMUM_INTERSECTIONS_COARSE;
+        double cameraHeight     = camToGround(2, 3);
 
         // This describes the direction of travel
         arma::vec3 direction = arma::normalise(xb);
@@ -141,7 +85,6 @@
         if (direction[0] < 0) {
             return;
         }
->>>>>>> 204fc18f
 
         // Our start and end points
         double xStart = arma::norm(xb);
@@ -153,33 +96,18 @@
         auto hLeft  = visualHorizon.begin();
         auto hRight = visualHorizon.end() - 1;
 
-<<<<<<< HEAD
-            // Do our inital calculation to get our first Y
-            arma::vec4 worldPosition = arma::ones(4);
-            worldPosition.rows(0, 2) = xStart * direction;
-            auto camPoint = projectWorldPointToScreen(worldPosition, camToGround, cam);
-            int y = screenToImage(camPoint, convert<uint, 2>(classifiedImage.dimensions))[1];
-=======
->>>>>>> 204fc18f
 
         // Do our inital calculation to get our first Y
         arma::vec4 worldPosition = arma::ones(4);
         worldPosition.rows(0, 2) = xStart * direction;
-        auto camPoint = projectWorldPointToScreen(worldPosition, camToGround, FOCAL_LENGTH_PIXELS);
+        auto camPoint = projectWorldPointToScreen(worldPosition, camToGround, cam);
         int y         = screenToImage(camPoint, convert<uint, 2>(classifiedImage.dimensions))[1];
 
-<<<<<<< HEAD
-                // Calculate our next Y
-                worldPosition.rows(0, 2) = (x + std::max(dx, (dx * x) / (cameraHeight - dx))) * direction;
-                camPoint = projectWorldPointToScreen(worldPosition, camToGround, cam);
-                int nextY = screenToImage(camPoint, convert<uint, 2>(classifiedImage.dimensions))[1];
-=======
         for (double x = xStart; x < xEnd && y >= 0; x += std::max(dx, (dx * x) / (cameraHeight - dx))) {
->>>>>>> 204fc18f
 
             // Calculate our next Y
             worldPosition.rows(0, 2) = (x + std::max(dx, (dx * x) / (cameraHeight - dx))) * direction;
-            camPoint  = projectWorldPointToScreen(worldPosition, camToGround, FOCAL_LENGTH_PIXELS);
+            camPoint  = projectWorldPointToScreen(worldPosition, camToGround, cam);
             int nextY = screenToImage(camPoint, convert<uint, 2>(classifiedImage.dimensions))[1];
 
             // Work out our details
