--- conflicted
+++ resolved
@@ -31,7 +31,6 @@
 repository = "nubots"
 user = "nubots"
 directory = "NUbots"
-<<<<<<< HEAD
 
 
 # Based on the implementation at https://gist.github.com/jathanism/4489235
@@ -80,8 +79,6 @@
         signal.signal(signal.SIGWINCH, old_handler)
         self.fd = None
         return os.waitpid(pid, 0)[1] >> 8
-=======
->>>>>>> 8bad5d16
 
 
 def is_docker():
@@ -95,24 +92,6 @@
     tag = "{}:{}".format(repository, platform)
     dockerdir = os.path.join(b.project_dir, "docker")
 
-<<<<<<< HEAD
-    # Pull the latest version from dockerhub
-    progress = {}
-    for event in client.api.pull(repository="nubots/nubots", tag=platform, stream=True, decode=True):
-        try:
-            id = int(event["id"], 16)
-            status = event["status"]
-
-            # If this is the first time we have seen this id, make a tqdm progress bar for it
-            if id not in progress:
-                progress[id] = {"bar": tqdm(unit="B", unit_scale=True, dynamic_ncols=True, leave=True), "value": 0}
-
-            p = progress[id]
-            bar = p["bar"]
-
-            # Update the status
-            bar.set_description("{} - {}".format(id, status))
-=======
     # Go through all the files and try to ensure that their permissions are correct
     # Otherwise caching will not work properly
     for dir_name, subdirs, files in os.walk(dockerdir):
@@ -176,7 +155,6 @@
                 else:
                     # No available progress bars, add to queue
                     queue[id] = {"current": 0, "total": 0, "status": status}
->>>>>>> 8bad5d16
 
             # If we have a value in progressDetail
             if (
@@ -186,16 +164,6 @@
             ):
                 current = int(event["progressDetail"]["current"])
                 total = int(event["progressDetail"]["total"])
-<<<<<<< HEAD
-
-                bar.total = total
-                bar.n = current
-
-            # Complete statuses need to finish off the bar
-            if "complete" in status:
-                if bar.total is not None:
-                    bar.update(bar.total - bar.n)
-=======
             else:
                 current = None
                 total = None
@@ -228,20 +196,16 @@
                     queue[id]["current"] = current
                     queue[id]["total"] = total
                 queue[id]["status"] = status
->>>>>>> 8bad5d16
 
         except KeyError:
             print(event["status"])
         except ValueError:
             print(event["status"])
-<<<<<<< HEAD
-=======
 
     # Clean up all the bars
     for k, v in bars.items():
         v["bar"].reset()
         v["bar"].close()
->>>>>>> 8bad5d16
 
     # Build the image
     for event in client.api.build(
