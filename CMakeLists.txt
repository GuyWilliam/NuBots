cmake_minimum_required(VERSION 3.20)
project(NUbots)

# The GENERATED source file property is now visible in all directories
cmake_policy(SET CMP0118 NEW)

# ~~~
# This is needed so we can link in the custom clock object library to the message and utility libraries
# CMP0079: target_link_libraries() allows use with targets in other directories
# https://cmake.org/cmake/help/v3.16/policy/CMP0079.html
# ~~~
if(POLICY CMP0079)
  cmake_policy(SET CMP0079 NEW)
endif()

# Enable testing if we are building tests
if(BUILD_TESTS)
  enable_testing()
endif()

# We use additional modules that cmake needs to know about
list(APPEND CMAKE_MODULE_PATH "${PROJECT_SOURCE_DIR}/cmake/Modules/" "${PROJECT_SOURCE_DIR}/nuclear/cmake/Modules/")

# If this option is set we are building using continous integration
option(CI_BUILD "Enable build options for building in the CI server" OFF)

# TODO(DevOpsTeam): Remove this once we have fixed warnings (including clang-tidy warnings) codebase wide to add
# clang-tidy to the builds and prevent new warnings being introduced
set(CI_BUILD
    OFF
    CACHE
      BOOL
      "This disables the effects of the CI_BUILD variable. We should remove this set() once warnings have been fixed."
)

# Default to do a release build
if(NOT CMAKE_BUILD_TYPE AND NOT CMAKE_CONFIGURATION_TYPES)
  message(STATUS "Setting build type to 'Release' as none was specified.")
  set(CMAKE_BUILD_TYPE
      Release
      CACHE STRING "Choose the type of build." FORCE
  )
  # Set the possible values of build type for cmake-gui
  set_property(CACHE CMAKE_BUILD_TYPE PROPERTY STRINGS "Debug" "Release" "MinSizeRel" "RelWithDebInfo")
endif()

# Default not to run the clang-tidy checks, default to whatever our CI_BUILD is
option(ENABLE_CLANG_TIDY "Enable building with clang-tidy checks." OFF)
if(ENABLE_CLANG_TIDY OR CI_BUILD)
  find_package(PythonInterp 3 REQUIRED)
  set(CMAKE_CXX_CLANG_TIDY "${PYTHON_EXECUTABLE}" "${PROJECT_SOURCE_DIR}/cmake/scripts/clang-tidy.py"
                           "${PROJECT_BINARY_DIR}/clang-tidy-fixes" clang-tidy
  )
  set(CMAKE_C_CLANG_TIDY ${CMAKE_CXX_CLANG_TIDY})

  # Create a target that will apply clang-tidy fixes to the codebase
  add_custom_target(
    apply-clang-tidy
    COMMAND clang-apply-replacements --format --style=file --style-config="${PROJECT_SOURCE_DIR}"
            --remove-change-desc-files "${PROJECT_BINARY_DIR}/clang-tidy-fixes"
    COMMENT "Applying fixes from clang-tidy to the codebase."
  )
endif()

# If we are doing a CI build then we want to enable -Werror when compiling warnings are bad. We will also make it fail
# if clang-tidy has an error
if(CI_BUILD)
  add_compile_options(-Werror)
  set(CMAKE_CXX_CLANG_TIDY ${CMAKE_CXX_CLANG_TIDY} -warnings-as-errors=*)
  set(CMAKE_C_CLANG_TIDY ${CMAKE_C_CLANG_TIDY} -warnings-as-errors=*)
endif()

# Enable address sanitizer
option(USE_ASAN "Enable address sanitization" OFF)
if(USE_ASAN)
  add_compile_options(-fsanitize=address -fno-omit-frame-pointer -U_FORTIFY_SOURCE -fno-common)
  add_link_options(-fsanitize=address)
  link_libraries(asan)
endif()

# Output the compilation database
set(CMAKE_EXPORT_COMPILE_COMMANDS
    ON
    CACHE STRING "Enable/Disable output of compile commands during generation." FORCE
)

# Enable all warnings that we can
add_compile_options(-Wall -Wpedantic -Wextra)

# This is needed everywhere so that we can catch segmentation faults
add_compile_options(-fnon-call-exceptions)

# We use C++20
add_compile_options(-std=c++20)

# Make NUClear use the system clock, as we are syncing it with ptp
add_compile_definitions(NUCLEAR_CLOCK_TYPE=std::chrono::steady_clock)

# Make the compiler display colours always (even when we build with ninja)
if(CMAKE_CXX_COMPILER_ID MATCHES GNU)
  add_compile_options(-fdiagnostics-color=always)
elseif(CMAKE_CXX_COMPILER_ID MATCHES Clang)
  add_compile_options(-fcolor-diagnostics)
endif()

# Our banner file for placing at the top of the roles
set(NUCLEAR_ROLE_BANNER_FILE
    "${PROJECT_SOURCE_DIR}/cmake/banner.png"
    CACHE PATH "The path the banner to print at the start of each role execution" FORCE
)

# Build **ALL** modules, even those which aren't otherwise in a role
option(BUILD_ALL_MODULES "Create a role with all modules included" OFF)

# Include the NUClear roles system
add_subdirectory(nuclear)

# Setting to use the custom clock with an adaptable rate
option(USE_CUSTOM_CLOCK "Replace NUClear's clock with a custom implementation." ON)
if(USE_CUSTOM_CLOCK)
  add_subdirectory(shared/clock)
endif()

# Add the shared tests. Must happen after adding NUClear so that this variable is cached
if(BUILD_TESTS)
  add_subdirectory(${NUCLEAR_SHARED_DIR}/tests)
endif()

<<<<<<< HEAD
# Allow selection of subcontroller for conditional build
set(SUBCONTROLLER "OPENCR" CACHE STRING "Select what subcontroller to build for" FORCE)
# Set the possible values of subcontroller for cmake-gui
set_property(CACHE SUBCONTROLLER PROPERTY STRINGS "OPENCR" "CM740" "NUSENSE")

# ~~~
# Don't know why this doesn't work so leaving it here for future reference.
# Intent was to be able to centrally identify files which are included/excluded
# based on subcontroller. Instead, adding `return()` statements to each
# individual file mentioned below.
# ~~~
# # Collect relevant directories for each subcontroller
# set(OPENCR "module/platform/openCR/HardwareIO")
# set(CM740 "module/platform/cm740/HardwareIO" "module/platform/cm740/HardwareSimulator")
# # Loop through all directories and exclude if they don't match subcontroller
# foreach(OPENCR_DIR, CM740_DIR, NUSENSE_DIR IN ZIP_LISTS OPENCR, CM740, NUSENSE)
#   if(EXISTS OPENCR_DIR AND NOT SUBCONTROLLER STREQUAL OPENCR)
#     add_subdirectory(OPENCR_DIR EXCLUDE_FROM_ALL)
#   endif()
#   if(EXISTS CM740_DIR AND NOT SUBCONTROLLER STREQUAL CM740)
#     add_subdirectory(CM740_DIR EXCLUDE_FROM_ALL)
#   endif()
#   if(EXISTS NUSENSE_DIR AND NOT SUBCONTROLLER STREQUAL NUSENSE)
#     add_subdirectory(NUSENSE_DIR EXCLUDE_FROM_ALL)
#   endif()
# endforeach()
=======
# Generate VSCode launch configurations
find_package(PythonInterp 3 REQUIRED)
list(JOIN NUCLEAR_ROLES " " launch_roles)
add_custom_command(
  OUTPUT "${PROJECT_SOURCE_DIR}/.vscode/launch.json"
  COMMAND
    ${PYTHON_EXECUTABLE} ARGS "${PROJECT_SOURCE_DIR}/cmake/scripts/generate_launch_configurations.py" "-s"
    "${PROJECT_SOURCE_DIR}" "-b" "${PROJECT_BINARY_DIR}" "-l" "${PROJECT_SOURCE_DIR}/.vscode/launch.json" "-a"
    "${USE_ASAN}" "${launch_roles}"
  DEPENDS "${PROJECT_SOURCE_DIR}/cmake/scripts/generate_launch_configurations.py"
  USES_TERMINAL
  COMMENT "Generating VSCode launch configurations"
)
add_custom_target(generate_launch_configurations ALL DEPENDS "${PROJECT_SOURCE_DIR}/.vscode/launch.json")
>>>>>>> e24864e6
<|MERGE_RESOLUTION|>--- conflicted
+++ resolved
@@ -126,34 +126,6 @@
   add_subdirectory(${NUCLEAR_SHARED_DIR}/tests)
 endif()
 
-<<<<<<< HEAD
-# Allow selection of subcontroller for conditional build
-set(SUBCONTROLLER "OPENCR" CACHE STRING "Select what subcontroller to build for" FORCE)
-# Set the possible values of subcontroller for cmake-gui
-set_property(CACHE SUBCONTROLLER PROPERTY STRINGS "OPENCR" "CM740" "NUSENSE")
-
-# ~~~
-# Don't know why this doesn't work so leaving it here for future reference.
-# Intent was to be able to centrally identify files which are included/excluded
-# based on subcontroller. Instead, adding `return()` statements to each
-# individual file mentioned below.
-# ~~~
-# # Collect relevant directories for each subcontroller
-# set(OPENCR "module/platform/openCR/HardwareIO")
-# set(CM740 "module/platform/cm740/HardwareIO" "module/platform/cm740/HardwareSimulator")
-# # Loop through all directories and exclude if they don't match subcontroller
-# foreach(OPENCR_DIR, CM740_DIR, NUSENSE_DIR IN ZIP_LISTS OPENCR, CM740, NUSENSE)
-#   if(EXISTS OPENCR_DIR AND NOT SUBCONTROLLER STREQUAL OPENCR)
-#     add_subdirectory(OPENCR_DIR EXCLUDE_FROM_ALL)
-#   endif()
-#   if(EXISTS CM740_DIR AND NOT SUBCONTROLLER STREQUAL CM740)
-#     add_subdirectory(CM740_DIR EXCLUDE_FROM_ALL)
-#   endif()
-#   if(EXISTS NUSENSE_DIR AND NOT SUBCONTROLLER STREQUAL NUSENSE)
-#     add_subdirectory(NUSENSE_DIR EXCLUDE_FROM_ALL)
-#   endif()
-# endforeach()
-=======
 # Generate VSCode launch configurations
 find_package(PythonInterp 3 REQUIRED)
 list(JOIN NUCLEAR_ROLES " " launch_roles)
@@ -168,4 +140,72 @@
   COMMENT "Generating VSCode launch configurations"
 )
 add_custom_target(generate_launch_configurations ALL DEPENDS "${PROJECT_SOURCE_DIR}/.vscode/launch.json")
->>>>>>> e24864e6
+
+# Allow selection of subcontroller for conditional build
+set(SUBCONTROLLER "OPENCR" CACHE STRING "Select what subcontroller to build for" FORCE)
+# Set the possible values of subcontroller for cmake-gui
+set_property(CACHE SUBCONTROLLER PROPERTY STRINGS "OPENCR" "CM740" "NUSENSE")
+
+# ~~~
+# Don't know why this doesn't work so leaving it here for future reference.
+# Intent was to be able to centrally identify files which are included/excluded
+# based on subcontroller. Instead, adding `return()` statements to each
+# individual file mentioned below.
+# ~~~
+# # Collect relevant directories for each subcontroller
+# set(OPENCR "module/platform/openCR/HardwareIO")
+# set(CM740 "module/platform/cm740/HardwareIO" "module/platform/cm740/HardwareSimulator")
+# # Loop through all directories and exclude if they don't match subcontroller
+# foreach(OPENCR_DIR, CM740_DIR, NUSENSE_DIR IN ZIP_LISTS OPENCR, CM740, NUSENSE)
+#   if(EXISTS OPENCR_DIR AND NOT SUBCONTROLLER STREQUAL OPENCR)
+#     add_subdirectory(OPENCR_DIR EXCLUDE_FROM_ALL)
+#   endif()
+#   if(EXISTS CM740_DIR AND NOT SUBCONTROLLER STREQUAL CM740)
+#     add_subdirectory(CM740_DIR EXCLUDE_FROM_ALL)
+#   endif()
+#   if(EXISTS NUSENSE_DIR AND NOT SUBCONTROLLER STREQUAL NUSENSE)
+#     add_subdirectory(NUSENSE_DIR EXCLUDE_FROM_ALL)
+#   endif()
+# endforeach()
+
+# Generate VSCode launch configurations
+find_package(PythonInterp 3 REQUIRED)
+list(JOIN NUCLEAR_ROLES " " launch_roles)
+add_custom_command(
+  OUTPUT "${PROJECT_SOURCE_DIR}/.vscode/launch.json"
+  COMMAND
+    ${PYTHON_EXECUTABLE} ARGS "${PROJECT_SOURCE_DIR}/cmake/scripts/generate_launch_configurations.py" "-s"
+    "${PROJECT_SOURCE_DIR}" "-b" "${PROJECT_BINARY_DIR}" "-l" "${PROJECT_SOURCE_DIR}/.vscode/launch.json" "-a"
+    "${USE_ASAN}" "${launch_roles}"
+  DEPENDS "${PROJECT_SOURCE_DIR}/cmake/scripts/generate_launch_configurations.py"
+  USES_TERMINAL
+  COMMENT "Generating VSCode launch configurations"
+)
+add_custom_target(generate_launch_configurations ALL DEPENDS "${PROJECT_SOURCE_DIR}/.vscode/launch.json")
+
+# Allow selection of subcontroller for conditional build
+set(SUBCONTROLLER "OPENCR" CACHE STRING "Select what subcontroller to build for" FORCE)
+# Set the possible values of subcontroller for cmake-gui
+set_property(CACHE SUBCONTROLLER PROPERTY STRINGS "OPENCR" "CM740" "NUSENSE")
+
+# ~~~
+# Don't know why this doesn't work so leaving it here for future reference.
+# Intent was to be able to centrally identify files which are included/excluded
+# based on subcontroller. Instead, adding `return()` statements to each
+# individual file mentioned below.
+# ~~~
+# # Collect relevant directories for each subcontroller
+# set(OPENCR "module/platform/openCR/HardwareIO")
+# set(CM740 "module/platform/cm740/HardwareIO" "module/platform/cm740/HardwareSimulator")
+# # Loop through all directories and exclude if they don't match subcontroller
+# foreach(OPENCR_DIR, CM740_DIR, NUSENSE_DIR IN ZIP_LISTS OPENCR, CM740, NUSENSE)
+#   if(EXISTS OPENCR_DIR AND NOT SUBCONTROLLER STREQUAL OPENCR)
+#     add_subdirectory(OPENCR_DIR EXCLUDE_FROM_ALL)
+#   endif()
+#   if(EXISTS CM740_DIR AND NOT SUBCONTROLLER STREQUAL CM740)
+#     add_subdirectory(CM740_DIR EXCLUDE_FROM_ALL)
+#   endif()
+#   if(EXISTS NUSENSE_DIR AND NOT SUBCONTROLLER STREQUAL NUSENSE)
+#     add_subdirectory(NUSENSE_DIR EXCLUDE_FROM_ALL)
+#   endif()
+# endforeach()