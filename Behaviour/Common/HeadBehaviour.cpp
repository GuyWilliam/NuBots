/*! @file HeadBehaviour.cpp
    @brief Head behaviour implementation for better head behaviour control. Chooses what landmark to look at next.

    @author Jake Fountain and Josiah Walker

 Copyright (c) 2012

 This file is free software: you can redistribute it and/or modify
 it under the terms of the GNU General Public License as published by
 the Free Software Foundation, either version 3 of the License, or
 (at your option) any later version.

 This file is distributed in the hope that it will be useful,
 but WITHOUT ANY WARRANTY; without even the implied warranty of
 MERCHANTABILITY or FITNESS FOR A PARTICULAR PURPOSE.  See the
 GNU General Public License for more details.

 You should have received a copy of the GNU General Public License
 along with NUbot.  If not, see <http://www.gnu.org/licenses/>.
 */
#include "HeadBehaviour.h"



#include <vector>
#include <cmath>

/*! @brief Checks if the last object looked at was seen. An object is counted as seen if it is seen for at least CONFIRMATION_TIME.
  */

bool HeadBehaviour::ObjectNotSeen() {
    if (actionObjectID < 0) {
        return true;
    }
    if (actionObjectID >= FieldObjects::NUM_MOBILE_FIELD_OBJECTS) {
        return ((actionStartTime > Blackboard->Objects->stationaryFieldObjects[actionObjectID - FieldObjects::NUM_MOBILE_FIELD_OBJECTS].TimeLastSeen())
                and Blackboard->Objects->stationaryFieldObjects[actionObjectID - FieldObjects::NUM_MOBILE_FIELD_OBJECTS].TimeSeen()<CONFIRMATION_TIME);
    } else if (actionObjectID >= 0) {
        return (actionStartTime > Blackboard->Objects->mobileFieldObjects[actionObjectID].TimeLastSeen() and
                Blackboard->Objects->mobileFieldObjects[actionObjectID].TimeSeen() < CONFIRMATION_TIME);
    }
    else return false;
}



/*! @brief Constructor initialises all parameters and initialises head behaviour (motivated) reinforcement learning agent.
  */
HeadBehaviour::HeadBehaviour():Mrlagent(){
    head_logic = HeadLogic::getInstance();
    int number_of_interesting_objects = head_logic->relevantObjects[0].size()+head_logic->relevantObjects[1].size()+head_logic->relevantObjects[2].size();
    
    for(int action = 0; action<number_of_interesting_objects; action++){        
        m_objects_to_view.push_back(head_logic->getObject(action));
    }
    m_current_action = 0;



    MAX_PERCEPT_RANGESIZE = 10;
    NUCameraData cameraSpecs(std::string(CONFIG_DIR) + "CameraSpecs.cfg");
    m_CAMERA_FOV_X = cameraSpecs.m_horizontalFov;
    m_CAMERA_FOV_Y = cameraSpecs.m_verticalFov;
<<<<<<< HEAD
    
=======

>>>>>>> 08d1718f
    landmarkSeenFrequency = 1200;
    ballSeenFrequency = 800;
    lastVisionPolicy = -1;
    maximumSearchTime = 1000.;
    CONFIRMATION_TIME = 250.;
    buttonPressTime = 0.;
    actionObjectID = -1;
    time_since_last_localisation = 0;
    ACTIONS_PER_STATE = 20;
    actions_taken_this_state = 0;

    rewards_log_pathname = "nubot/Config/Darwin/HeadRewards.csv";//Rewards are not recorded unless uncommented in calculateReward() method
    agent_filename = "Order30_CombinedAgent";
    give_rew_to_mot = true;


    //Policy Parameters:
    prioritise_localisation_policy_bias = 0.5;//Probability prioritising localisation will give no looking at mobile objects
    prioritise_ball_policy_bias = 0.5; //Probability prioritising localisation will give no looking at stationary objects
    srand(Blackboard->Sensors->GetTimestamp());

    //MRL Agent
    //Get dummy observation to determine input size to MRLagent
    vector<float> inputs = getPercept();
    try{
        Mrlagent.loadMRLAgent(agent_filename);
        std::cout<<"HeadBehaviour::HeadBehaviour():Mrlagent() - agent loaded successfully."<<std::endl;
    } catch (std::string s){
        Mrlagent.log("\nHeadBehaviour::HeadBehaviour():Mrlagent() - Agent did not load properly. Resetting..."+s);
        std::cout<<s<<"\nHeadBehaviour::HeadBehaviour():Mrlagent() - Agent did not load properly. Resetting..."<<std::endl;
        try{
            Mrlagent.initialiseAgent(inputs.size()
                                     //Calculate output size = sum of the number of stationary, mobile and ambiguous objects.
                                     ,number_of_interesting_objects
                                     /*Order of fourier approx.*/
                                     ,30
                                     //max_percept_values
                                     ,MAX_PERCEPT_RANGESIZE);
            Mrlagent.setParameters(0.5,0,0.1,0.5,5,15, false);//Default for Combined or motivated agent.

        }catch(std::string s){
           std::cout<<s<<std::endl;
           throw std::string("");
        }
    }

    //Log training session date and time.
    std::ofstream save_file;
    save_file.open(rewards_log_pathname.c_str(),std::ofstream::app);
    time_t t = time(0);// get time now
    save_file<<"\n";
    save_file << ctime(&t);
    save_file << " "<< agent_filename << " ";
    save_file.close();
}

/*! @brief Destructor
  */
HeadBehaviour::~HeadBehaviour(){
    Mrlagent.saveMRLAgent("HeadBehaviourMRL");
    delete head_logic;
}

/*! @brief Old, broken priority list policy. Better implemented by doTimeVSCostPriorityPolicy.
  */
void HeadBehaviour::doPriorityListPolicy() {

    //Josiah's simple priority list head behaviour.
    //prepare vision priority times
    //std::cout << "doing priority list policy" << flush;
    float timeSinceBallSeen = Blackboard->Objects->mobileFieldObjects[FieldObjects::FO_BALL].TimeSinceLastSeen()+ballFocusBias;
    float timeSinceLandmarkSeen = std::min(10000000.f,Blackboard->Objects->stationaryFieldObjects[FieldObjects::FO_BLUE_LEFT_GOALPOST ].TimeSinceLastSeen());

    timeSinceLandmarkSeen = std::min(timeSinceLandmarkSeen,Blackboard->Objects->stationaryFieldObjects[FieldObjects::FO_BLUE_RIGHT_GOALPOST ].TimeSinceLastSeen());
    timeSinceLandmarkSeen = std::min(timeSinceLandmarkSeen,Blackboard->Objects->stationaryFieldObjects[FieldObjects::FO_YELLOW_RIGHT_GOALPOST ].TimeSinceLastSeen());
    timeSinceLandmarkSeen = std::min(timeSinceLandmarkSeen,Blackboard->Objects->stationaryFieldObjects[FieldObjects::FO_YELLOW_LEFT_GOALPOST ].TimeSinceLastSeen());

    //std::cout << "Ball: " << timeSinceBallSeen << "; Landmark: " << timeSinceLandmarkSeen << std::endl;
    //check what we need to prioritise looking at
    if (timeSinceBallSeen/ballSeenFrequency > timeSinceLandmarkSeen/landmarkSeenFrequency) {
        dispatchHeadJob(&Blackboard->Objects->mobileFieldObjects[FieldObjects::FO_BALL]);
    } else {
        int ran = rand()%Blackboard->Objects->stationaryFieldObjects.size();
        dispatchHeadJob(&(Blackboard->Objects->stationaryFieldObjects[ran]));
    }
}
/*! @brief Policy chooses lowest cost object not seen for longest time
*/
void HeadBehaviour::doTimeVSCostPriorityPolicy(){
    //Do highest priority of HeadLogic's interesting objects. Priority = (time since last seen)/cost

    vector<float> times = head_logic->getTimeSinceLastSeenSummary();
    vector<float> costs = head_logic->getCostList((float)1.0,(float)1.0);//Look at whole screen.


    //Debug:
    std::cout<<" HeadBehaviour::doTimeVSCostPriorityPolicy(): cost list = [";
    for(int i = 0; i<costs.size(); i++){
        std::cout<<" "<<costs[i]<<",";
    }
    std::cout<<"]"<<std::endl;
    std::cout<<" HeadBehaviour::doTimeVSCostPriorityPolicy(): time since last seen list = [";
    for(int i = 0; i<times.size(); i++){
        std::cout<<" "<<times[i]<<",";
    }
    std::cout<<"]"<<std::endl;

    vector<float> priorities(0);
    if(times.size()==costs.size()){
        for (int i = 0; i<times.size(); i++ ){
            if(costs[i]==0.0){
                priorities.push_back((float)0);//Don't look at something already in vision.
            } else {
                priorities.push_back((float)times[i]/costs[i]);
            }
        }
    }else std::cout<<"HeadBehaviour::doTimeVSCostPriorityPolicy(): Times and costs different sizes()."<<std::endl;

    std::cout<<" HeadBehaviour::doTimeVSCostPriorityPolicy(): priorities = [";
    for(int i = 0; i<priorities.size(); i++){
        std::cout<<" "<<priorities[i]<<",";
    }
    std::cout<<"]"<<std::endl;

    float bestPriority = 0;
    int bestObject = 0;
    //Find index of best priority Object
    for (int i = 0; i< priorities.size();i++){
        if (bestPriority<priorities[i]){
            bestPriority = priorities[i];
            bestObject = i;
        }
    }

    int ob_type = head_logic->getObjectType(bestObject);

    if (ob_type == 1){
        dispatchHeadJob((MobileObject*)head_logic->getObject(bestObject));
        std::cout<<" HeadBehaviour::doPriorityListPolicy() Performing priority policy - Mobile Object: "<< bestObject <<std::endl;
    } else if (ob_type == 2){
        dispatchHeadJob((AmbiguousObject*)head_logic->getObject(bestObject));
        std::cout<<" HeadBehaviour::doPriorityListPolicy() Performing priority policy - Ambiguous Object: "<< bestObject <<std::endl;
    } else {
        dispatchHeadJob((StationaryObject*)head_logic->getObject(bestObject));
        std::cout<<" HeadBehaviour::doPriorityListPolicy() Performing priority policy - Stationary Object: "<< bestObject <<std::endl;
    }


    //Warning:temporary p
}



/*! @brief Returns head behaviour pointer
*/

HeadBehaviour* HeadBehaviour::getInstance() {
    //if (!Instance) {
    static HeadBehaviour* Instance = new HeadBehaviour();
    //}
    return Instance;
}

/*! @brief Main method for making head decisions. Agent policies save the changes every ACTIONS_PER_STATE number of actions.
*/
//main function that drives choosing what to look at depending on the desired policy
void HeadBehaviour::makeVisionChoice(VisionPolicyID fieldVisionPolicy) {

    float current_time = Blackboard->Sensors->GetTimestamp();
    //If we are still moving to look at something else, don't make a new decision
    if (
        current_time < actionStartTime+maximumSearchTime &&
        fieldVisionPolicy == lastVisionPolicy and
        ObjectNotSeen()
       )
    {
        return;
    }
//Localisation hack: activated to improve performance if robot is getting lost too much.
    //if we didn't see the object, we may need to relocalise
  /*  if (fieldVisionPolicy!=TimeVSCostPriority and actionObjectID >= 0 and ObjectNotSeen() and fieldVisionPolicy == lastVisionPolicy and last_reward<-0.9){
        Blackboard->Jobs->addMotionJob(new HeadPanJob(HeadPanJob::BallAndLocalisation));
        actionStartTime = Blackboard->Sensors->GetTimestamp()+4000;
        actionObjectID = -1;
        time_since_last_localisation = current_time;

        std::cout << "objects lost, searching" << std::endl;
        return;
    }*/



    lastVisionPolicy = fieldVisionPolicy;

    switch (fieldVisionPolicy) {
        case PrioritiseLocalisationPolicy:
            {
                vector<int> object_selection_vector = head_logic->getValidObjectsToLookAt();
                if(rand()< prioritise_localisation_policy_bias*RAND_MAX){
                    for(int i =0; i<head_logic->relevantObjects[HeadLogic::MOBILE_OBJECT].size(); i++){
                        object_selection_vector[head_logic->getObjectIndex(HeadLogic::MOBILE_OBJECT,i)] = 0;//For each mobile object set selection possibility to zero sometimes.
                    }
                    for(int i =0; i<head_logic->relevantObjects[HeadLogic::AMBIGUOUS_OBJECT].size(); i++){
                        object_selection_vector[head_logic->getObjectIndex(HeadLogic::AMBIGUOUS_OBJECT,i)] = 0;//For each ambiguous object set selection possibility to zero sometimes.
                    }
                }
                doAgentBasedPolicy(object_selection_vector);//TODO:add bias to landmarks
                break;
            }
        case PrioritiseBallPolicy:
            {
                vector<int> object_selection_vector = head_logic->getValidObjectsToLookAt();
                if(rand()< prioritise_ball_policy_bias*RAND_MAX){
                    for(int i =0; i<head_logic->relevantObjects[HeadLogic::STATIONARY_OBJECT].size(); i++){
                        object_selection_vector[head_logic->getObjectIndex(HeadLogic::STATIONARY_OBJECT,i)] = 0;//For each stationary object set selection possibility to zero sometimes.
                    }
                    for(int i =0; i<head_logic->relevantObjects[HeadLogic::AMBIGUOUS_OBJECT].size(); i++){
                        object_selection_vector[head_logic->getObjectIndex(HeadLogic::AMBIGUOUS_OBJECT,i)] = 0;//For each ambiguous object set selection possibility to zero sometimes.
                    }
                }
                doAgentBasedPolicy(object_selection_vector);//TODO:add bias to ball
                break;
            }
        case LookAtBallPolicy:
            {
                vector<int> object_selection_vector = head_logic->getValidObjectsToLookAt();
                //Look at nothing but the ball:
                for (int i =0; i<object_selection_vector.size();i++){
                    object_selection_vector[i]=0;
                }
                object_selection_vector[head_logic->getObjectIndex(HeadLogic::MOBILE_OBJECT,FieldObjects::FO_BALL)] = 1;//Set ball to be looked at
                doAgentBasedPolicy(object_selection_vector);//TODO:add bias to ball
                break;
            }
        case LookForBallPolicy://TODO: implement ball localisation head movement
            {
                vector<int> object_selection_vector = head_logic->getValidObjectsToLookAt();
                //Look at nothing but the ball:
                for (int i =0; i<object_selection_vector.size();i++){
                    object_selection_vector[i]=0;
                }
                object_selection_vector[head_logic->getObjectIndex(HeadLogic::MOBILE_OBJECT,FieldObjects::FO_BALL)] = 1;//Set ball to be looked at
                doAgentBasedPolicy(object_selection_vector);
                break;
            }
        case LookForFieldObjectsPolicy:
            {
            vector<int> object_selection_vector = head_logic->getValidObjectsToLookAt();
            for(int i =0; i<head_logic->relevantObjects[HeadLogic::MOBILE_OBJECT].size(); i++){
                object_selection_vector[head_logic->getObjectIndex(HeadLogic::MOBILE_OBJECT,i)] = 0;//For each mobile object set selection possibility to zero always.
            }
            for(int i =0; i<head_logic->relevantObjects[HeadLogic::AMBIGUOUS_OBJECT].size(); i++){
                object_selection_vector[head_logic->getObjectIndex(HeadLogic::AMBIGUOUS_OBJECT,i)] = 0;//For each ambiguous object set selection possibility to zero always.
            }

            doAgentBasedPolicy(object_selection_vector);
            break;
            }
        case TimeVSCostPriority:
            doTimeVSCostPriorityPolicy();
            break;
        //Reinforcement learning policy
        case RLAgentPolicy:
            if (actions_taken_this_state < ACTIONS_PER_STATE){
                 doRLAgentPolicy();
                 actions_taken_this_state++;
            }else{
                Mrlagent.saveMRLAgent(agent_filename);
                actions_taken_this_state = 0;
            }
            break;
        //Motivated reinforcement
        case MRLAgentPolicy:
            if (actions_taken_this_state < ACTIONS_PER_STATE){
                 doMRLAgentPolicy();
                 actions_taken_this_state++;
            }else{
                Mrlagent.saveMRLAgent(agent_filename);
                actions_taken_this_state = 0;
            }
            break;

        //Training: do ACTIONS_PER_STATE actions and wait for middle button press.
        case RLAgentTrainingPolicy:
            if (actions_taken_this_state < ACTIONS_PER_STATE){
                 doRLAgentPolicy();//doRLAgentPolicy();
                 actions_taken_this_state++;
            }else{
                //Wait for button press
                Mrlagent.saveMRLAgent(agent_filename);
                std::cout<<"HeadBehaviour::makeVisionChoice - RLAgentTrainingPolicy - Waiting for left button press before continuing... Move robot to new location."<<std::endl;
                actions_taken_this_state = 0;
                float button_state;
                Blackboard->Sensors->getButton(NUSensorsData::MainButton,button_state);
                while(button_state<=0){
                     Blackboard->Sensors->getButton(NUSensorsData::MainButton,button_state);
                }
            }
            break;

        //Training: do ACTIONS_PER_STATE actions and wait for middle button press.
        case MRLAgentTrainingPolicy:
            if (actions_taken_this_state < ACTIONS_PER_STATE){
                 doMRLAgentPolicy();
                 actions_taken_this_state++;
            }else{
                actions_taken_this_state = 0;
                Mrlagent.saveMRLAgent(agent_filename);
                std::cout<<"HeadBehaviour::makeVisionChoice - MRLAgentTrainingPolicy - Waiting for left button press before continuing... Move robot to new location."<<std::endl;
                //Wait for button press
                float button_state;
                Blackboard->Sensors->getButton(NUSensorsData::MainButton,button_state);
                while(button_state<=0){
                     Blackboard->Sensors->getButton(NUSensorsData::MainButton,button_state);
                }
            }
            break;

        // Simply checks the policy of the RLAgent.
        case CheckAgentPolicy:
            doCheckAgentPolicy();
            break;
    }

}

void  HeadBehaviour::doAgentBasedPolicy(vector<int> object_selection_vector){
//        cout<<"HeadBehaviour::doAgentBasedPolicy - object_selection_vector =";
//        for (int i =0; i< object_selection_vector.size();i++){
//            cout <<", "<< object_selection_vector[i]<<" ";
//        }
//        cout<< "]";
        vector<float> inputs = getPercept();
        int action = Mrlagent.getActionAndLearn(inputs,object_selection_vector,(give_rew_to_mot ? calculateReward()-0.5:0));
        float temp = (!give_rew_to_mot ? calculateReward():0);//Calculate reward to measure and record performance if not done already.
        takeAction(action);
        

        // actions_taken_this_state++;
        // if (actions_taken_this_state >= ACTIONS_PER_STATE){
        //     Mrlagent.saveMRLAgent(agent_filename);
        //     actions_taken_this_state = 0;
        // }
}


/*! @brief Motivated rlagent online learning policy.
*/
void HeadBehaviour::doMRLAgentPolicy(){

    vector<float> inputs = getPercept();
    int action = Mrlagent.getActionAndLearn(inputs,head_logic->getValidObjectsToLookAt(),(give_rew_to_mot ? calculateReward()-0.5:0));
    float temp = (!give_rew_to_mot ? calculateReward():0);//Calculate reward to measure and record performance if not done already.
    takeAction(action);
    
}

/*! @brief Reinforcement agent online learning policy.
*/
void HeadBehaviour::doRLAgentPolicy(){

    vector<float> inputs = getPercept();
    int action = Mrlagent.getAction(inputs,head_logic->getValidObjectsToLookAt());
    float rew = calculateReward();
    std::cout << "Reward = " << rew << std::endl;
    Mrlagent.giveReward(rew);
    Mrlagent.doLearning();

    takeAction(action);

}

/*! @brief Non-learning agent policy
*/
void HeadBehaviour::doCheckAgentPolicy()
{
    vector<float> inputs = getPercept();
    int action = Mrlagent.checkAction(inputs,head_logic->getValidObjectsToLookAt());
    calculateReward();
    if (action < head_logic->relevantObjects[0].size()){    //i.e. Stationary Object
        dispatchHeadJob((StationaryObject*)(head_logic->getObject(action)));
    } else if (action < head_logic->relevantObjects[1].size()+head_logic->relevantObjects[0].size()){ //i.e. Mobile Object
        dispatchHeadJob((MobileObject*)(head_logic->getObject(action)));
    } else {
        dispatchHeadJob((AmbiguousObject*)(head_logic->getObject(action)));
    }
}

/*! @brief Calculates reward based on localisation error of ball and self
*/
float HeadBehaviour::calculateReward(){

    float errx = Blackboard->Objects->self.sdX();
    float erry = Blackboard->Objects->self.sdY();
    float errh = Blackboard->Objects->self.sdHeading();

    Vector2<float> berr = Blackboard->Objects->mobileFieldObjects[FieldObjects::FO_BALL].getEstimatedFieldLocationError();

    float ball_reward = -(1-exp(-(berr.x*berr.x+berr.y*berr.y)/30000.));
    float self_reward = -(1-exp(-(errx*errx+erry*erry+errh*errh)/800.));

    //Weight in terms of distance to ball: ball close to robot means ball more important.
    float weight = 0.25+0.5*(1-exp(-fabs(head_logic->calculateMobilePolarObjectLocation(&(Blackboard->Objects->mobileFieldObjects[FieldObjects::FO_BALL]))[0])/250));
    float reward = 1+((1-weight)*ball_reward+weight*self_reward);

    //When reward recording desired, uncomment: Rewards are stored in rewards_log_pathname
    //recordReward(reward);
    last_reward = reward;

    return reward;
}
/*! @brief Records rewards for benchmarking purposes.
*/
void HeadBehaviour::recordReward(float r)
{
    std::ofstream save_file;
    save_file.open(rewards_log_pathname.c_str(),std::ofstream::app);
    if (actions_taken_this_state == ACTIONS_PER_STATE-1 or lastVisionPolicy==RLAgentPolicy or lastVisionPolicy==MRLAgentPolicy)
        save_file<<r<<"\n";
    else
        save_file<<r<<" ";
    save_file.close();

}

/*! @brief Current percept in order:
    -Priorities for each object
    -goal distances
    -ball distance
    -ball error
    -self error
    total size = 10 for goals and ball as important objects in head logic

    All inputs scales using sigmoids or half sigmoids to be in a range of size MAX_PERCEPT_RANGESIZE
*/

vector<float> HeadBehaviour::getPercept(){

    vector<float> inputs= head_logic->getTimeSinceLastSeenSummary();
    vector<float> costs = head_logic->getCostList(0,0);
    for(int i = 0;i<inputs.size();i++){
        inputs[i]=inputs[i]*(1+exp(-(costs[i]-8)/4));//Divide times by sigmoided costs to get priorities.
    }

    for (int i = 0; i<inputs.size(); i++){
        inputs[i] = MAX_PERCEPT_RANGESIZE*(1-exp(-inputs[i]/200.));
    }

    float lblue_goal_loc = head_logic->calculateStationaryPolarObjectLocation(&(Blackboard->Objects->stationaryFieldObjects[FieldObjects::FO_BLUE_LEFT_GOALPOST]))[0];
    float rblue_goal_loc = head_logic->calculateStationaryPolarObjectLocation(&(Blackboard->Objects->stationaryFieldObjects[FieldObjects::FO_BLUE_RIGHT_GOALPOST]))[0];
    float lyellow_goal_loc = head_logic->calculateStationaryPolarObjectLocation(&(Blackboard->Objects->stationaryFieldObjects[FieldObjects::FO_YELLOW_LEFT_GOALPOST]))[0];
    float ryellow_goal_loc = head_logic->calculateStationaryPolarObjectLocation(&(Blackboard->Objects->stationaryFieldObjects[FieldObjects::FO_YELLOW_RIGHT_GOALPOST]))[0];

    float bgoal = (lblue_goal_loc+rblue_goal_loc)/2;
    float ygoal = (lyellow_goal_loc+ryellow_goal_loc)/2;
    inputs.push_back((MAX_PERCEPT_RANGESIZE*(1-exp(-bgoal/400.))));
    inputs.push_back((MAX_PERCEPT_RANGESIZE*(1-exp(-ygoal/400.))));
    
    vector<float> ball_location = head_logic->calculateMobilePolarObjectLocation(&(Blackboard->Objects->mobileFieldObjects[FieldObjects::FO_BALL]));
    ball_location[0] =(MAX_PERCEPT_RANGESIZE*(1-exp(-ball_location[0]/400.)));
    ball_location[1]*=ball_location[1];

    inputs.push_back(ball_location[0]);

    float errx = Blackboard->Objects->self.sdX();
    float erry = Blackboard->Objects->self.sdY();
    float errh = Blackboard->Objects->self.sdHeading();

    Vector2<float> berr = Blackboard->Objects->mobileFieldObjects[FieldObjects::FO_BALL].getEstimatedFieldLocationError();
    float ball_err = (MAX_PERCEPT_RANGESIZE*(1-exp(-(berr.x*berr.x+berr.y*berr.y)/30000.)));
    float self_err= (MAX_PERCEPT_RANGESIZE*(1-exp(-(errx*errx+erry*erry+errh*errh)/800.)));
    inputs.push_back(self_err);
    inputs.push_back(ball_err);
    return inputs;
}




/*! @brief Sets head behaviour to prioritise landmarks(==field objects).
    Uses agent decision making.
*/
void HeadBehaviour::prioritiseLocalisation(){
    current_policy = PrioritiseLocalisationPolicy;
}

/*! @brief  Sets head behaviour to prioritise ball, but not to the exclusion of all else.
  Uses agent decision making.

*/
void HeadBehaviour::prioritiseBall(){
    current_policy = PrioritiseBallPolicy;
}

/*! @brief  Sets head behaviour to track the ball when it is in view.
  WARNING: Currently identical to lookForBall() - both simply assign head job and track if possible; otherwise pan
*/
void HeadBehaviour::lookAtBall(){
    current_policy = LookAtBallPolicy;
}


/*! @brief Sets head behaviour to look for the ball. Used when the ball is out of vision range.
    Simply give head pan job for ball.
    WARNING: Currently identical to lookAtBall() - both simply assign head job and track if possible; otherwise pan
*/
void HeadBehaviour::lookForBall(){
    current_policy = LookForBallPolicy;
}


/*! @brief Sets the head behaviour to look for landmarks(==field objects). That is, the robot is lost; localisation information is required.
    Should not be called unless robot is lost.
    Uses agent decision making, but cuts off all mobile objects.
*/
void HeadBehaviour::lookForFieldObjects(){
    current_policy = LookForFieldObjectsPolicy;
}


/*! @brief Performs post processing and adds a head job to the joblist
*/
void HeadBehaviour::update(){
    std::cout << "Head Behaviour Action: " << m_current_action << std::endl;
    makeVisionChoice(current_policy);
    if(m_objects_to_view[m_current_action]->isObjectVisible()){

        if (m_current_action < head_logic->relevantObjects[0].size()){    
            Blackboard->Jobs->addMotionJob(  new HeadTrackJob(  *m_objects_to_view[m_current_action]  )  );
        } else if (m_current_action < head_logic->relevantObjects[1].size()+head_logic->relevantObjects[0].size()){
            Blackboard->Jobs->addMotionJob(  new HeadTrackJob(  *m_objects_to_view[m_current_action]  )  );
        } else {
            Blackboard->Jobs->addMotionJob(  new HeadTrackJob(  *m_objects_to_view[m_current_action]  )  );
        }
    } else {
        if (m_current_action < head_logic->relevantObjects[0].size()){    
            Blackboard->Jobs->addMotionJob(  new HeadPanJob(*(StationaryObject*)m_objects_to_view[m_current_action])  );
        } else if (m_current_action < head_logic->relevantObjects[1].size()+head_logic->relevantObjects[0].size()){
            Blackboard->Jobs->addMotionJob(  new HeadPanJob(*(MobileObject*)m_objects_to_view[m_current_action])  );
        }
    }   
    
    
}



void HeadBehaviour::dispatchHeadJob(StationaryObject* ObjectToTrack) {
    //initiate a new pan job using the robots estimated standard deviation of heading as the pan width

    actionObjectID = ObjectToTrack->getID();
    actionStartTime = Blackboard->Sensors->GetTimestamp();
    if (ObjectToTrack->isObjectVisible()) {
        Blackboard->Jobs->addMotionJob(new HeadTrackJob(*ObjectToTrack));
    } else {
        Blackboard->Jobs->addMotionJob(new HeadPanJob(*ObjectToTrack));
    }
}
void HeadBehaviour::dispatchHeadJob(MobileObject* ObjectToTrack) {
    //initiate a new pan job using the robots estimated standard deviation of heading as the pan width

    actionObjectID = ObjectToTrack->getID() + FieldObjects::NUM_MOBILE_FIELD_OBJECTS;
    actionStartTime = Blackboard->Sensors->GetTimestamp();
    if (ObjectToTrack->isObjectVisible()) {
        Blackboard->Jobs->addMotionJob(new HeadTrackJob(*ObjectToTrack));
    } else {
        Blackboard->Jobs->addMotionJob(new HeadPanJob(*ObjectToTrack));
    }
}
void HeadBehaviour::dispatchHeadJob(AmbiguousObject* ObjectToTrack) {
    //initiate a new pan job using the robots estimated standard deviation of heading as the pan width

    actionObjectID = ObjectToTrack->getID() + FieldObjects::NUM_AMBIGUOUS_FIELD_OBJECTS;
    actionStartTime = Blackboard->Sensors->GetTimestamp();
    if (ObjectToTrack->isObjectVisible()) {
        Blackboard->Jobs->addMotionJob(new HeadTrackJob(*ObjectToTrack));
    }

}

void HeadBehaviour::takeAction(int action){
    actionObjectID = m_objects_to_view[action]->getID();
    actionStartTime = Blackboard->Sensors->GetTimestamp();
    m_current_action = action;
}<|MERGE_RESOLUTION|>--- conflicted
+++ resolved
@@ -61,11 +61,6 @@
     NUCameraData cameraSpecs(std::string(CONFIG_DIR) + "CameraSpecs.cfg");
     m_CAMERA_FOV_X = cameraSpecs.m_horizontalFov;
     m_CAMERA_FOV_Y = cameraSpecs.m_verticalFov;
-<<<<<<< HEAD
-    
-=======
-
->>>>>>> 08d1718f
     landmarkSeenFrequency = 1200;
     ballSeenFrequency = 800;
     lastVisionPolicy = -1;
