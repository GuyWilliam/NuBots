#!/usr/bin/env python3

import json
import os
import re
import shutil
import stat
import subprocess
import sys

from termcolor import cprint

import b

from .wrappty import WrapPty

<<<<<<< HEAD
# Try to import docker, if we are already in docker this will fail
try:
    import dockerpty

    import docker

    client = docker.from_env()
except:
    client = None

=======
>>>>>>> c3d80f04
repository = "nubots"
user = "nubots"
directory = "NUbots"


def is_docker():
    path = "/proc/self/cgroup"
    return os.path.exists("/.dockerenv") or os.path.isfile(path) and any("docker" in line for line in open(path))


def build_platform(platform):
    pty = WrapPty()

    remote_tag = "{0}/{0}:{1}".format(repository, platform)
    local_tag = "{0}:{1}".format(repository, platform)
    dockerdir = os.path.join(b.project_dir, "docker")

    # Go through all the files and try to ensure that their permissions are correct
    # Otherwise caching will not work properly
    for dir_name, subdirs, files in os.walk(dockerdir):
        for f in files:
            p = os.path.join(dir_name, f)
            current = stat.S_IMODE(os.lstat(p).st_mode)
            os.chmod(p, current & ~(stat.S_IWGRP | stat.S_IWOTH))

    # Pull the latest version from dockerhub
    err = pty.spawn(["docker", "pull", remote_tag])
    if err != 0:
        cprint("Docker pull returned exit code {}".format(err), "red", attrs=["bold"])
        exit(err)

    build_env = os.environ
    build_env["DOCKER_BUILDKIT"] = "1"
    old_cwd = os.getcwd()
    os.chdir(dockerdir)
    err = pty.spawn(
        [
            "docker",
            "build",
            ".",
            "--build-arg",
            "BUILDKIT_INLINE_CACHE=1",
            "--build-arg",
            "platform={}".format(platform if platform != "buildkit" else "generic"),
            "-t",
            local_tag,
        ],
        env=build_env,
    )
    os.chdir(old_cwd)
    if err != 0:
        cprint("Docker build returned exit code {}".format(err), "red", attrs=["bold"])
        exit(err)


def platforms():
    # Get the possible platforms
    p = re.compile("generate_([a-z0-9]+)_toolchain.py")
    return [
        m.group(1)
        for m in [p.match(s) for s in os.listdir(os.path.join(b.project_dir, "docker", "usr", "local", "toolchain"))]
        if m is not None
    ]


def get_selected_platform():
    # Get information about the selected image
    try:
        img_info = json.loads(
            subprocess.Popen(
                ["docker", "image", "inspect", "{}:selected".format(repository)], stdout=subprocess.PIPE
            ).communicate()[0],
        )

        names = [
            tag.split(":")[-1]
            for tag in img_info[0]["RepoTags"]
            if tag != "{}:selected".format(repository) and tag.startswith("{}:".format(repository))
        ]
        if len(names) == 0:
            print("ERROR the currently selected platform is a dangling tag.")
            print("      The system is unable to work out what platform this was and will need to be reset")
            print("      run `./b target {platform}` to correct this")
            exit(1)
        elif len(names) == 1:
            return names[0]
        else:
            print("WARNING There are multiple platforms with the same image tag.")
            print("        The possible tags are [{}]".format(", ".join(names)))
            platform = list(sorted(names))[0]
            print("        The platform chosen will be {}".format(platform))
            return platform

    except subprocess.CalledProcessError:
        cprint("Docker image inspect call returned a non-zero exit code.", "blue", attrs=["bold"])
        cprint("We are assuming no platform has been selected yet, defaulting to generic", "blue", attrs=["bold"])
        return "generic"


def run_on_docker(func):
    if func.__name__ == "register":

        def register(command):

            # Add our docker specific options
            command.add_argument("--rebuild", action="store_true", help="rebuild the docker image checking for updates")
            command.add_argument(
                "--clean", action="store_true", help="delete and recreate all docker volumes (build directories)"
            )
            command.add_argument(
                "--platform",
                choices=platforms(),
                default="selected",
                nargs="?",
                help="The image to use for the docker container",
            )

            func(command)

        return register

    elif func.__name__ == "run":

        def run(rebuild, clean, platform, **kwargs):
            # If we are running in docker, then execute the command as normal
            if is_docker():
                func(rebuild=rebuild, clean=clean, platform=platform, **kwargs)
            # Otherwise go and re-run the b script in docker
            else:
                # If the platform was "selected" that means to use the currently selected platform
                selected_platform = platform == "selected"
                if selected_platform:
                    platform = get_selected_platform()

                # Check if the image we want exists
                tag = "{}:{}".format(repository, platform)
                if subprocess.call(["docker", "image", "inspect", tag], stdout=subprocess.DEVNULL) != 0:
                    print("Could not find the image {}, rebuilding from source".format(tag))
                    rebuild = True

                # If we are requesting a rebuild, then run build
                if rebuild:
                    build_platform(platform)
                    # If we were building the selected platform we have to move our selected tag up
                    if selected_platform:
                        if (
                            subprocess.call(
                                ["docker", "image", "tag", tag, "{}:selected".format(repository)],
                                stdout=subprocess.DEVNULL,
                            )
                            != 0
                        ):
                            cprint("docker image tag returned a non-zero exit code", "red", attrs=["bold"])
                            exit(1)

                # Find the volume for this platform
                build_volume_name = "{}_{}_build".format(repository, platform)
                if subprocess.call(["docker", "volume", "inspect", build_volume_name], stdout=subprocess.DEVNULL) == 0:
                    build_volume = build_volume_name
                else:
                    build_volume = None

                # If we are cleaning, remove this volume so we can recreate it
                if build_volume and clean:
                    if subprocess.call(["docker", "volume", "rm", build_volume_name], stdout=subprocess.DEVNULL) != 0:
                        cprint("Docker volume rm returned a non-zero exit", "red", attrs=["bold"])
                        exit(1)

                    build_volume = None

                # If we don't have a volume, make one
                if build_volume is None:
                    if (
                        subprocess.call(["docker", "volume", "create", build_volume_name], stdout=subprocess.DEVNULL)
                        == 0
                    ):
                        build_volume = build_volume_name
                    else:
                        cprint("Docker volume create returned a non-zero exit code", "red", attrs=["bold"])
                        exit(1)

                # Work out what cwd we need to have on docker to mirror the cwd we have here
                code_to_cwd = os.path.relpath(os.getcwd(), b.project_dir)
                cwd_to_code = os.path.relpath(b.project_dir, os.getcwd())

                # If we are running in WSL we need to translate our path to a windows one for docker
                bind_path = (
                    b.project_dir
                    if shutil.which("wslpath") is None
                    else subprocess.check_output(["wslpath", "-m", b.project_dir])[:-1].decode("utf-8")
                )

                pty = WrapPty()
                exit(
                    pty.spawn(
                        [
                            "docker",
                            "container",
                            "run",
                            "--rm",
                            "--tty",
                            "--workdir",
                            "/home/{}/{}/{}".format(user, directory, code_to_cwd),
                            "--name",
                            "{}_{}".format(repository, platform),
                            "--attach",
                            "stdin",
                            "--attach",
                            "stdout",
                            "--attach",
                            "stderr",
                            "--hostname",
                            "docker",
                            "--network",
                            "host",
                            "--mount",
                            "type=bind,source={},target=/home/{}/{},consistency=cached".format(
                                bind_path, user, directory
                            ),
                            "--mount",
                            "type=volume,source={},target=/home/{}/build,consistency=delegated".format(
                                build_volume, user
                            ),
                            "--env",
                            "EDITOR={}".format(os.environ.get("EDITOR", "nano")),
                            "--interactive",
                            tag,
                            "{}/b".format(cwd_to_code),
                            *sys.argv[1:],
                        ]
                    )
                )

        return run

    else:
        raise RuntimeError("run_on_docker must only be applied to the run and register functions")<|MERGE_RESOLUTION|>--- conflicted
+++ resolved
@@ -14,19 +14,6 @@
 
 from .wrappty import WrapPty
 
-<<<<<<< HEAD
-# Try to import docker, if we are already in docker this will fail
-try:
-    import dockerpty
-
-    import docker
-
-    client = docker.from_env()
-except:
-    client = None
-
-=======
->>>>>>> c3d80f04
 repository = "nubots"
 user = "nubots"
 directory = "NUbots"
