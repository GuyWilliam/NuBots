--- conflicted
+++ resolved
@@ -74,11 +74,10 @@
 
     void Kicker::computeStartMotion(const Sensors& sensors) {
         startPose = arma::eye(4,4);
-<<<<<<< HEAD
+
         std::cout <<"startPoseStartKicker"<< startPose <<std::endl;        
         // Convert torso to support foot
-=======
->>>>>>> b0dbdb76
+
         Transform3D currentTorso = getTorsoPose(sensors);
         // Convert kick foot to torso 
         Transform3D currentKickFoot = supportFoot == LimbID::LEFT_LEG ? sensors.forwardKinematics.find(ServoID::R_ANKLE_ROLL)->second 
@@ -89,11 +88,10 @@
         arma::vec3 ballFromKickFoot = supportToKickFoot.transformPoint(ballPosition);
         // Make the end target matrix: no rotation (identity) and translate by ball position
         finishPose = startPose.translate(ballFromKickFoot);
-<<<<<<< HEAD
+
         finishPose = startPose.translate(arma::vec3({DarwinModel::Leg::TOE_LENGTH, 0, 0}));
         std::cout <<"finishPoseStartKicker"<< finishPose <<std::endl;
-=======
->>>>>>> b0dbdb76
+
         distance = arma::norm(startPose.translation() - finishPose.translation());
     }
 
