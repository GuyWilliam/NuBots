/*
 * This file is part of the NUbots Codebase.
 *
 * The NUbots Codebase is free software: you can redistribute it and/or modify
 * it under the terms of the GNU General Public License as published by
 * the Free Software Foundation, either version 3 of the License, or
 * (at your option) any later version.
 *
 * The NUbots Codebase is distributed in the hope that it will be useful,
 * but WITHOUT ANY WARRANTY; without even the implied warranty of
 * MERCHANTABILITY or FITNESS FOR A PARTICULAR PURPOSE.  See the
 * GNU General Public License for more details.
 *
 * You should have received a copy of the GNU General Public License
 * along with the NUbots Codebase.  If not, see <http://www.gnu.org/licenses/>.
 *
 * Copyright 2013 NUBots <nubots@nubots.net>
 */

#include "SensorFilter.h"

#include "message/platform/darwin/DarwinSensors.h"
#include "message/input/LimbID.h"
#include "message/input/CameraParameters.h"
#include "message/support/Configuration.h"
#include "message/localisation/ResetRobotHypotheses.h"

#include "utility/support/yaml_armadillo.h"
#include "utility/math/matrix/Rotation2D.h"
#include "utility/math/geometry/UnitQuaternion.h"
#include "utility/nubugger/NUhelpers.h"
#include "utility/motion/ForwardKinematics.h"

namespace module {
    namespace platform {
        namespace darwin {

            using message::support::Configuration;
            using utility::nubugger::drawArrow;
            using utility::nubugger::drawSphere;
            using message::platform::darwin::DarwinSensors;
            using message::platform::darwin::ButtonLeftDown;
            using message::platform::darwin::ButtonLeftUp;
            using message::platform::darwin::ButtonMiddleDown;
            using message::platform::darwin::ButtonMiddleUp;
            using message::input::Sensors;
            using message::input::CameraParameters;
            using message::input::ServoSide;
            using message::input::ServoID;
            using message::input::LimbID;
            using message::localisation::ResetRobotHypotheses;
            using utility::nubugger::graph;
            using utility::motion::kinematics::calculateAllPositions;
            using message::motion::kinematics::KinematicsModel;
            using utility::motion::kinematics::calculateCentreOfMass;
            using message::motion::kinematics::BodySide;
            using utility::motion::kinematics::calculateRobotToIMU;
            using utility::math::matrix::Transform3D;
            using utility::math::matrix::Rotation3D;
            using utility::math::matrix::Rotation2D;
            using utility::math::geometry::UnitQuaternion;

            std::string makeErrorString(const std::string& src, uint errorCode) {
                std::stringstream s;

                s << "Error on ";
                s << src;
                s << ":";

                if(errorCode & DarwinSensors::Error::INPUT_VOLTAGE) {
                    s << " Input Voltage ";
                }
                if(errorCode & DarwinSensors::Error::ANGLE_LIMIT) {
                    s << " Angle Limit ";
                }
                if(errorCode & DarwinSensors::Error::OVERHEATING) {
                    s << " Overheating ";
                }
                if(errorCode & DarwinSensors::Error::OVERLOAD) {
                    s << " Overloaded ";
                }
                if(errorCode & DarwinSensors::Error::INSTRUCTION) {
                    s << " Bad Instruction ";
                }
                if(errorCode & DarwinSensors::Error::CORRUPT_DATA) {
                    s << " Corrupt Data ";
                }
                if(errorCode & DarwinSensors::Error::TIMEOUT) {
                    s << " Timeout ";
                }

                return s.str();
            }

            SensorFilter::SensorFilter(std::unique_ptr<NUClear::Environment> environment)
                : Reactor(std::move(environment))
                , motionFilter()
                , config()
                , leftFootDown()
                , rightFootDown()
                , footlanding_rFWw()
                , footlanding_Rfw()
                , footlanding_Rwf() {

                on<Configuration>("DarwinSensorFilter.yaml").then([this] (const Configuration& config) {

                    // Button config
                    this->config.buttons.debounceThreshold = config["buttons"]["debounce_threshold"].as<int>();

                    // Battery config
                    this->config.battery.chargedVoltage = config["battery"]["charged_voltage"].as<float>();
                    this->config.battery.flatVoltage = config["battery"]["flat_voltage"].as<float>();

                    // Foot load sensor config
                    leftFootDown = DarwinVirtualLoadSensor(
                        config["foot_load_sensor"]["hidden_layer"]["weights"].as<arma::mat>()
                      , config["foot_load_sensor"]["hidden_layer"]["bias"].as<arma::vec>()
                      , config["foot_load_sensor"]["output_layer"]["weights"].as<arma::mat>()
                      , config["foot_load_sensor"]["output_layer"]["bias"].as<arma::vec>()
                      , config["foot_load_sensor"]["noise_factor"].as<double>()
                      , config["foot_load_sensor"]["certainty_threshold"].as<double>()
                      , config["foot_load_sensor"]["uncertainty_threshold"].as<double>()
                    );

                    rightFootDown = DarwinVirtualLoadSensor(
                        config["foot_load_sensor"]["hidden_layer"]["weights"].as<arma::mat>()
                      , config["foot_load_sensor"]["hidden_layer"]["bias"].as<arma::vec>()
                      , config["foot_load_sensor"]["output_layer"]["weights"].as<arma::mat>()
                      , config["foot_load_sensor"]["output_layer"]["bias"].as<arma::vec>()
                      , config["foot_load_sensor"]["noise_factor"].as<double>()
                      , config["foot_load_sensor"]["certainty_threshold"].as<double>()
                      , config["foot_load_sensor"]["uncertainty_threshold"].as<double>()
                    );

                    // Motion filter config
                    // Update our velocity timestep dekay
                    this->config.motionFilter.velocityDecay    = config["motion_filter"]["update"]["velocity_decay"].as<arma::vec3>();
                    motionFilter.model.timeUpdateVelocityDecay = this->config.motionFilter.velocityDecay;

                    // Update our measurement noises
                    this->config.motionFilter.noise.measurement.accelerometer    = arma::diagmat(config["motion_filter"]["noise"]["measurement"]["accelerometer"].as<arma::vec3>());
                    this->config.motionFilter.noise.measurement.accelerometerMagnitude    = arma::diagmat(config["motion_filter"]["noise"]["measurement"]["accelerometer_magnitude"].as<arma::vec3>());
                    this->config.motionFilter.noise.measurement.gyroscope        = arma::diagmat(config["motion_filter"]["noise"]["measurement"]["gyroscope"].as<arma::vec3>());
                    this->config.motionFilter.noise.measurement.footUpWithZ      = arma::diagmat(config["motion_filter"]["noise"]["measurement"]["foot_up_with_z"].as<arma::vec4>());
                    this->config.motionFilter.noise.measurement.flatFootOdometry = arma::diagmat(config["motion_filter"]["noise"]["measurement"]["flat_foot_odometry"].as<arma::vec3>());
                    this->config.motionFilter.noise.measurement.flatFootOrientation = arma::diagmat(config["motion_filter"]["noise"]["measurement"]["flat_foot_orientation"].as<arma::vec4>());

                    // Update our process noises
                    this->config.motionFilter.noise.process.position           = config["motion_filter"]["noise"]["process"]["position"].as<arma::vec3>();
                    this->config.motionFilter.noise.process.velocity           = config["motion_filter"]["noise"]["process"]["velocity"].as<arma::vec3>();
                    this->config.motionFilter.noise.process.rotation           = config["motion_filter"]["noise"]["process"]["rotation"].as<arma::vec4>();
                    this->config.motionFilter.noise.process.rotationalVelocity = config["motion_filter"]["noise"]["process"]["rotational_velocity"].as<arma::vec3>();

                    // Set our process noise in our filter
                    arma::vec::fixed<MotionModel::size> processNoise;
                    processNoise.rows(MotionModel::PX, MotionModel::PZ) = this->config.motionFilter.noise.process.position;
                    processNoise.rows(MotionModel::VX, MotionModel::VZ) = this->config.motionFilter.noise.process.velocity;
                    processNoise.rows(MotionModel::QW, MotionModel::QZ) = this->config.motionFilter.noise.process.rotation;
                    processNoise.rows(MotionModel::WX, MotionModel::WZ) = this->config.motionFilter.noise.process.rotationalVelocity;
                    motionFilter.model.processNoiseMatrix = arma::diagmat(processNoise);

                    // Update our mean configs and if it changed, reset the filter
                    this->config.motionFilter.initial.mean.position                 = config["motion_filter"]["initial"]["mean"]["position"].as<arma::vec3>();
                    this->config.motionFilter.initial.mean.velocity                 = config["motion_filter"]["initial"]["mean"]["velocity"].as<arma::vec3>();
                    this->config.motionFilter.initial.mean.rotation                 = config["motion_filter"]["initial"]["mean"]["rotation"].as<arma::vec4>();
                    this->config.motionFilter.initial.mean.rotationalVelocity       = config["motion_filter"]["initial"]["mean"]["rotational_velocity"].as<arma::vec3>();

                    this->config.motionFilter.initial.covariance.position           = config["motion_filter"]["initial"]["covariance"]["position"].as<arma::vec3>();
                    this->config.motionFilter.initial.covariance.velocity           = config["motion_filter"]["initial"]["covariance"]["velocity"].as<arma::vec3>();
                    this->config.motionFilter.initial.covariance.rotation           = config["motion_filter"]["initial"]["covariance"]["rotation"].as<arma::vec4>();
                    this->config.motionFilter.initial.covariance.rotationalVelocity = config["motion_filter"]["initial"]["covariance"]["rotational_velocity"].as<arma::vec3>();

                    // Calculate our mean and covariance
                    arma::vec::fixed<MotionModel::size> mean;
                    mean.rows(MotionModel::PX, MotionModel::PZ) = this->config.motionFilter.initial.mean.position;
                    mean.rows(MotionModel::VX, MotionModel::VZ) = this->config.motionFilter.initial.mean.velocity;
                    mean.rows(MotionModel::QW, MotionModel::QZ) = this->config.motionFilter.initial.mean.rotation;
                    mean.rows(MotionModel::WX, MotionModel::WZ) = this->config.motionFilter.initial.mean.rotationalVelocity;

                    arma::vec::fixed<MotionModel::size> covariance;
                    covariance.rows(MotionModel::PX, MotionModel::PZ) = this->config.motionFilter.initial.covariance.position;
                    covariance.rows(MotionModel::VX, MotionModel::VZ) = this->config.motionFilter.initial.covariance.velocity;
                    covariance.rows(MotionModel::QW, MotionModel::QZ) = this->config.motionFilter.initial.covariance.rotation;
                    covariance.rows(MotionModel::WX, MotionModel::WZ) = this->config.motionFilter.initial.covariance.rotationalVelocity;
                    motionFilter.setState(mean, arma::diagmat(covariance));
                });



                // on<Trigger<ResetRobotHypotheses>>()
                //  .then("Localisation ResetRobotHypotheses", [this] {
                //     //this reset's the odometry position when localisation does a reset so that we don't have an odometry offset form our new position
                //     arma::vec::fixed<MotionModel::size> covariance;
                //     covariance.rows(MotionModel::PX, MotionModel::PZ) = this->config.motionFilter.initial.covariance.position;
                //     covariance.rows(MotionModel::VX, MotionModel::VZ) = this->config.motionFilter.initial.covariance.velocity;
                //     covariance.rows(MotionModel::QW, MotionModel::QZ) = this->config.motionFilter.initial.covariance.rotation;
                //     covariance.rows(MotionModel::WX, MotionModel::WZ) = this->config.motionFilter.initial.covariance.rotationalVelocity;

                //     arma::vec::fixed<MotionModel::size>  newFilter = motionFilter.get();
                //     newFilter.rows(MotionModel::PX, MotionModel::PY) *= 0.;
                //     motionFilter.setState(newFilter, arma::diagmat(covariance));
                // });

                on<Last<20, Trigger<DarwinSensors>>, Single>().then([this](const std::list<std::shared_ptr<const DarwinSensors>>& sensors) 
                {
                    int leftCount = 0;
                    int middleCount = 0;

                    // If we have any downs in the last 20 frames then we are button pushed
                    for (const auto& s : sensors) 
                    {
                        if(s->buttons.left && !s->cm730ErrorFlags) {
                            ++leftCount;
                        }
                        if(s->buttons.middle && !s->cm730ErrorFlags) {
                            ++middleCount;
                        }
                    }

                    bool newLeftDown = leftCount > config.buttons.debounceThreshold;
                    bool newMiddleDown = middleCount > config.buttons.debounceThreshold;

                    if(newLeftDown != leftDown) 
                    {

                        leftDown = newLeftDown;

                        if(newLeftDown) {
                            log("Left Button Down");
                            emit(std::make_unique<ButtonLeftDown>());
                        }
                        else {
                            log("Left Button Up");
                            emit(std::make_unique<ButtonLeftUp>());
                        }
                    }
                    if(newMiddleDown != middleDown) 
                    {

                        middleDown = newMiddleDown;

                        if(newMiddleDown) {
                            log("Middle Button Down");
                            emit(std::make_unique<ButtonMiddleDown>());
                        }
                        else {
                            log("Middle Button Up");
                            emit(std::make_unique<ButtonMiddleUp>());
                        }
                    }                
                });

                on<Trigger<DarwinSensors>
                  , Optional<With<Sensors>>
                  , With<KinematicsModel>
                  , Single
                  , Priority::HIGH>().then("Main Sensors Loop", [this](
                                                                            const DarwinSensors& input, 
                                                                            std::shared_ptr<const Sensors> previousSensors,
                                                                            const KinematicsModel& kinematicsModel
                                                                      ) 
                {
                    auto sensors = std::make_unique<Sensors>();

                    /************************************************
                     *                 Raw Sensors                  *
                     ************************************************/

                    // Set our timestamp to when the data was read
                    sensors->timestamp = input.timestamp;

                    // Set our voltage and battery
                    sensors->voltage = input.voltage;

                    // Work out a battery charged percentage
                    sensors->battery = std::max(0.0f, (input.voltage - config.battery.chargedVoltage) / (config.battery.chargedVoltage - config.battery.flatVoltage));

                    // This checks for an error on the CM730 and reports it
                    if (input.cm730ErrorFlags != DarwinSensors::Error::OK) {
                        NUClear::log<NUClear::WARN>(makeErrorString("CM730", input.cm730ErrorFlags));
                    }

                    // Output errors on the FSRs
                    if (input.fsr.left.errorFlags != DarwinSensors::Error::OK) {
                        NUClear::log<NUClear::WARN>(makeErrorString("Left FSR", input.fsr.left.errorFlags));
                    }

                    if (input.fsr.right.errorFlags != DarwinSensors::Error::OK) {
                        NUClear::log<NUClear::WARN>(makeErrorString("Right FSR", input.fsr.right.errorFlags));
                    }

                    // Read through all of our sensors
                    for(uint i = 0; i < 20; ++i) 
                    {
                        auto& original = input.servo[i];
                        auto& error = original.errorFlags;

                        // Check for an error on the servo and report it
                        while(error != DarwinSensors::Error::OK) 
                        {
                            std::stringstream s;
                            s << "Error on Servo " << (i + 1) << " (" << message::input::stringFromId(ServoID(i)) << "):";

                            if(error & DarwinSensors::Error::INPUT_VOLTAGE) {
                                s << " Input Voltage - " << original.voltage;
                            }
                            if(error & DarwinSensors::Error::ANGLE_LIMIT) {
                                s << " Angle Limit - " << original.presentPosition;
                            }
                            if(error & DarwinSensors::Error::OVERHEATING) {
                                s << " Overheating - " << original.temperature;
                            }
                            if(error & DarwinSensors::Error::OVERLOAD) {
                                s << " Overloaded - " << original.load;
                            }
                            if(error & DarwinSensors::Error::INSTRUCTION) {
                                s << " Bad Instruction ";
                            }
                            if(error & DarwinSensors::Error::CORRUPT_DATA) {
                                s << " Corrupt Data ";
                                break;
                            }
                            if(error & DarwinSensors::Error::TIMEOUT) {
                                s << " Timeout ";
                            }

                            NUClear::log<NUClear::WARN>(s.str());
                            break;
                        }

                        // If we have previous sensors and our current sensors have an error
                        // we then use our previous sensor values with some updates
                        if(previousSensors && error != DarwinSensors::Error::OK) 
                        {
                            // Add the sensor values to the system properly
                            sensors->servos.push_back({
                                error,
                                static_cast<ServoID>(i),
                                original.torqueEnabled,
                                original.pGain,
                                original.iGain,
                                original.dGain,
                                original.goalPosition,
                                original.movingSpeed,
                                previousSensors->servos[i].presentPosition,
                                previousSensors->servos[i].presentVelocity,
                                previousSensors->servos[i].load,
                                previousSensors->servos[i].voltage,
                                previousSensors->servos[i].temperature
                            });
                        }
                        // Otherwise we can just use the new values as is
                        else 
                        {
                            // Add the sensor values to the system properly
                            sensors->servos.push_back({
                                error,
                                static_cast<ServoID>(i),
                                original.torqueEnabled,
                                original.pGain,
                                original.iGain,
                                original.dGain,
                                original.goalPosition,
                                original.movingSpeed,
                                original.presentPosition,
                                original.presentSpeed,
                                original.load,
                                original.voltage,
                                float(original.temperature)
                            });
                        }
                    }       

                    // If we have a previous sensors and our cm730 has errors then reuse our last sensor value
                    if(previousSensors && (input.cm730ErrorFlags)) 
                    {
                        sensors->accelerometer = previousSensors->accelerometer;
                    }
                    else 
                    {
                        sensors->accelerometer = {-input.accelerometer.y, input.accelerometer.x, -input.accelerometer.z};
                    }

                    // If we have a previous sensors and our cm730 has errors then reuse our last sensor value
                    if(previousSensors && (input.cm730ErrorFlags || arma::norm(arma::vec({input.gyroscope.x, input.gyroscope.y, input.gyroscope.z}), 2) > 4 * M_PI)) 
                    {
                        NUClear::log<NUClear::WARN>("Bad gyroscope value", arma::norm(arma::vec({input.gyroscope.x, input.gyroscope.y, input.gyroscope.z}), 2));
                        sensors->gyroscope = previousSensors->gyroscope;
                    }
                    else 
                    {
                        sensors->gyroscope = {input.gyroscope.x, input.gyroscope.y, -input.gyroscope.z};
                    }

                    // Put in our FSR information
                    sensors->fsrs.emplace_back();
                    sensors->fsrs.emplace_back();

                    sensors->fsrs[int(LimbID::LEFT_LEG)].centre = { input.fsr.left.centreX, input.fsr.left.centreY };
                    sensors->fsrs[int(LimbID::LEFT_LEG)].values.push_back(input.fsr.left.fsr1);
                    sensors->fsrs[int(LimbID::LEFT_LEG)].values.push_back(input.fsr.left.fsr2);
                    sensors->fsrs[int(LimbID::LEFT_LEG)].values.push_back(input.fsr.left.fsr3);
                    sensors->fsrs[int(LimbID::LEFT_LEG)].values.push_back(input.fsr.left.fsr4);

                    sensors->fsrs[int(LimbID::RIGHT_LEG)].centre = { input.fsr.right.centreX, input.fsr.right.centreY };
                    sensors->fsrs[int(LimbID::RIGHT_LEG)].values.push_back(input.fsr.right.fsr1);
                    sensors->fsrs[int(LimbID::RIGHT_LEG)].values.push_back(input.fsr.right.fsr2);
                    sensors->fsrs[int(LimbID::RIGHT_LEG)].values.push_back(input.fsr.right.fsr3);
                    sensors->fsrs[int(LimbID::RIGHT_LEG)].values.push_back(input.fsr.right.fsr4);

                    /************************************************
                     *               Buttons and LEDs               *
                     ************************************************/
                    sensors->buttons.push_back({ 0, input.buttons.left });
                    sensors->buttons.push_back({ 1, input.buttons.middle });
                    sensors->leds.push_back({ 0, uint32_t(input.ledPanel.led2 ? 0xFF0000 : 0) });
                    sensors->leds.push_back({ 1, uint32_t(input.ledPanel.led3 ? 0xFF0000 : 0) });
                    sensors->leds.push_back({ 2, uint32_t(input.ledPanel.led4 ? 0xFF0000 : 0) });
                    sensors->leds.push_back({ 3, uint32_t((input.headLED.r << 16) | (input.headLED.g << 8) | (input.headLED.b)) }); // Head
                    sensors->leds.push_back({ 4, uint32_t((input.eyeLED.r  << 16) | (input.eyeLED.g  << 8) | (input.eyeLED.b))  }); // Eye

                    /************************************************
                     *                  Kinematics                  *
                     ************************************************/

                    sensors->forwardKinematics = calculateAllPositions(kinematicsModel,*sensors);

                    /************************************************
                     *            Foot down information             *
                     ************************************************/
                    if(previousSensors) 
                    {
                        // Use our virtual load sensor class to work out if our foot is down
                        arma::vec leftFootFeatureVec = {
                              sensors->servos[size_t(ServoID::L_HIP_PITCH)].presentVelocity
                            , sensors->servos[size_t(ServoID::L_HIP_PITCH)].presentVelocity - previousSensors->servos[size_t(ServoID::L_HIP_PITCH)].presentVelocity
                            , sensors->servos[size_t(ServoID::L_HIP_PITCH)].load
                            , sensors->servos[size_t(ServoID::L_KNEE)].presentVelocity
                            , sensors->servos[size_t(ServoID::L_KNEE)].presentVelocity - previousSensors->servos[size_t(ServoID::L_KNEE)].presentVelocity
                            , sensors->servos[size_t(ServoID::L_KNEE)].load
                            , sensors->servos[size_t(ServoID::L_ANKLE_PITCH)].presentVelocity
                            , sensors->servos[size_t(ServoID::L_ANKLE_PITCH)].presentVelocity - previousSensors->servos[size_t(ServoID::L_ANKLE_PITCH)].presentVelocity
                            , sensors->servos[size_t(ServoID::L_ANKLE_PITCH)].load
                        };
                        sensors->leftFootDown = leftFootDown.updateFoot(leftFootFeatureVec);

                        arma::vec rightFootFeatureVec = {
                              sensors->servos[size_t(ServoID::R_HIP_PITCH)].presentVelocity
                            , sensors->servos[size_t(ServoID::R_HIP_PITCH)].presentVelocity - previousSensors->servos[size_t(ServoID::R_HIP_PITCH)].presentVelocity
                            , sensors->servos[size_t(ServoID::R_HIP_PITCH)].load
                            , sensors->servos[size_t(ServoID::R_KNEE)].presentVelocity
                            , sensors->servos[size_t(ServoID::R_KNEE)].presentVelocity - previousSensors->servos[size_t(ServoID::R_KNEE)].presentVelocity
                            , sensors->servos[size_t(ServoID::R_KNEE)].load
                            , sensors->servos[size_t(ServoID::R_ANKLE_PITCH)].presentVelocity
                            , sensors->servos[size_t(ServoID::R_ANKLE_PITCH)].presentVelocity - previousSensors->servos[size_t(ServoID::R_ANKLE_PITCH)].presentVelocity
                            , sensors->servos[size_t(ServoID::R_ANKLE_PITCH)].load
                        };
                        sensors->rightFootDown = rightFootDown.updateFoot(rightFootFeatureVec);
                    }
                    else 
                    {
                        sensors->leftFootDown = false;
                        sensors->rightFootDown = false;
                    }

                    /************************************************
                     *             Motion (IMU+Odometry)            *
                     ************************************************/

                    // Calculate our time offset from the last read
                    double deltaT = (input.timestamp - (previousSensors ? previousSensors->timestamp : input.timestamp)).count() / double(NUClear::clock::period::den);

                    // Time update
                    motionFilter.timeUpdate(deltaT);

                    // Accelerometer measurment update
                    motionFilter.measurementUpdate(sensors->accelerometer,      
                                                    config.motionFilter.noise.measurement.accelerometer + 
                                                    arma::norm(sensors->accelerometer) * config.motionFilter.noise.measurement.accelerometerMagnitude, 
                                                    MotionModel::MeasurementType::ACCELEROMETER());

                    // Gyroscope measurement update
                    motionFilter.measurementUpdate(sensors->gyroscope, config.motionFilter.noise.measurement.gyroscope, MotionModel::MeasurementType::GYROSCOPE());

                    if (sensors->leftFootDown or sensors->rightFootDown) 
                    {
                        //pre-calculate common foot-down variables - these are the torso to world transforms.
                        arma::vec3 rTWw = motionFilter.get().rows(MotionModel::PX, MotionModel::PZ);
                        Rotation3D Rtw(UnitQuaternion(motionFilter.get().rows(MotionModel::QW, MotionModel::QZ)));

                        // 3 points on the ground mean that we can assume this foot is flat
                        // We also have to ensure that the previous foot was also down for this to be valid
                        // Check if our foot is flat on the ground
                        for (auto& side : { ServoSide::LEFT, ServoSide::RIGHT} ) 
                        {

                            auto servoid = side == ServoSide::LEFT ? ServoID::L_ANKLE_ROLL : ServoID::R_ANKLE_ROLL;

                            const bool& footDown = side == ServoSide::LEFT
                                ? sensors->leftFootDown
                                : sensors->rightFootDown;

                            const bool& prevFootDown = previousSensors
                                ? side == ServoSide::LEFT
                                    ? previousSensors->leftFootDown
                                    : previousSensors->rightFootDown
                                : false;

                            if (footDown) 
                            {
                                Transform3D Htf = sensors->forwardKinematics[servoid];
                                Transform3D Hft = Htf.i();

                                Rotation3D Rtf = Htf.rotation();
                                arma::vec3 rFTt = Htf.translation();

                                Rotation3D Rft = Hft.rotation();
                                arma::vec3 rTFf = Hft.translation();


                                if (!prevFootDown) 
                                {
                                    //NOTE: footflat measurements assume the foot is flat on the ground. These decorrelate the accelerometer and gyro from translation.
                                    Rotation3D footflat_Rwt = Rotation3D::createRotationZ(Rtw.i().yaw());
                                    Rotation3D footflat_Rtf = Rotation3D::createRotationZ(Rtf.yaw());

                                    //Store the robot foot to world transform
                                    footlanding_Rfw[side] = footflat_Rtf.i() * footflat_Rwt.i();
                                    //Store robot foot in world-delta coordinates
                                    footlanding_Rwf[side] = footflat_Rwt * footflat_Rtf;
                                    footlanding_rFWw[side] = footlanding_Rwf[side] * rTFf - rTWw;

                                    //Z is an absolute measurement, so we make sure it is an absolute offset
                                    footlanding_rFWw[side][2] = 0.;

                                    //NOTE: an optional foot up with Z calculation can be done here

                                } 
                                else 
                                {
                                    //NOTE: translation and rotation updates are performed separately so that they can be turned off independently for debugging

                                    //encode the old->new torso-world rotation as a quaternion
                                    UnitQuaternion Rtw_new( Rotation3D(Rtf * footlanding_Rfw[side]) );

                                    //check if we need to reverse our quaternion
                                    if (arma::norm(Rtw_new + motionFilter.get().rows(MotionModel::QW, MotionModel::QZ)) < 1.) {
                                        Rtw_new *= -1;
                                    }

                                    //do a foot based orientation update
                                    motionFilter.measurementUpdate(
                                            Rtw_new,
                                            config.motionFilter.noise.measurement.flatFootOrientation,
                                            MotionModel::MeasurementType::FLAT_FOOT_ORIENTATION());

                                    //calculate the old -> new world foot position updates
                                    arma::vec3 rFWw = footlanding_Rwf[side] * rTFf  - footlanding_rFWw[side];


                                    //do a foot based position update
                                    motionFilter.measurementUpdate(
                                            rFWw,
                                            config.motionFilter.noise.measurement.flatFootOdometry,
                                            MotionModel::MeasurementType::FLAT_FOOT_ODOMETRY());
                                }
                            }
                        }
                    }

                    //emit(graph("LeftFootDown", sensors->leftFootDown));
                    //emit(graph("RightFootDown", sensors->rightFootDown));
                    //emit(graph("LeftLoadState", leftFootDown.state));
                    //emit(graph("RightLoadState", rightFootDown.state));

                    // Gives us the quaternion representation
                    const auto& o = motionFilter.get();

                    // Map from world to torso coordinates
                    sensors->world.eye();
                    sensors->world.rotation() = Rotation3D(UnitQuaternion(o.rows(MotionModel::QW, MotionModel::QZ)));
                    sensors->world.translation() = -(sensors->world.rotation() * o.rows(MotionModel::PX, MotionModel::PZ));
                    // sensors->world.translation() = (o.rows(MotionModel::PX, MotionModel::PZ));

                    sensors->robotToIMU = calculateRobotToIMU(sensors->world.rotation());

                    /************************************************
                     *                  Mass Model                  *
                     ************************************************/
                    sensors->centreOfMass = calculateCentreOfMass(kinematicsModel,sensors->forwardKinematics, true);

                    /************************************************
                     *                  Kinematics Horizon          *
                     ************************************************/         
                    sensors->bodyCentreHeight = motionFilter.get()[MotionModel::PZ];

<<<<<<< HEAD
                    Rotation3D Rwt = sensors->world.rotation().t();
                    //remove translation components from the transform
                    sensors->orientationBodyToGround = Transform3D::createRotationZ(-Rwt.yaw()) * Transform3D(Rwt);

=======
                    Rotation3D Rwt = sensors->world.rotation().t();     //remove translation components from the transform
                    Rotation3D oBodyToGround = Rotation3D::createRotationZ(-Rwt.yaw()) * Rwt;
                    // sensors->orientationBodyToGround : Mat size [4x4] (default identity)
                    // createRotationZ : Mat size [3x3] 
                    // Rwt : Mat size [3x3]
                    sensors->orientationBodyToGround = Transform3D(oBodyToGround);  
>>>>>>> 6cffeb72
                    sensors->orientationCamToGround = sensors->orientationBodyToGround * sensors->forwardKinematics[ServoID::HEAD_PITCH];
                    
                    if(sensors->leftFootDown) {
                        sensors->kinematicsBodyToGround = utility::motion::kinematics::calculateBodyToGround(sensors->forwardKinematics[ServoID::L_ANKLE_ROLL].submat(0,2,2,2),sensors->bodyCentreHeight);
                    } else if (sensors->rightFootDown) {
                        sensors->kinematicsBodyToGround = utility::motion::kinematics::calculateBodyToGround(sensors->forwardKinematics[ServoID::R_ANKLE_ROLL].submat(0,2,2,2),sensors->bodyCentreHeight);
                    }
                    else {
                        sensors->kinematicsBodyToGround = sensors->orientationCamToGround;
                    }
                    sensors->kinematicsCamToGround = sensors->orientationBodyToGround * sensors->forwardKinematics[ServoID::HEAD_PITCH];

                    /************************************************
                     *                  CENTRE OF PRESSURE          *
                     ************************************************/
                    sensors->centreOfPressure = utility::motion::kinematics::calculateCentreOfPressure(kinematicsModel,*sensors);

                    emit(std::move(sensors));                  
                });
            }
        }  // darwin
    }  // platform
}  // modules<|MERGE_RESOLUTION|>--- conflicted
+++ resolved
@@ -594,19 +594,12 @@
                      ************************************************/         
                     sensors->bodyCentreHeight = motionFilter.get()[MotionModel::PZ];
 
-<<<<<<< HEAD
-                    Rotation3D Rwt = sensors->world.rotation().t();
-                    //remove translation components from the transform
-                    sensors->orientationBodyToGround = Transform3D::createRotationZ(-Rwt.yaw()) * Transform3D(Rwt);
-
-=======
                     Rotation3D Rwt = sensors->world.rotation().t();     //remove translation components from the transform
                     Rotation3D oBodyToGround = Rotation3D::createRotationZ(-Rwt.yaw()) * Rwt;
                     // sensors->orientationBodyToGround : Mat size [4x4] (default identity)
                     // createRotationZ : Mat size [3x3] 
                     // Rwt : Mat size [3x3]
                     sensors->orientationBodyToGround = Transform3D(oBodyToGround);  
->>>>>>> 6cffeb72
                     sensors->orientationCamToGround = sensors->orientationBodyToGround * sensors->forwardKinematics[ServoID::HEAD_PITCH];
                     
                     if(sensors->leftFootDown) {
