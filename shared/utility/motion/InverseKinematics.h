/*
 * This file is part of the NUbots Codebase.
 *
 * The NUbots Codebase is free software: you can redistribute it and/or modify
 * it under the terms of the GNU General Public License as published by
 * the Free Software Foundation, either version 3 of the License, or
 * (at your option) any later version.
 *
 * The NUbots Codebase is distributed in the hope that it will be useful,
 * but WITHOUT ANY WARRANTY; without even the implied warranty of
 * MERCHANTABILITY or FITNESS FOR A PARTICULAR PURPOSE.  See the
 * GNU General Public License for more details.
 *
 * You should have received a copy of the GNU General Public License
 * along with the NUbots Codebase.  If not, see <http://www.gnu.org/licenses/>.
 *
 * Copyright 2013 NUBots <nubots@nubots.net>
 */

#ifndef UTILITY_MOTION_INVERSEKINEMATICS_H
#define UTILITY_MOTION_INVERSEKINEMATICS_H

#include <vector>
#include <armadillo>
#include <nuclear_bits/LogLevel.h>
#include <cmath>
#include <nuclear>

#include "utility/math/matrix.h"
#include "utility/math/coordinates.h"
#include "utility/motion/RobotModels.h"
#include "messages/input/ServoID.h"
#include "messages/input/Sensors.h"

namespace utility {
namespace motion {
namespace kinematics {

    /*! @brief Calculates the leg joints for a given input ankle position.
            The robot coordinate system has origin a distance DISTANCE_FROM_BODY_TO_HIP_JOINT above the midpoint of the hips.
            Robot coordinate system:
                        x is out of the front of the robot
                        y is left, from right shoulder to left
                        z is upward, from feet to head
            Input ankle coordinate system:
                        x is forward, from heel to toe
                        y is left,
                        z is normal to the plane of the foot
        @param target The target 4x4 basis matrix for the ankle
        @param isLeft Request for left leg motors or right leg motors?
        @param RobotKinematicModel The class containing the leg model of the robot.
    */
    template <typename RobotKinematicModel>
    std::vector< std::pair<messages::input::ServoID, float> > calculateLegJoints(arma::mat44 target, Side isLeft) {
        const float LENGTH_BETWEEN_LEGS = RobotKinematicModel::Leg::LENGTH_BETWEEN_LEGS;
        const float DISTANCE_FROM_BODY_TO_HIP_JOINT = RobotKinematicModel::Leg::HIP_OFFSET_Z;
        const float HIP_OFFSET_X = RobotKinematicModel::Leg::HIP_OFFSET_X;
        const float UPPER_LEG_LENGTH = RobotKinematicModel::Leg::UPPER_LEG_LENGTH;
        const float LOWER_LEG_LENGTH = RobotKinematicModel::Leg::LOWER_LEG_LENGTH;

        std::vector<std::pair<messages::input::ServoID, float> > positions;

        float hipYaw = 0;
        float hipRoll = 0;
        float hipPitch = 0;
        float knee = 0;
        float anklePitch = 0;
        float ankleRoll = 0;

        //TODO remove this. It was due to wrong convention use
        arma::mat44 inputCoordinatesToCalcCoordinates;
        inputCoordinatesToCalcCoordinates << 0<< 1<< 0<< 0<< arma::endr
                                          << 1<< 0<< 0<< 0<< arma::endr
                                          << 0<< 0<<-1<< 0<< arma::endr
                                          << 0<< 0<< 0<< 1;
        //Rotate input position from standard robot coords to foot coords
        //NUClear::log<NUClear::DEBUG>("Target Original\n", target);
        arma::vec4 fourthColumn = inputCoordinatesToCalcCoordinates * target.col(3);
        target = inputCoordinatesToCalcCoordinates * target * inputCoordinatesToCalcCoordinates.t();
        target.col(3) = fourthColumn;
        //NUClear::log<NUClear::DEBUG>("Target Final\n", target);

        if(!static_cast<bool>(isLeft)) {
            target.submat(0,0,2,2) = arma::mat33{-1,0,0, 0,1,0, 0,0,1} * target.submat(0,0,2,2);
            target.submat(0,0,2,0) *= -1;
            target(0,3) *= -1;
        }

        arma::vec3 ankleX = target.submat(0,0,2,0);
        arma::vec3 ankleY = target.submat(0,1,2,1);
        arma::vec3 ankleZ = target.submat(0,2,2,2);

        arma::vec3 anklePos = target.submat(0,3,2,3);

        arma::vec3 hipOffset = {LENGTH_BETWEEN_LEGS / 2.0, HIP_OFFSET_X, DISTANCE_FROM_BODY_TO_HIP_JOINT};

        arma::vec3 targetLeg = anklePos - hipOffset;

        float length = arma::norm(targetLeg, 2);
        if(length > UPPER_LEG_LENGTH+LOWER_LEG_LENGTH){
            NUClear::log<NUClear::WARN>("InverseKinematics::calculateLegJoints : !!! WARNING !!! Requested position beyond leg reach. Scaling back requested vector.");
            targetLeg *= (UPPER_LEG_LENGTH+LOWER_LEG_LENGTH)/length;
            length = UPPER_LEG_LENGTH+LOWER_LEG_LENGTH;
        }
        ////NUClear::log<NUClear::DEBUG>("Length: ", length);
        float sqrLength = length * length;
        float sqrUpperLeg = UPPER_LEG_LENGTH * UPPER_LEG_LENGTH;
        float sqrLowerLeg = LOWER_LEG_LENGTH * LOWER_LEG_LENGTH;

        float cosKnee = (sqrUpperLeg + sqrLowerLeg - sqrLength) / (2 * UPPER_LEG_LENGTH * LOWER_LEG_LENGTH);
       // //NUClear::log<NUClear::DEBUG>("Cos Knee: ", cosKnee);
        // TODO: check if cosKnee is between 1 and -1
        knee = acos(cosKnee);

        float cosLowerLeg = (sqrLowerLeg + sqrLength - sqrUpperLeg) / (2 * LOWER_LEG_LENGTH * length);
        // TODO: check if cosLowerLeg is between 1 and -1
        float lowerLeg = acos(cosLowerLeg);

        float phi2 = acos(arma::dot(targetLeg, ankleY)/length);

        anklePitch = lowerLeg + phi2 - M_PI_2;

        arma::vec3 unitTargetLeg = targetLeg / length;

        arma::vec3 hipX = arma::cross(ankleY, unitTargetLeg);
        float hipXLength = arma::norm(hipX,2);
        if(hipXLength>0){
            hipX /= hipXLength;
        } else {
            NUClear::log<NUClear::DEBUG>("InverseKinematics::calculateLegJoints : targetLeg and ankleY parrallel. This is unhandled at the moment.");
            return positions;
        }
        arma::vec3 legPlaneTangent = arma::cross(ankleY, hipX); //Will be unit as ankleY and hipX are normal and unit

        ankleRoll = atan2(arma::dot(ankleX, legPlaneTangent),arma::dot(ankleX, hipX));

        arma::vec3 globalX = {1,0,0};
        arma::vec3 globalY = {0,1,0};
        arma::vec3 globalZ = {0,0,1};

        bool isAnkleAboveWaist = arma::dot(unitTargetLeg,globalZ)<0;

        float cosZandHipX = arma::dot(globalZ, hipX);
        bool hipRollPositive = cosZandHipX <= 0;
        arma::vec3 legPlaneGlobalZ = (isAnkleAboveWaist ? -1 : 1 ) * (globalZ - ( cosZandHipX * hipX));
        float legPlaneGlobalZLength = arma::norm(legPlaneGlobalZ, 2);
        if(legPlaneGlobalZLength>0){
           legPlaneGlobalZ /= legPlaneGlobalZLength;
        }

        float cosHipRoll = arma::dot(legPlaneGlobalZ, globalZ);
        // TODO: check if cosHipRoll is between 1 and -1
        hipRoll = (hipRollPositive ? 1 : -1) * acos(cosHipRoll);


        float phi4 = M_PI - knee - lowerLeg;
        //Superposition values:
        float sinPIminusPhi2 = std::sin(M_PI - phi2);
        arma::vec3 unitUpperLeg = unitTargetLeg * (std::sin(phi2 - phi4) / sinPIminusPhi2) + ankleY * (std::sin(phi4) / sinPIminusPhi2);
        bool isHipPitchPositive = dot(hipX,cross(unitUpperLeg, legPlaneGlobalZ))>=0;

        hipPitch = (isHipPitchPositive ? 1 : -1) * acos(arma::dot(legPlaneGlobalZ, unitUpperLeg));

        arma::vec3 hipXProjected = (isAnkleAboveWaist ? -1 : 1) * hipX;  //If leg is above waist then hipX is pointing in the wrong direction in the xy plane
        hipXProjected[2] = 0;
        hipXProjected /= arma::norm(hipXProjected, 2);
        bool isHipYawPositive = arma::dot(hipXProjected,globalY)>=0;

        hipYaw = (isHipYawPositive ? 1 : -1) * acos(arma::dot( hipXProjected,globalX));

        if (static_cast<bool>(isLeft)) {
            positions.push_back(std::make_pair(messages::input::ServoID::L_HIP_YAW, -hipYaw));
            positions.push_back(std::make_pair(messages::input::ServoID::L_HIP_ROLL, hipRoll));
            positions.push_back(std::make_pair(messages::input::ServoID::L_HIP_PITCH, -hipPitch));
            positions.push_back(std::make_pair(messages::input::ServoID::L_KNEE, M_PI - knee));
            positions.push_back(std::make_pair(messages::input::ServoID::L_ANKLE_PITCH, -anklePitch));
            positions.push_back(std::make_pair(messages::input::ServoID::L_ANKLE_ROLL, ankleRoll));
        } else {
            positions.push_back(std::make_pair(messages::input::ServoID::R_HIP_YAW, (RobotKinematicModel::Leg::LEFT_TO_RIGHT_HIP_YAW) * -hipYaw));
            positions.push_back(std::make_pair(messages::input::ServoID::R_HIP_ROLL, (RobotKinematicModel::Leg::LEFT_TO_RIGHT_HIP_ROLL) * hipRoll));
            positions.push_back(std::make_pair(messages::input::ServoID::R_HIP_PITCH, (RobotKinematicModel::Leg::LEFT_TO_RIGHT_HIP_PITCH) * -hipPitch));
            positions.push_back(std::make_pair(messages::input::ServoID::R_KNEE, (RobotKinematicModel::Leg::LEFT_TO_RIGHT_KNEE) * (M_PI - knee) ));
            positions.push_back(std::make_pair(messages::input::ServoID::R_ANKLE_PITCH, (RobotKinematicModel::Leg::LEFT_TO_RIGHT_ANKLE_PITCH) * -anklePitch));
            positions.push_back(std::make_pair(messages::input::ServoID::R_ANKLE_ROLL, (RobotKinematicModel::Leg::LEFT_TO_RIGHT_ANKLE_ROLL) * ankleRoll));
        }

        return positions;
    }

    template <typename RobotKinematicModel>
    std::vector<double> calculateLegJointsTeamDarwin(arma::mat44 target, bool isLeft) {
        std::vector<double> joints(6);
        //NUClear::log<NUClear::DEBUG>(isLeft ? "Left Leg" : "Right Leg");
        //NUClear::log<NUClear::DEBUG>("calculateLegJointsTeamDarwin\n", target);
        target(2,3) += RobotKinematicModel::TEAMDARWINCHEST_TO_ORIGIN;
        target *= utility::math::matrix::translationMatrix(arma::vec3({0,0,RobotKinematicModel::Leg::FOOT_HEIGHT}));
        auto legJoints = calculateLegJoints<RobotKinematicModel>(target, Side(isLeft));

        joints[0] = legJoints[0].second;
        joints[1] = legJoints[1].second;
        joints[2] = legJoints[2].second;
        joints[3] = legJoints[3].second;
        joints[4] = legJoints[4].second;
        joints[5] = legJoints[5].second;

        return joints;
    }

    template <typename RobotKinematicModel>
    std::vector< std::pair<messages::input::ServoID, float> > calculateHeadJoints(arma::vec3 cameraUnitVector){
        std::vector< std::pair<messages::input::ServoID, float> > positions;
        positions.push_back(std::make_pair(messages::input::ServoID::HEAD_YAW, atan2(cameraUnitVector[1],cameraUnitVector[0]) ));
        positions.push_back(std::make_pair(messages::input::ServoID::HEAD_PITCH, atan2(-cameraUnitVector[2], std::sqrt(cameraUnitVector[0]*cameraUnitVector[0]+cameraUnitVector[1]*cameraUnitVector[1])) ));
        return positions;
    }

    inline arma::vec2 calculateHeadJointsToLookAt(arma::vec3 groundPoint, const arma::mat44& orientationCamToGround, const arma::mat44& orientationBodyToGround){
<<<<<<< HEAD
	// TODO: Find point that is invariant under head position.
        arma::vec3 cameraPosition = orientationCamToGround.submat(0,3,2,3);
=======
        arma::vec3 cameraPosition = orientationCamToGround.col(3);
>>>>>>> bd6cfe2c
        arma::vec3 groundSpaceLookVector = groundPoint - cameraPosition;
        arma::vec3 lookVector = orientationBodyToGround.submat(0,0,2,2).t() * groundSpaceLookVector;
        arma::vec3 lookVectorSpherical = utility::math::coordinates::cartesianToSpherical(lookVector);

        return lookVectorSpherical.rows(1,2);
    }

} // kinematics
}  // motion
}  // utility

#endif  // UTILITY_MOTION_INVERSEKINEMATICS_H
<|MERGE_RESOLUTION|>--- conflicted
+++ resolved
@@ -215,12 +215,8 @@
     }
 
     inline arma::vec2 calculateHeadJointsToLookAt(arma::vec3 groundPoint, const arma::mat44& orientationCamToGround, const arma::mat44& orientationBodyToGround){
-<<<<<<< HEAD
 	// TODO: Find point that is invariant under head position.
         arma::vec3 cameraPosition = orientationCamToGround.submat(0,3,2,3);
-=======
-        arma::vec3 cameraPosition = orientationCamToGround.col(3);
->>>>>>> bd6cfe2c
         arma::vec3 groundSpaceLookVector = groundPoint - cameraPosition;
         arma::vec3 lookVector = orientationBodyToGround.submat(0,0,2,2).t() * groundSpaceLookVector;
         arma::vec3 lookVectorSpherical = utility::math::coordinates::cartesianToSpherical(lookVector);
@@ -232,4 +228,4 @@
 }  // motion
 }  // utility
 
-#endif  // UTILITY_MOTION_INVERSEKINEMATICS_H
+#endif  // UTILITY_MOTION_INVERSEKINEMATICS_H